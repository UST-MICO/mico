--- conflicted
+++ resolved
@@ -6353,11 +6353,7 @@
 			"flags": {
 				"isExported": true
 			},
-<<<<<<< HEAD
 			"originalName": "../mico-admin/src/app/service-detail/service-detail.component.ts",
-=======
-			"originalName": "..\\mico-admin\\src\\app\\app-routing.module.ts",
->>>>>>> 6e55ace3
 			"children": [
 				{
 					"id": 119,
@@ -6369,7 +6365,6 @@
 					},
 					"decorators": [
 						{
-<<<<<<< HEAD
 							"name": "Component",
 							"type": {
 								"type": "reference",
@@ -6673,9 +6668,6 @@
 								130,
 								132
 							]
-=======
-							"name": "NgModule"
->>>>>>> 6e55ace3
 						}
 					],
 					"sources": [
@@ -6718,7 +6710,6 @@
 			"flags": {
 				"isExported": true
 			},
-<<<<<<< HEAD
 			"originalName": "../mico-admin/src/app/service-detail/service-detail.component.spec.ts",
 			"sources": [
 				{
@@ -6737,9 +6728,6 @@
 				"isExported": true
 			},
 			"originalName": "../mico-admin/src/app/service-list/service-list.component.ts",
-=======
-			"originalName": "..\\mico-admin\\src\\app\\app.component.ts",
->>>>>>> 6e55ace3
 			"children": [
 				{
 					"id": 107,
@@ -6751,7 +6739,6 @@
 					},
 					"decorators": [
 						{
-<<<<<<< HEAD
 							"name": "Component",
 							"type": {
 								"type": "reference",
@@ -6760,9 +6747,6 @@
 							"arguments": {
 								"obj": "{\n  selector: 'app-service-list',\n  templateUrl: './service-list.component.html',\n  styleUrls: ['./service-list.component.css']\n}"
 							}
-=======
-							"name": "Component"
->>>>>>> 6e55ace3
 						}
 					],
 					"children": [
@@ -7016,11 +7000,7 @@
 			"flags": {
 				"isExported": true
 			},
-<<<<<<< HEAD
 			"originalName": "../mico-admin/src/app/service-list/service-list.component.spec.ts",
-=======
-			"originalName": "..\\mico-admin\\src\\app\\app.component.spec.ts",
->>>>>>> 6e55ace3
 			"sources": [
 				{
 					"fileName": "src/app/service-list/service-list.component.spec.ts",
@@ -7037,11 +7017,7 @@
 			"flags": {
 				"isExported": true
 			},
-<<<<<<< HEAD
 			"originalName": "../mico-admin/src/app/toolbar/toolbar.component.ts",
-=======
-			"originalName": "..\\mico-admin\\src\\app\\app.module.ts",
->>>>>>> 6e55ace3
 			"children": [
 				{
 					"id": 177,
@@ -7053,7 +7029,6 @@
 					},
 					"decorators": [
 						{
-<<<<<<< HEAD
 							"name": "Component",
 							"type": {
 								"type": "reference",
@@ -7062,9 +7037,6 @@
 							"arguments": {
 								"obj": "{\n  selector: 'app-toolbar',\n  templateUrl: './toolbar.component.html',\n  styleUrls: ['./toolbar.component.css']\n}"
 							}
-=======
-							"name": "NgModule"
->>>>>>> 6e55ace3
 						}
 					],
 					"children": [
@@ -7146,7 +7118,6 @@
 					],
 					"sources": [
 						{
-<<<<<<< HEAD
 							"fileName": "src/app/toolbar/toolbar.component.ts",
 							"line": 8,
 							"character": 29
@@ -7156,11 +7127,6 @@
 						{
 							"type": "reference",
 							"name": "OnInit"
-=======
-							"fileName": "src/app/app.module.ts",
-							"line": 18,
-							"character": 22
->>>>>>> 6e55ace3
 						}
 					]
 				}
