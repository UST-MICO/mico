**/.*
**/*.md
docs
LICENSE
docker-compose.yml
readthedocs.yml
Jenkinsfile
<<<<<<< HEAD
=======
var/slackNotifier.groovy
>>>>>>> 138e6386

# node directory is only used by Maven
mico-admin/node
# node_modules will be created with 'npm install' during the Docker build
mico-admin/node_modules
# dist will be created with 'npm run build' during the Docker build
mico-admin/dist<|MERGE_RESOLUTION|>--- conflicted
+++ resolved
@@ -5,10 +5,7 @@
 docker-compose.yml
 readthedocs.yml
 Jenkinsfile
-<<<<<<< HEAD
-=======
 var/slackNotifier.groovy
->>>>>>> 138e6386
 
 # node directory is only used by Maven
 mico-admin/node
