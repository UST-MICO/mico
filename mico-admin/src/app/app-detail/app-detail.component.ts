/**
 * Licensed to the Apache Software Foundation (ASF) under one
 * or more contributor license agreements.  See the NOTICE file
 * distributed with this work for additional information
 * regarding copyright ownership.  The ASF licenses this file
 * to you under the Apache License, Version 2.0 (the
 * "License"); you may not use this file except in compliance
 * with the License.  You may obtain a copy of the License at
 *
 *   http://www.apache.org/licenses/LICENSE-2.0
 *
 * Unless required by applicable law or agreed to in writing,
 * software distributed under the License is distributed on an
 * "AS IS" BASIS, WITHOUT WARRANTIES OR CONDITIONS OF ANY
 * KIND, either express or implied.  See the License for the
 * specific language governing permissions and limitations
 * under the License.
 */

import { Component, OnInit, OnDestroy } from '@angular/core';
import { ActivatedRoute, Router } from '@angular/router';

import { ApiService } from '../api/api.service';
import { ApiObject } from '../api/apiobject';
import { Subscription } from 'rxjs';
import { versionComparator } from '../api/semantic-version';
import { CreateNextVersionComponent } from '../dialogs/create-next-version/create-next-version.component';
import { MatDialog, MatSnackBar } from '@angular/material';
import { safeUnsubscribe } from '../util/utils';

@Component({
    selector: 'mico-app-detail',
    templateUrl: './app-detail.component.html',
    styleUrls: ['./app-detail.component.css']
})
export class AppDetailComponent implements OnInit, OnDestroy {

    constructor(
        private apiService: ApiService,
        private route: ActivatedRoute,
        private router: Router,
        private dialog: MatDialog,
        private snackBar: MatSnackBar,
    ) { }

    subRouteParams: Subscription;
    subApplicationVersions: Subscription;
    subDeploy: Subscription;
    subPublicIps: Subscription[] = [];
    subApplication: Subscription;
    subServiceDependency: Subscription;
    subCreateNextVersion: Subscription;


    // immutable application  object which is updated, when new data is pushed
    application: ApiObject;
    shortName: string;
    selectedVersion;
    allVersions;

    // modifiable application object
    applicationData;
    edit: Boolean = false;

    /**
     * checks if the selected version is the latest application version
     */
    isLatestVersion = () => {
        if (this.allVersions != null) {
            if (this.selectedVersion === this.getLatestVersion()) {
                return true;
            }
        }
        return false;
    }

    ngOnInit() {

        this.subRouteParams = this.route.params.subscribe(params => {
            this.shortName = params['shortName'];
            const givenVersion = params['version'];

            // get all application versions
            this.subApplicationVersions = this.apiService.getApplicationVersions(this.shortName)
                .subscribe(versions => {

                    // sort by version
                    this.allVersions = JSON.parse(JSON.stringify(versions)).sort((n1, n2) => versionComparator(n1.version, n2.version));
                    const latestVersion = this.getLatestVersion();

                    // call the selected version, latest if no version is specified
                    if (givenVersion == null) {
                        this.subscribeApplication(latestVersion);
                    } else {
                        let found = false;
                        found = versions.some(element => {

                            if (element.version === givenVersion) {
                                this.subscribeApplication(element.version);
                                return true;
                            }
                        });
                        if (!found) {
                            // given version was not found in the versions list, take latest instead
                            this.subscribeApplication(latestVersion);
                        }
                    }
                });
        });

    }

    /**
     * subscribe to the given shortName/version and subscribe to its interfaces
     *
     * @param shortName shortName of the application to be displayed
     * @param version version of the application to be displayed
     */
    subscribeApplication(version: string) {

<<<<<<< HEAD
        this.util.safeUnsubscribe(this.subApplication);
=======
        this.selectedVersion = version;

        safeUnsubscribe(this.subApplication);
>>>>>>> aac6dcac
        // get the application
        this.subApplication = this.apiService.getApplication(this.shortName, version)
            .subscribe(val => {
                this.application = val;
                this.selectedVersion = version;
            });
    }

    /**
     * unsubscribe from all subscriptions
     */
    ngOnDestroy() {
        safeUnsubscribe(this.subRouteParams);
        safeUnsubscribe(this.subApplicationVersions);
        safeUnsubscribe(this.subDeploy);
        this.subPublicIps.forEach(subscription => {
            safeUnsubscribe(subscription);
        });
        safeUnsubscribe(this.subApplication);
        safeUnsubscribe(this.subServiceDependency);
        safeUnsubscribe(this.subCreateNextVersion);
    }


    /**
     * calls the deploy endpoint
     * uses: POST application/{shortName}/{version}/deploy
     */
    deployApplication() {
        this.subDeploy = this.apiService.postApplicationDeployCommand(this.application.shortName, this.application.version)
            .subscribe(val => {
                // TODO wait for propper return value from deploy endpoint
                // add some deployment monitoring (e.g. state)
                console.log(val);
                this.snackBar.open('Application deployment initialized.', 'Ok', {
                    duration: 5000,
                });

            });
    }

    /**
     * calls the undeploy endpoint
     * uses: POST application/{shortName}/{version}/undeploy
     */
    undeployApplication() {
        this.subDeploy = this.apiService.postApplicationUndeployCommand(this.application.shortName, this.application.version)
            .subscribe(val => {
                // TODO wait for propper return value from deploy endpoint
                // add some deployment monitoring (e.g. state)
                console.log(val);
                this.snackBar.open('Application undeployment initialized.', 'Ok', {
                    duration: 5000,
                });

            });
    }

    /**
     * returns the last elements version of the allVersions list (list is sorted in ngOnInit)
     */
    getLatestVersion() {
        if (this.allVersions != null && this.allVersions.length > 0) {
            return this.allVersions[this.allVersions.length - 1].version;
        }
    }


    /**
    * call-back from the version picker
    */
    updateVersion(version) {
        if (version != null) {
            this.selectedVersion = version;
            this.router.navigate(['app-detail', this.application.shortName, version]);
        } else {
            this.router.navigate(['app-detail', this.application.shortName]);
        }
    }

    /**
     * stores changes done via the mico-forms in the ui
     * toggles back to display mode
     */
    saveApplicationChanges() {
        this.apiService.putApplication(this.shortName, this.selectedVersion, this.applicationData)
            .subscribe();
        this.edit = false;
    }

    /**
     * opens a dialog to choose the version part to be increased.
     * Triggers the creation of the next version afterwards.
     */
    promoteNextVersion() {

        // open dialog
        const dialogRef = this.dialog.open(CreateNextVersionComponent, {
            data: {
                version: this.selectedVersion,
            }
        });

        safeUnsubscribe(this.subCreateNextVersion);


        // handle dialog result
        this.subCreateNextVersion = dialogRef.afterClosed().subscribe(nextVersion => {

            if (nextVersion) {
                this.apiService.promoteApplication(this.application.shortName, this.application.version, nextVersion).subscribe(val => {
                    this.updateVersion(null);
                });
            }
        });
    }

    /**
     * removes the current application version
     */
    deleteCurrentVersion() {
        this.apiService.deleteApplication(this.application.shortName, this.selectedVersion)
            .subscribe(val => {

                // stay on the application page if there exists another version
                if (this.allVersions.length > 0) {
                    this.updateVersion(null);
                } else {
                    this.router.navigate(['../app-list']);
                }
            });
    }
}<|MERGE_RESOLUTION|>--- conflicted
+++ resolved
@@ -118,13 +118,7 @@
      */
     subscribeApplication(version: string) {
 
-<<<<<<< HEAD
-        this.util.safeUnsubscribe(this.subApplication);
-=======
-        this.selectedVersion = version;
-
         safeUnsubscribe(this.subApplication);
->>>>>>> aac6dcac
         // get the application
         this.subApplication = this.apiService.getApplication(this.shortName, version)
             .subscribe(val => {
