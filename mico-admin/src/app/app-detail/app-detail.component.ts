--- conflicted
+++ resolved
@@ -60,12 +60,8 @@
     shortName: string;
     selectedVersion;
     allVersions;
-<<<<<<< HEAD
-    publicIps: string[] = [];
     deploymentStatus;
     deploymentStatusMessage: string;
-=======
->>>>>>> 96b27f71
 
     // modifiable application object
     applicationData;
@@ -134,12 +130,10 @@
                 this.application = val;
                 this.selectedVersion = version;
             });
-<<<<<<< HEAD
-        });
 
         // status polling
         safeUnsubscribe(this.subApplicationStatus);
-        this.subApplicationStatus = this.apiService.getApplicationDeploymentStatus(this.shortName, this.selectedVersion)
+        this.subApplicationStatus = this.apiService.getApplicationDeploymentStatus(this.shortName, version)
             .subscribe(val => {
 
                 this.deploymentStatus = val;
@@ -153,10 +147,8 @@
             });
 
         safeUnsubscribe(this.subApplicationStatusPolling);
-        this.subApplicationStatusPolling = this.apiService.startApplicationStatusPolling(this.shortName, this.selectedVersion);
-
-=======
->>>>>>> 96b27f71
+        this.subApplicationStatusPolling = this.apiService.startApplicationStatusPolling(this.shortName, version);
+
     }
 
     /**
