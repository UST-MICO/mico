--- conflicted
+++ resolved
@@ -194,8 +194,6 @@
             }
         });
     }
-<<<<<<< HEAD
-=======
 
     /**
      * opens a dialog to choose the version part to be increased.
@@ -224,5 +222,4 @@
         });
     }
 
->>>>>>> 3c056d15
 }