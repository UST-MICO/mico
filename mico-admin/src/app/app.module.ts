/**
 * Licensed to the Apache Software Foundation (ASF) under one
 * or more contributor license agreements.  See the NOTICE file
 * distributed with this work for additional information
 * regarding copyright ownership.  The ASF licenses this file
 * to you under the Apache License, Version 2.0 (the
 * "License"); you may not use this file except in compliance
 * with the License.  You may obtain a copy of the License at
 *
 *   http://www.apache.org/licenses/LICENSE-2.0
 *
 * Unless required by applicable law or agreed to in writing,
 * software distributed under the License is distributed on an
 * "AS IS" BASIS, WITHOUT WARRANTIES OR CONDITIONS OF ANY
 * KIND, either express or implied.  See the License for the
 * specific language governing permissions and limitations
 * under the License.
 */

import { BrowserModule } from '@angular/platform-browser';
import { NgModule, CUSTOM_ELEMENTS_SCHEMA } from '@angular/core';

// modules

import {
    MatButtonModule,
    MatButtonToggleModule,
    MatCardModule,
    MatMenuModule,
    MatIconModule,
    MatListModule,
    MatSidenavModule,
    MatDialogModule,
    MatToolbarModule,
    MatTooltipModule,
    MatTableModule,
    MatInputModule,
    MatTabsModule,
    MatChipsModule,
    MatSlideToggleModule
} from '@angular/material';
import { MatCheckboxModule } from '@angular/material/checkbox';
import { MatRadioModule } from '@angular/material/radio';
import { MatAutocompleteModule } from '@angular/material/autocomplete';
import { MatExpansionModule } from '@angular/material/expansion';
import { FormsModule, ReactiveFormsModule } from '@angular/forms';
import { BrowserAnimationsModule } from '@angular/platform-browser/animations';
import { HttpModule } from '@angular/http';
import { MatSelectModule } from '@angular/material/select';
import { MatSnackBarModule } from '@angular/material/snack-bar';
import { MatStepperModule } from '@angular/material/stepper';

import { RoutingModule } from './routing.module';

import { GraphsModule } from './graphs/graphs.module';

// components
import { AppComponent } from './app.component';

// page components
import { DashboardComponent } from './dashboard/dashboard.component';
import { AppDetailOverviewComponent } from './app-detail-overview/app-detail-overview.component';
import { ServiceDetailDeploystatusComponent } from './service-detail-deploystatus/service-detail-deploystatus.component';
import { ServiceDetailOverviewComponent } from './service-detail-overview/service-detail-overview.component';
import { ToolbarComponent } from './toolbar/toolbar.component';

// non page components
import { MicoFormComponent } from './forms/mico-form/mico-form.component';
import { MicoFormQuestionComponent } from './forms/mico-form-question/mico-form-question.component';
import { MicoFormBooleanComponent } from './forms/mico-form-boolean/mico-form-boolean.component';
import { MicoFormNumberComponent } from './forms/mico-form-number/mico-form-number.component';
import { MicoFormArrayComponent } from './forms/mico-form-array/mico-form-array.component';
import { MicoFormObjectComponent } from './forms/mico-form-object/mico-form-object.component';
import { AppListComponent } from './app-list/app-list.component';
import { AppDetailComponent } from './app-detail/app-detail.component';
import { ServiceListComponent } from './service-list/service-list.component';
import { ServiceDetailComponent } from './service-detail/service-detail.component';
import { CreateServiceDialogComponent } from './dialogs/create-service/create-service.component';
import { ChangeServiceVersionComponent } from './dialogs/change-service-version/change-service-version.component';
import { ServicePickerComponent } from './dialogs/service-picker/service-picker.component';
import { YesNoDialogComponent } from './dialogs/yes-no-dialog/yes-no-dialog.component';
import { CreateServiceInterfaceComponent } from './dialogs/create-service-interface/create-service-interface.component';
import { UpdateServiceInterfaceComponent } from './dialogs/update-service-interface/update-service-interface.component';
import { MetricChartComponent } from './metric-chart/metric-chart.component';
import { ChartComponent } from './metric-chart/chart/chart.component';
import { OwlDateTimeModule, OwlNativeDateTimeModule } from 'ng-pick-datetime';
import { MicoDataComponent } from './data-view/mico-data/mico-data.component';
import { MicoDataStringComponent } from './data-view/mico-data-string/mico-data-string.component';
import { MicoDataContainerComponent } from './data-view/mico-data-container/mico-data-container.component';
import { MicoDataBooleanComponent } from './data-view/mico-data-boolean/mico-data-boolean.component';
import { CreateApplicationComponent } from './dialogs/create-application/create-application.component';
import { CreateNextVersionComponent } from './dialogs/create-next-version/create-next-version.component';
import { MicoDataArrayComponent } from './data-view/mico-data-array/mico-data-array.component';
import { MicoDataObjectComponent } from './data-view/mico-data-object/mico-data-object.component';
import { AppDetailStatusComponent } from './app-detail-status/app-detail-status.component';
import { ServiceDetailStatusComponent } from './service-detail-status/service-detail-status.component';
import { AppDetailOverviewDeploymentInformationComponent } from './app-detail-overview-deployment-information/app-detail-overview-deployment-information.component';
import { DeploymentInformationDialogComponent } from './dialogs/deployment-information-dialog/deployment-information-dialog.component';
<<<<<<< HEAD
import { AppDetailPublicIpComponent } from './app-detail-public-ip/app-detail-public-ip.component';
=======
import { ServiceDetailKubeconfigComponent } from './service-detail-kubeconfig/service-detail-kubeconfig.component';
>>>>>>> 98bda5e9

@NgModule({
    declarations: [
        AppComponent,
        DashboardComponent,
        AppDetailOverviewComponent,
        ServiceDetailDeploystatusComponent,
        ServiceDetailOverviewComponent,
        ToolbarComponent,
        MicoFormComponent,
        MicoFormQuestionComponent,
        MicoFormBooleanComponent,
        MicoFormNumberComponent,
        MicoFormArrayComponent,
        MicoFormObjectComponent,
        AppListComponent,
        AppDetailComponent,
        ServiceListComponent,
        ServiceDetailComponent,
        CreateServiceDialogComponent,
        ChangeServiceVersionComponent,
        ServicePickerComponent,
        YesNoDialogComponent,
        CreateServiceInterfaceComponent,
        UpdateServiceInterfaceComponent,
        MetricChartComponent,
        ChartComponent,
        MicoDataComponent,
        MicoDataStringComponent,
        MicoDataContainerComponent,
        MicoDataBooleanComponent,
        CreateApplicationComponent,
        CreateNextVersionComponent,
        MicoDataArrayComponent,
        MicoDataObjectComponent,
        AppDetailStatusComponent,
        ServiceDetailStatusComponent,
        AppDetailOverviewDeploymentInformationComponent,
        DeploymentInformationDialogComponent,
<<<<<<< HEAD
        AppDetailPublicIpComponent
=======
        ServiceDetailKubeconfigComponent
>>>>>>> 98bda5e9
    ],
    entryComponents: [
        // dialogs
        CreateServiceDialogComponent,
        ChangeServiceVersionComponent,
        ServicePickerComponent,
        YesNoDialogComponent,
        CreateServiceInterfaceComponent,
        UpdateServiceInterfaceComponent,
        CreateApplicationComponent,
        CreateNextVersionComponent,
        DeploymentInformationDialogComponent,
    ],
    imports: [
        BrowserModule,

        FormsModule,
        ReactiveFormsModule,

        RoutingModule,

        GraphsModule,

        HttpModule,


        // material
        BrowserAnimationsModule,
        MatButtonModule,
        MatButtonToggleModule,
        MatCardModule,
        MatMenuModule,
        MatIconModule,
        MatListModule,
        MatSidenavModule,
        MatDialogModule,
        MatToolbarModule,
        MatTooltipModule,
        MatTableModule,
        MatInputModule,
        MatTabsModule,
        MatChipsModule,
        MatSlideToggleModule,
        MatAutocompleteModule,
        MatCheckboxModule,
        MatSelectModule,
        MatExpansionModule,
        OwlDateTimeModule,
        OwlNativeDateTimeModule,
        MatSnackBarModule,
        MatRadioModule,
        MatStepperModule
    ],
    providers: [],
    bootstrap: [AppComponent],
    schemas: [CUSTOM_ELEMENTS_SCHEMA]
})
export class AppModule { }<|MERGE_RESOLUTION|>--- conflicted
+++ resolved
@@ -96,11 +96,8 @@
 import { ServiceDetailStatusComponent } from './service-detail-status/service-detail-status.component';
 import { AppDetailOverviewDeploymentInformationComponent } from './app-detail-overview-deployment-information/app-detail-overview-deployment-information.component';
 import { DeploymentInformationDialogComponent } from './dialogs/deployment-information-dialog/deployment-information-dialog.component';
-<<<<<<< HEAD
 import { AppDetailPublicIpComponent } from './app-detail-public-ip/app-detail-public-ip.component';
-=======
 import { ServiceDetailKubeconfigComponent } from './service-detail-kubeconfig/service-detail-kubeconfig.component';
->>>>>>> 98bda5e9
 
 @NgModule({
     declarations: [
@@ -140,11 +137,8 @@
         ServiceDetailStatusComponent,
         AppDetailOverviewDeploymentInformationComponent,
         DeploymentInformationDialogComponent,
-<<<<<<< HEAD
-        AppDetailPublicIpComponent
-=======
+        AppDetailPublicIpComponent,
         ServiceDetailKubeconfigComponent
->>>>>>> 98bda5e9
     ],
     entryComponents: [
         // dialogs
