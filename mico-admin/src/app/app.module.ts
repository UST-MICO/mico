--- conflicted
+++ resolved
@@ -133,16 +133,13 @@
         MatSlideToggleModule,
         MatAutocompleteModule,
         MatCheckboxModule,
-<<<<<<< HEAD
         MatSelectModule,
-=======
         MatExpansionModule,
         OwlDateTimeModule,
         OwlNativeDateTimeModule
->>>>>>> 0b9a68a6
     ],
     providers: [],
     bootstrap: [AppComponent],
     schemas: [CUSTOM_ELEMENTS_SCHEMA]
 })
-export class AppModule {}+export class AppModule { }