/**
 * Licensed to the Apache Software Foundation (ASF) under one
 * or more contributor license agreements.  See the NOTICE file
 * distributed with this work for additional information
 * regarding copyright ownership.  The ASF licenses this file
 * to you under the Apache License, Version 2.0 (the
 * "License"); you may not use this file except in compliance
 * with the License.  You may obtain a copy of the License at
 *
 *   http://www.apache.org/licenses/LICENSE-2.0
 *
 * Unless required by applicable law or agreed to in writing,
 * software distributed under the License is distributed on an
 * "AS IS" BASIS, WITHOUT WARRANTIES OR CONDITIONS OF ANY
 * KIND, either express or implied.  See the License for the
 * specific language governing permissions and limitations
 * under the License.
 */

import { Component } from '@angular/core';
import { ApiService } from 'src/app/api/api.service';
import { versionComparator } from 'src/app/api/semantic-version';
import { safeUnsubscribe } from 'src/app/util/utils';

@Component({
    selector: 'mico-create-service',
    templateUrl: './create-service.component.html',
    styleUrls: ['./create-service.component.css']
})
export class CreateServiceDialogComponent {

    serviceData;

    // github crawler specific data
    githubData;
    picked = 'latest';
    possibleVersions = [];
    selectedVersion;
    latestVersion;


    // manual: 0, github: 1
    selectedTab = 0;


    constructor(
        private apiService: ApiService,
    ) { }

<<<<<<< HEAD
    ngOnInit() {
        this.subModelDefinitions = this.apiService.getModelDefinitions().subscribe(val => {
            this.filterListManual = (val['MicoService'] as ApiModel).required
                .filter((value) => value !== 'serviceInterfaces');
            this.filterListGithub = (val['CrawlingInfoDTO'] as ApiModel).required;
        });
    }

    ngOnDestroy() {
        safeUnsubscribe(this.subModelDefinitions);

    }

=======
>>>>>>> ce1da208
    mapTabIndexToString(index) {
        if (index === 0) {
            return 'manual';
        } else if (index === 1) {
            return 'github';
        } else {
            return 'unknown';
        }
    }

    /**
     * return method of the dialog
     */
    input() {
        // return information based on selected tab
        if (this.selectedTab === 0) {
            // manually filled forms
            return { tab: this.mapTabIndexToString(this.selectedTab), data: this.serviceData };

        } else if (this.selectedTab === 1) {
            // github

            if (this.githubData == null || this.githubData.url == null) {
                // dialog is not finished yet (one of the thousand calls angular performs...)
                return { tab: this.mapTabIndexToString(this.selectedTab), data: undefined };
            }

            if (this.picked === 'latest') {
                // crawl latest version

                return {
                    tab: this.mapTabIndexToString(this.selectedTab),
                    data: { url: this.githubData.url, version: this.latestVersion }
                };
            }

            if (this.picked === 'specific') {
                // crawl a specific version

                return {
                    tab: this.mapTabIndexToString(this.selectedTab),
                    data: { url: this.githubData.url, version: this.selectedVersion }
                };
            }

        }
        // error case
        return { tab: this.mapTabIndexToString(this.selectedTab), data: undefined };

    }

    tabChange(event) {
        this.selectedTab = event.index;
    }

    /**
     * Checks if the stepper went from the first to the second view (github repository -> version selection).
     * If yes, it calls the backend for the repositories versions.
     * Uses: GET services/import/github
     *
     * @param event change event from the material stepper
     */
    gitStepperChange(event) {

        if (event.selectedIndex === 1 && event.previouslySelectedIndex === 0) {

            this.apiService.getServiceVersionsViaGithub(this.githubData.url).subscribe(val => {
                this.possibleVersions = JSON.parse(JSON.stringify(val)).sort((n1, n2) => versionComparator(n1, n2));

                this.latestVersion = this.possibleVersions[this.possibleVersions.length - 1];
                this.selectedVersion = this.latestVersion;
            });

        }
    }

    /**
     * call back from the version selection drop down
     *
     * @param event newly selected version
     */
    updateSelectedVersion(event) {
        this.selectedVersion = event;
    }
}<|MERGE_RESOLUTION|>--- conflicted
+++ resolved
@@ -47,22 +47,6 @@
         private apiService: ApiService,
     ) { }
 
-<<<<<<< HEAD
-    ngOnInit() {
-        this.subModelDefinitions = this.apiService.getModelDefinitions().subscribe(val => {
-            this.filterListManual = (val['MicoService'] as ApiModel).required
-                .filter((value) => value !== 'serviceInterfaces');
-            this.filterListGithub = (val['CrawlingInfoDTO'] as ApiModel).required;
-        });
-    }
-
-    ngOnDestroy() {
-        safeUnsubscribe(this.subModelDefinitions);
-
-    }
-
-=======
->>>>>>> ce1da208
     mapTabIndexToString(index) {
         if (index === 0) {
             return 'manual';
