--- conflicted
+++ resolved
@@ -12,15 +12,11 @@
     private remoteModels;
 
     constructor(private apiService: ApiService, ) {
-<<<<<<< HEAD
-
-=======
         // TODO consider unsubscribing
         /* TODO Consider using the Observable directly instead of storing the provided value to avoid cases,
         * where remoteModels is still null but a model is already requested by the ui.
         * TBD after the UI for the minimal example is done
         */
->>>>>>> 6edc3264
         apiService.getModelDefinitions().subscribe(val => {
             this.remoteModels = val;
         });
