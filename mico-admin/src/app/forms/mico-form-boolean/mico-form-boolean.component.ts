import { Component, forwardRef, OnInit, Input } from '@angular/core';
import { MatFormFieldControl } from '@angular/material';
import { NG_VALUE_ACCESSOR } from '@angular/forms';
import { ApiModel } from 'src/app/api/apimodel';

@Component({
    selector: 'mico-form-boolean',
    templateUrl: './mico-form-boolean.component.html',
    styleUrls: ['./mico-form-boolean.component.css'],
<<<<<<< HEAD
    providers: [
        {
            provide: NG_VALUE_ACCESSOR,
            useExisting: forwardRef(() => MicoFormBooleanComponent),
            multi: true
        },
        { provide: MatFormFieldControl, useExisting: Boolean }
    ]
=======
    providers: [{
        provide: NG_VALUE_ACCESSOR,
        useExisting: forwardRef(() => MicoFormBooleanComponent),
        multi: true
    }, { provide: MatFormFieldControl, useExisting: Boolean }],
>>>>>>> 97dedde0
})
export class MicoFormBooleanComponent implements OnInit {
    constructor() {}

    checked: Boolean = false;
    @Input() config: ApiModel;

    onChange: any = () => { };

    onTouched: any = () => { };

    get value(): boolean {
<<<<<<< HEAD
        return !!this.checked;
=======
        return !(!this.checked);
>>>>>>> 97dedde0
    }

    set value(val: boolean) {
        this.checked = val;
        this.onChange(val);
        this.onTouched();
    }

    onClick() {
        this.checked = !this.checked;
        this.onChange(this.value);
        this.onTouched();
    }

    registerOnChange(fn) {
        this.onChange = fn;
    }

    registerOnTouched(fn) {
        this.onTouched = fn;
    }

    writeValue(value) {
        if (value) {
            this.value = value;
        }
    }

<<<<<<< HEAD
    ngOnInit() {}
=======

    ngOnInit() {
    }

>>>>>>> 97dedde0
}<|MERGE_RESOLUTION|>--- conflicted
+++ resolved
@@ -7,25 +7,16 @@
     selector: 'mico-form-boolean',
     templateUrl: './mico-form-boolean.component.html',
     styleUrls: ['./mico-form-boolean.component.css'],
-<<<<<<< HEAD
-    providers: [
-        {
-            provide: NG_VALUE_ACCESSOR,
-            useExisting: forwardRef(() => MicoFormBooleanComponent),
-            multi: true
-        },
-        { provide: MatFormFieldControl, useExisting: Boolean }
-    ]
-=======
     providers: [{
         provide: NG_VALUE_ACCESSOR,
         useExisting: forwardRef(() => MicoFormBooleanComponent),
         multi: true
     }, { provide: MatFormFieldControl, useExisting: Boolean }],
->>>>>>> 97dedde0
 })
+
 export class MicoFormBooleanComponent implements OnInit {
-    constructor() {}
+
+    constructor() { }
 
     checked: Boolean = false;
     @Input() config: ApiModel;
@@ -35,11 +26,7 @@
     onTouched: any = () => { };
 
     get value(): boolean {
-<<<<<<< HEAD
-        return !!this.checked;
-=======
         return !(!this.checked);
->>>>>>> 97dedde0
     }
 
     set value(val: boolean) {
@@ -68,12 +55,8 @@
         }
     }
 
-<<<<<<< HEAD
-    ngOnInit() {}
-=======
 
     ngOnInit() {
     }
 
->>>>>>> 97dedde0
 }