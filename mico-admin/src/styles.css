--- conflicted
+++ resolved
@@ -507,13 +507,13 @@
 }
 
 /*
-<<<<<<< HEAD
 * Enyble line breaks in tooltips
 */
-mat-tooltip-component > .mat-tooltip {
+.mat-tooltip-component > .mat-tooltip {
     white-space: pre;
-    }
-=======
+}
+
+/*
 * Set toggle button colors
 */
 .mat-button-toggle {
@@ -523,5 +523,4 @@
 
 .mat-button-toggle-checked.mat-button-toggle-appearance-standard {
     color: var(--accent-text-color);
-}
->>>>>>> 96b27f71
+}