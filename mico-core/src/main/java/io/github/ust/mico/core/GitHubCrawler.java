package io.github.ust.mico.core;

import com.fasterxml.jackson.databind.DeserializationFeature;
import com.fasterxml.jackson.databind.JsonNode;
import com.fasterxml.jackson.databind.ObjectMapper;
import io.github.ust.mico.core.model.MicoService;
import io.github.ust.mico.core.model.MicoServiceCrawlingOrigin;

import org.springframework.boot.web.client.RestTemplateBuilder;
import org.springframework.http.ResponseEntity;
import org.springframework.web.client.RestTemplate;

import java.io.IOException;
import java.util.ArrayList;
import java.util.List;

public class GitHubCrawler {

    // TODO: Remove if not needed
    private static final String GITHUB_API = "https://api.github.com";
    // TODO: Remove if not needed
    private static final String REPOS = "repos";
    private static final String RELEASES = "releases";
    private static final String TAGS = "tags";
    private static final String LATEST = "latest";
    private static final String GITHUB_HTML_URL = "https://github.com/";
    private static final String GITHUB_API_URL = "https://api.github.com/repos/";
    private final RestTemplate restTemplate;

    public GitHubCrawler(RestTemplateBuilder restTemplateBuilder) {
        this.restTemplate = restTemplateBuilder.build();
    }

    private MicoService crawlGitHubRepo(String uriBasicInfo, String uriReleaseInfo) {
        ResponseEntity<String> responseBasicInfo = restTemplate.getForEntity(uriBasicInfo, String.class);
        ResponseEntity<String> responseReleaseInfo = restTemplate.getForEntity(uriReleaseInfo, String.class);
        ObjectMapper mapper = new ObjectMapper().configure(DeserializationFeature.FAIL_ON_UNKNOWN_PROPERTIES, false);

        try {
            JsonNode basicInfoJson = mapper.readTree(responseBasicInfo.getBody());
            JsonNode releaseInfoJson = mapper.readTree(responseReleaseInfo.getBody());

            return MicoService.builder()
                .shortName(basicInfoJson.get("name").textValue())
                .name(basicInfoJson.get("full_name").textValue())
                .version(releaseInfoJson.get("tag_name").textValue())
                .description(basicInfoJson.get("description").textValue())
                .serviceCrawlingOrigin(MicoServiceCrawlingOrigin.GITHUB)
<<<<<<< HEAD
                .vcsRoot(releaseInfoJson.get("url").textValue())
=======
                .gitCloneUrl(basicInfoJson.get("clone_url").textValue())
                .gitReleaseInfoUrl(releaseInfoJson.get("url").textValue())
>>>>>>> 138e6386
                .build();
        } catch (IOException e) {
            // TODO: Better exception handling
            e.printStackTrace();
            return null;
        }
    }

    public MicoService crawlGitHubRepoLatestRelease(String uri) {
        uri = makeUriToMatchGitHubApi(uri);
        String releaseUrl = uri + "/" + RELEASES + "/" + LATEST;
        return crawlGitHubRepo(uri, releaseUrl);
    }

    public MicoService crawlGitHubRepoSpecificRelease(String uri, String version) {
        uri = makeUriToMatchGitHubApi(uri);
        String releaseUrl = uri + "/" + RELEASES + "/" + TAGS + "/" + version;
        return crawlGitHubRepo(uri, releaseUrl);
    }

    //TODO: Rename method - it is not crawling ALL releases
    public List<MicoService> crawlGitHubRepoAllReleases(String uri) {
        uri = makeUriToMatchGitHubApi(uri);
        String uriBasicInfo = uri;
        String uriReleases = uri + "/" + RELEASES;
        ResponseEntity<String> responseBasicInfo = restTemplate.getForEntity(uriBasicInfo, String.class);
        ResponseEntity<String> responseReleaseInfo = restTemplate.getForEntity(uriReleases, String.class); //TODO: If LINK(next) exists in header, we need to do another Request
        ObjectMapper mapper = new ObjectMapper().configure(DeserializationFeature.FAIL_ON_UNKNOWN_PROPERTIES, false);
        ArrayList<MicoService> serviceList = new ArrayList<>();

        try {
            JsonNode basicInfoJson = mapper.readTree(responseBasicInfo.getBody());
            JsonNode releaseInfoJson = mapper.readTree(responseReleaseInfo.getBody());

            String shortName = basicInfoJson.get("name").textValue();
            String description = basicInfoJson.get("description").textValue();
            String fullName = basicInfoJson.get("full_name").textValue();
            String gitCloneUrl = basicInfoJson.get("clone_url").textValue();

            for (JsonNode jsonNode : releaseInfoJson) {

                serviceList.add(MicoService.builder()
                    .shortName(shortName)
                    .name(fullName)
                    .version(jsonNode.get("tag_name").textValue())
                    .description(description)
                    .serviceCrawlingOrigin(MicoServiceCrawlingOrigin.GITHUB)
<<<<<<< HEAD
                    .vcsRoot(jsonNode.get("url").textValue())
=======
                    .gitCloneUrl(gitCloneUrl)
                    .gitReleaseInfoUrl(jsonNode.get("url").textValue())
>>>>>>> 138e6386
                    .build());

            }
            return serviceList;
        } catch (IOException e) {
            e.printStackTrace();
        }

        return null;
    }

    public String makeUriToMatchGitHubApi(String uri) {
        return uri.replace(GITHUB_HTML_URL, GITHUB_API_URL);
    }

}<|MERGE_RESOLUTION|>--- conflicted
+++ resolved
@@ -46,12 +46,8 @@
                 .version(releaseInfoJson.get("tag_name").textValue())
                 .description(basicInfoJson.get("description").textValue())
                 .serviceCrawlingOrigin(MicoServiceCrawlingOrigin.GITHUB)
-<<<<<<< HEAD
-                .vcsRoot(releaseInfoJson.get("url").textValue())
-=======
                 .gitCloneUrl(basicInfoJson.get("clone_url").textValue())
                 .gitReleaseInfoUrl(releaseInfoJson.get("url").textValue())
->>>>>>> 138e6386
                 .build();
         } catch (IOException e) {
             // TODO: Better exception handling
@@ -99,12 +95,8 @@
                     .version(jsonNode.get("tag_name").textValue())
                     .description(description)
                     .serviceCrawlingOrigin(MicoServiceCrawlingOrigin.GITHUB)
-<<<<<<< HEAD
-                    .vcsRoot(jsonNode.get("url").textValue())
-=======
                     .gitCloneUrl(gitCloneUrl)
                     .gitReleaseInfoUrl(jsonNode.get("url").textValue())
->>>>>>> 138e6386
                     .build());
 
             }
