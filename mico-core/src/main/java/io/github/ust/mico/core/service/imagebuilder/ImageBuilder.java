--- conflicted
+++ resolved
@@ -141,26 +141,11 @@
      * Builds an OCI image based on a Git repository provided by a {@code MicoService}.
      * The result of the returned {@code CompletableFuture} is the Docker image URI.
      *
-<<<<<<< HEAD
-=======
-     * @param buildName the name of the build
-     * @return the build object
-     */
-    public Build getBuild(String buildName) {
-        return this.buildClient.withName(buildName).get();
-    }
-
-    /**
->>>>>>> 7c1aec58
      * @param micoService the MICO service for which the image should be build
      * @return the {@link CompletableFuture} that executes the build. The result is the Docker image URI.
      * @throws NotInitializedException if the image builder was not initialized
      */
-<<<<<<< HEAD
     public CompletableFuture<String> build(MicoService micoService) throws NotInitializedException, InterruptedException, ExecutionException, TimeoutException {
-=======
-    public Build build(MicoService micoService) throws NotInitializedException, IllegalArgumentException {
->>>>>>> 7c1aec58
         if (StringUtils.isEmpty(micoService.getGitCloneUrl())) {
             throw new IllegalArgumentException("Git clone url is missing");
         }
@@ -286,21 +271,6 @@
      * @return the list of custom resource definitions
      */
     private List<CustomResourceDefinition> getCustomResourceDefinitions() {
-<<<<<<< HEAD
-        CustomResourceDefinitionList crds = kubernetesClient.customResourceDefinitions().list();
-        return crds.getItems();
-    }
-
-    /**
-     * Creates an image name based on the short name and version of a service (used as image tag).
-     *
-     * @param serviceShortName the short name of the {@link MicoService}.
-     * @param serviceVersion   the version of the {@link MicoService}.
-     * @return the image name.
-     */
-    private String createImageName(String serviceShortName, String serviceVersion) {
-        return buildBotConfig.getDockerImageRepositoryUrl() + "/" + serviceShortName + ":" + serviceVersion;
-=======
         return kubernetesClient.customResourceDefinitions().list().getItems();
     }
 
@@ -323,7 +293,6 @@
      */
     public String createImageName(MicoService service) {
         return createImageName(service.getShortName(), service.getVersion());
->>>>>>> 7c1aec58
     }
 
     /**
