package io.github.ust.mico.core.broker;

import io.github.ust.mico.core.configuration.KafkaConfig;
import io.github.ust.mico.core.configuration.OpenFaaSConfig;
import io.github.ust.mico.core.dto.request.MicoServiceDeploymentInfoRequestDTO;
import io.github.ust.mico.core.dto.response.status.MicoApplicationDeploymentStatusResponseDTO;
import io.github.ust.mico.core.dto.response.status.MicoApplicationStatusResponseDTO;
import io.github.ust.mico.core.exception.*;
import io.github.ust.mico.core.model.*;
import io.github.ust.mico.core.persistence.*;
import io.github.ust.mico.core.resource.ApplicationResource;
import io.github.ust.mico.core.service.MicoKubernetesClient;
import io.github.ust.mico.core.service.MicoStatusService;
import lombok.extern.slf4j.Slf4j;
import org.springframework.beans.factory.annotation.Autowired;
import org.springframework.hateoas.Link;
import org.springframework.stereotype.Service;

import java.util.ArrayList;
import java.util.List;
import java.util.Optional;
import java.util.stream.Collectors;

import static org.springframework.hateoas.mvc.ControllerLinkBuilder.linkTo;
import static org.springframework.hateoas.mvc.ControllerLinkBuilder.methodOn;

@Slf4j
@Service
public class MicoApplicationBroker {

    @Autowired
    private MicoServiceBroker micoServiceBroker;

    @Autowired
    private MicoApplicationRepository applicationRepository;

    @Autowired
    private MicoServiceRepository serviceRepository;

    @Autowired
    private MicoServiceDeploymentInfoRepository serviceDeploymentInfoRepository;

    @Autowired
    private MicoKubernetesClient micoKubernetesClient;

    @Autowired
    private MicoStatusService micoStatusService;

    @Autowired
    private MicoLabelRepository micoLabelRepository;

    @Autowired
    private MicoEnvironmentVariableRepository micoEnvironmentVariableRepository;

    @Autowired
    private KubernetesDeploymentInfoRepository kubernetesDeploymentInfoRepository;

    @Autowired
    private MicoInterfaceConnectionRepository micoInterfaceConnectionRepository;

    @Autowired
    private KafkaConfig kafkaConfig;

    @Autowired
    private OpenFaaSConfig openFaaSConfig;

    public MicoApplication getMicoApplicationByShortNameAndVersion(String shortName, String version) throws MicoApplicationNotFoundException {
        Optional<MicoApplication> micoApplicationOptional = applicationRepository.findByShortNameAndVersion(shortName, version);
        if (!micoApplicationOptional.isPresent()) {
            throw new MicoApplicationNotFoundException(shortName, version);
        }
        return micoApplicationOptional.get();
    }

    public List<MicoApplication> getMicoApplicationsByShortName(String shortName) {
        return applicationRepository.findByShortName(shortName);
    }

    public List<MicoApplication> getMicoApplications() {
        return applicationRepository.findAll(3);
    }

    public void deleteMicoApplicationByShortNameAndVersion(String shortName, String version) throws MicoApplicationNotFoundException, MicoApplicationIsNotUndeployedException {
        // Retrieve application to delete from the database (checks whether it exists)
        MicoApplication micoApplication = getMicoApplicationByShortNameAndVersion(shortName, version);

        // Check whether application is currently undeployed, if not it is not allowed to delete the application
        if (!micoKubernetesClient.isApplicationUndeployed(micoApplication)) {
            throw new MicoApplicationIsNotUndeployedException(shortName, version);
        }

        // Any service deployment information this application provides must be deleted
        // before (!) the actual application is deleted, otherwise the query for
        // deleting the service deployment information would not work.
        serviceDeploymentInfoRepository.deleteAllByApplication(shortName, version);

        // Delete actual application
        applicationRepository.delete(micoApplication);
    }

    public void deleteMicoApplicationsByShortName(String shortName) throws MicoApplicationIsNotUndeployedException {
        List<MicoApplication> micoApplicationList = getMicoApplicationsByShortName(shortName);

        // If at least one version of the application is currently not undeployed,
        // none of the versions shall be deleted
        for (MicoApplication micoApplication : micoApplicationList) {
            if (!micoKubernetesClient.isApplicationUndeployed(micoApplication)) {
                throw new MicoApplicationIsNotUndeployedException(micoApplication.getShortName(), micoApplication.getVersion());
            }
        }

        // Any service deployment information one of the applications provides must be deleted
        // before (!) the actual application is deleted, otherwise the query for
        // deleting the service deployment information would not work.
        serviceDeploymentInfoRepository.deleteAllByApplication(shortName);

        // No version of the application is deployed -> delete all
        applicationRepository.deleteAll(micoApplicationList);
    }

    public MicoApplication createMicoApplication(MicoApplication micoApplication) throws MicoApplicationAlreadyExistsException {
        try {
            getMicoApplicationByShortNameAndVersion(micoApplication.getShortName(), micoApplication.getVersion());
        } catch (MicoApplicationNotFoundException e) {
            return applicationRepository.save(micoApplication);
        }
        throw new MicoApplicationAlreadyExistsException(micoApplication.getShortName(), micoApplication.getVersion());
    }

    public MicoApplication updateMicoApplication(String shortName, String version, MicoApplication micoApplication) throws MicoApplicationNotFoundException, ShortNameOfMicoApplicationDoesNotMatchException, VersionOfMicoApplicationDoesNotMatchException, MicoApplicationIsNotUndeployedException {
        if (!micoApplication.getShortName().equals(shortName)) {
            throw new ShortNameOfMicoApplicationDoesNotMatchException();
        }
        if (!micoApplication.getVersion().equals(version)) {
            throw new VersionOfMicoApplicationDoesNotMatchException();
        }
        MicoApplication existingMicoApplication = getMicoApplicationByShortNameAndVersion(shortName, version);
        // Check whether application is currently undeployed, if not it is not allowed to update the application
        if (!micoKubernetesClient.isApplicationUndeployed(micoApplication)) {
            throw new MicoApplicationIsNotUndeployedException(shortName, version);
        }
        // TODO: Ensure consistent strategy to update existing entities (covered by mico#690)
        micoApplication.setId(existingMicoApplication.getId())
            .setServices(existingMicoApplication.getServices())
            .setServiceDeploymentInfos(serviceDeploymentInfoRepository.findAllByApplication(shortName, version));
        return applicationRepository.save(micoApplication);
    }

    public MicoApplication copyAndUpgradeMicoApplicationByShortNameAndVersion(String shortName, String version, String newVersion) throws MicoApplicationNotFoundException, MicoApplicationAlreadyExistsException {
        MicoApplication micoApplication = getMicoApplicationByShortNameAndVersion(shortName, version);

        // Update the version of the application
        micoApplication.setVersion(newVersion);

        // In order to copy the application along with all service deployment information nodes
        // it provides and the nodes the service deployment information node(s) is/are connected to,
        // we need to set the id of all those nodes to null. That way, Neo4j will create new entities
        // instead of updating the existing ones.
        micoApplication.setId(null);
        micoApplication.getServiceDeploymentInfos().forEach(sdi -> sdi.setId(null));
        micoApplication.getServiceDeploymentInfos().forEach(sdi -> sdi.getLabels().forEach(label -> label.setId(null)));
        micoApplication.getServiceDeploymentInfos().forEach(sdi -> {
            sdi.getEnvironmentVariables().forEach(envVar -> envVar.setId(null));
            sdi.getInterfaceConnections().forEach(ic -> ic.setId(null));
        });
        // The actual Kubernetes deployment information must not be copied, because the new application
        // is considered to be not deployed yet.
        micoApplication.getServiceDeploymentInfos().forEach(sdi -> sdi.setKubernetesDeploymentInfo(null));

        return createMicoApplication(micoApplication);
    }

    public List<MicoService> getMicoServicesOfMicoApplicationByShortNameAndVersion(String shortName, String version) throws MicoApplicationNotFoundException {
        MicoApplication micoApplication = getMicoApplicationByShortNameAndVersion(shortName, version);
        return serviceRepository.findAllByApplication(micoApplication.getShortName(), micoApplication.getVersion());
    }

    public List<MicoApplication> getMicoApplicationsUsingMicoService(String serviceShortName, String serviceVersion) {
        return applicationRepository.findAllByUsedService(serviceShortName, serviceVersion);
    }

    public MicoApplication addMicoServiceToMicoApplicationByShortNameAndVersion(String applicationShortName, String applicationVersion, String serviceShortName, String serviceVersion) throws MicoApplicationNotFoundException, MicoServiceNotFoundException, MicoServiceAlreadyAddedToMicoApplicationException, MicoServiceAddedMoreThanOnceToMicoApplicationException, MicoApplicationIsNotUndeployedException {
        // Retrieve application and service from database (checks whether they exist)
        MicoApplication micoApplication = getMicoApplicationByShortNameAndVersion(applicationShortName, applicationVersion);

        // Check whether application is currently undeployed, if not it is not allowed to add service to the application
        if (!micoKubernetesClient.isApplicationUndeployed(micoApplication)) {
            throw new MicoApplicationIsNotUndeployedException(applicationShortName, applicationShortName);
        }

        MicoService micoService = micoServiceBroker.getServiceFromDatabase(serviceShortName, serviceVersion);

        // Find all services with identical short name within this application
        List<MicoService> micoServices = micoApplication.getServices().stream().filter(s -> s.getShortName().equals(serviceShortName)).collect(Collectors.toList());

        if (micoServices.size() > 1) {
            // Illegal state, each service is allowed only once in every application
            throw new MicoServiceAddedMoreThanOnceToMicoApplicationException(micoApplication.getShortName(), micoApplication.getVersion());
        } else if (micoServices.size() == 0) {
            // Service not included yet, simply add it
            MicoServiceDeploymentInfo micoServiceDeploymentInfo = new MicoServiceDeploymentInfo().setService(micoService);
            // Both the service list and the service deployment info list of the application need to be updated ...
            micoApplication.getServices().add(micoService);
            micoApplication.getServiceDeploymentInfos().add(micoServiceDeploymentInfo);

            setDefaultEnvironmentVariablesForKafkaEnabledServices(micoServiceDeploymentInfo);
            // ... before the application can be saved.
            return applicationRepository.save(micoApplication);
        } else {
            // Service already included, replace it with its newer version, ...
            MicoService existingMicoService = micoServices.get(0);

            // ... but only replace if the new version is different from the current version
            if (existingMicoService.getVersion().equals(serviceVersion)) {
                throw new MicoServiceAlreadyAddedToMicoApplicationException(applicationShortName, applicationVersion, serviceShortName, serviceVersion);
            } else {
                // Replace service in list of services in application
                micoApplication.getServices().remove(existingMicoService);
                micoApplication.getServices().add(micoService);

                // Move the edge between the application and the service to the new version of the service
                // by updating the corresponding deployment info
                micoApplication.getServiceDeploymentInfos().stream()
                    .filter(sdi -> sdi.getService().getShortName().equals(serviceShortName))
                    .collect(Collectors.toList())
                    .forEach(sdi -> sdi.setService(micoService));

                // Save the application with the updated list of services
                // and service deployment infos in the database
                return applicationRepository.save(micoApplication);
            }
        }
    }

    /**
     * Sets the default environment variables for Kafka-enabled MicoServices. See {@link MicoEnvironmentVariable.DefaultEnvironmentVariableKafkaNames}
     * for a complete list.
     *
     * @param micoServiceDeploymentInfo The {@link MicoServiceDeploymentInfo} with an corresponding MicoService
     */
    private void setDefaultEnvironmentVariablesForKafkaEnabledServices(MicoServiceDeploymentInfo micoServiceDeploymentInfo) {
        if (micoServiceDeploymentInfo.getService() == null) {
            throw new IllegalArgumentException("The MicoServiceDeploymentInfo needs a valid MicoService set to check if the service is Kafka enabled");
        }
        if (!micoServiceDeploymentInfo.getService().isKafkaEnabled()) {
            return;
        }
<<<<<<< HEAD
        log.debug("Adding default environment variables to the Kafka enabled MicoService '{}:{}'", micoServiceDeploymentInfo.getService().getShortName(),micoServiceDeploymentInfo.getService().getVersion());
        List<MicoEnvironmentVariable>  micoEnvironmentVariables = micoServiceDeploymentInfo.getEnvironmentVariables();
        micoEnvironmentVariables.addAll(kafkaConfig.getDefaultEnvironmentVariablesForKakfa());
=======
        log.debug("Adding default environment variables to the Kafka enabled MicoService '{}'", micoServiceDeploymentInfo.getService());
        List<MicoEnvironmentVariable> micoEnvironmentVariables = micoServiceDeploymentInfo.getEnvironmentVariables();
        micoEnvironmentVariables.addAll(kafkaConfig.getDefaultEnvironmentVariablesForKafka());
>>>>>>> 59173174
        micoEnvironmentVariables.addAll(openFaaSConfig.getDefaultEnvironmentVariablesForOpenFaaS());
    }

    public MicoApplication removeMicoServiceFromMicoApplicationByShortNameAndVersion(String applicationShortName, String applicationVersion, String serviceShortName) throws MicoApplicationNotFoundException, MicoApplicationDoesNotIncludeMicoServiceException, MicoApplicationIsNotUndeployedException {
        // Retrieve application from database (checks whether it exists)
        MicoApplication micoApplication = checkForMicoServiceInMicoApplication(applicationShortName, applicationVersion, serviceShortName);

        // Check whether application is currently undeployed, if not it is not allowed to remove services from the application
        if (!micoKubernetesClient.isApplicationUndeployed(micoApplication)) {
            throw new MicoApplicationIsNotUndeployedException(applicationShortName, applicationVersion);
        }

        // Check whether the application contains the service
        if (micoApplication.getServices().stream().noneMatch(s -> s.getShortName().equals(serviceShortName))) {
            // Application does not include the service -> cannot not be deleted from it
            throw new MicoApplicationDoesNotIncludeMicoServiceException(applicationShortName, applicationVersion, serviceShortName);
        } else {
            // 1. Remove the service from the application
            micoApplication.getServices().removeIf(s -> s.getShortName().equals(serviceShortName));
            MicoApplication updatedMicoApplication = applicationRepository.save(micoApplication);
            // 2. Delete the corresponding service deployment information
            serviceDeploymentInfoRepository.deleteByApplicationAndService(applicationShortName, applicationVersion, serviceShortName);
            return updatedMicoApplication;
        }

        // TODO: Update Kubernetes deployment (see issue mico#627)
    }

    public MicoServiceDeploymentInfo getMicoServiceDeploymentInformation(String applicationShortName, String applicationVersion, String serviceShortName) throws MicoServiceDeploymentInformationNotFoundException, MicoApplicationNotFoundException, MicoApplicationDoesNotIncludeMicoServiceException {
        checkForMicoServiceInMicoApplication(applicationShortName, applicationVersion, serviceShortName);

        Optional<MicoServiceDeploymentInfo> micoServiceDeploymentInfoOptional = serviceDeploymentInfoRepository.findByApplicationAndService(applicationShortName, applicationVersion, serviceShortName);
        if (micoServiceDeploymentInfoOptional.isPresent()) {
            return micoServiceDeploymentInfoOptional.get();
        } else {
            throw new MicoServiceDeploymentInformationNotFoundException(applicationShortName, applicationVersion, serviceShortName);
        }
    }

    private MicoApplication checkForMicoServiceInMicoApplication(String applicationShortName, String applicationVersion, String serviceShortName) throws MicoApplicationNotFoundException, MicoApplicationDoesNotIncludeMicoServiceException {
        MicoApplication micoApplication = getMicoApplicationByShortNameAndVersion(applicationShortName, applicationVersion);

        if (micoApplication.getServices().stream().noneMatch(service -> service.getShortName().equals(serviceShortName))) {
            throw new MicoApplicationDoesNotIncludeMicoServiceException(applicationShortName, applicationVersion, serviceShortName);
        }
        return micoApplication;
    }

    public MicoServiceDeploymentInfo updateMicoServiceDeploymentInformation(String applicationShortName, String applicationVersion,
                                                                            String serviceShortName, MicoServiceDeploymentInfoRequestDTO serviceDeploymentInfoDTO) throws
        MicoApplicationNotFoundException, MicoApplicationDoesNotIncludeMicoServiceException,
        MicoServiceDeploymentInformationNotFoundException, KubernetesResourceException {

        MicoApplication micoApplication = getMicoApplicationByShortNameAndVersion(applicationShortName, applicationVersion);
        MicoServiceDeploymentInfo storedServiceDeploymentInfo = getMicoServiceDeploymentInformation(applicationShortName, applicationVersion, serviceShortName);

        int oldReplicas = storedServiceDeploymentInfo.getReplicas();
        // Update existing service deployment information and save it in the database.
        storedServiceDeploymentInfo.applyValuesFrom(serviceDeploymentInfoDTO);
        MicoServiceDeploymentInfo updatedServiceDeploymentInfo = serviceDeploymentInfoRepository.save(storedServiceDeploymentInfo);

        // In case addition properties (stored as separate node entity) such as labels, environment variables
        // have been removed from this service deployment information,
        // the standard save() function of the service deployment information repository will not delete those
        // "tangling" (without relationships) labels (nodes), hence the manual clean up.
        micoLabelRepository.cleanUp();
        micoEnvironmentVariableRepository.cleanUp();
        kubernetesDeploymentInfoRepository.cleanUp();
        micoInterfaceConnectionRepository.cleanUp();

        // FIXME: Currently we only supported scale in / scale out.
        // 		  If the MICO service is already deployed, we only update the replicas.
        // 	      The other properties are ignored!
        if (micoKubernetesClient.isApplicationDeployed(micoApplication)) {
            MicoService micoService = updatedServiceDeploymentInfo.getService();
            log.info("MicoApplication '{}' {}' is already deployed. Update the deployment of the included MicoService '{} '{}'.",
                micoApplication.getShortName(), micoApplication.getVersion(), micoService.getShortName(), micoService.getVersion());

            // MICO service is already deployed. Update the replicas.
            int replicasDiff = serviceDeploymentInfoDTO.getReplicas() - oldReplicas;
            if (replicasDiff > 0) {
                log.debug("Increase replicas of MicoService '{}' '{}' by {}.", micoService.getShortName(), micoService.getVersion(), replicasDiff);
                micoKubernetesClient.scaleOut(updatedServiceDeploymentInfo, replicasDiff);
            } else if (replicasDiff < 0) {
                log.debug("Decrease replicas of MicoService '{}' '{}' by {}.", micoService.getShortName(), micoService.getVersion(), replicasDiff);
                micoKubernetesClient.scaleIn(updatedServiceDeploymentInfo, Math.abs(replicasDiff));
            } else {
                // TODO: If no scale operation is required, maybe some other
                // 		 information still needs to be updated.
            }
        }

        return updatedServiceDeploymentInfo;
    }

    //TODO: Change return value to not use a DTO (see issue mico#630)
    public MicoApplicationStatusResponseDTO getApplicationStatus(String shortName, String version) throws MicoApplicationNotFoundException {
        MicoApplication micoApplication = getMicoApplicationByShortNameAndVersion(shortName, version);
        MicoApplicationStatusResponseDTO applicationStatus = micoStatusService.getApplicationStatus(micoApplication);
        applicationStatus.setApplicationDeploymentStatusResponseDTO(new MicoApplicationDeploymentStatusResponseDTO(
            getApplicationDeploymentStatus(shortName, version)));
        return applicationStatus;
    }

    public MicoApplicationDeploymentStatus getApplicationDeploymentStatus(String shortName, String version) throws MicoApplicationNotFoundException {
        MicoApplication micoApplication = getMicoApplicationByShortNameAndVersion(shortName, version);
        return micoKubernetesClient.getApplicationDeploymentStatus(micoApplication);
    }

    //TODO: Move to Resource or keep in Broker? (see issue mico#632)
    public Iterable<Link> getLinksOfMicoApplication(MicoApplication application) {
        ArrayList<Link> links = new ArrayList<>();
        links.add(linkTo(methodOn(ApplicationResource.class).getApplicationByShortNameAndVersion(application.getShortName(), application.getVersion())).withSelfRel());
        links.add(linkTo(methodOn(ApplicationResource.class).getAllApplications()).withRel("applications"));
        return links;
    }

}<|MERGE_RESOLUTION|>--- conflicted
+++ resolved
@@ -245,15 +245,9 @@
         if (!micoServiceDeploymentInfo.getService().isKafkaEnabled()) {
             return;
         }
-<<<<<<< HEAD
-        log.debug("Adding default environment variables to the Kafka enabled MicoService '{}:{}'", micoServiceDeploymentInfo.getService().getShortName(),micoServiceDeploymentInfo.getService().getVersion());
-        List<MicoEnvironmentVariable>  micoEnvironmentVariables = micoServiceDeploymentInfo.getEnvironmentVariables();
-        micoEnvironmentVariables.addAll(kafkaConfig.getDefaultEnvironmentVariablesForKakfa());
-=======
-        log.debug("Adding default environment variables to the Kafka enabled MicoService '{}'", micoServiceDeploymentInfo.getService());
+        log.debug("Adding default environment variables to the Kafka enabled MicoService '{}:{}'", micoServiceDeploymentInfo.getService().getShortName(), micoServiceDeploymentInfo.getService().getVersion());
         List<MicoEnvironmentVariable> micoEnvironmentVariables = micoServiceDeploymentInfo.getEnvironmentVariables();
         micoEnvironmentVariables.addAll(kafkaConfig.getDefaultEnvironmentVariablesForKafka());
->>>>>>> 59173174
         micoEnvironmentVariables.addAll(openFaaSConfig.getDefaultEnvironmentVariablesForOpenFaaS());
     }
 
