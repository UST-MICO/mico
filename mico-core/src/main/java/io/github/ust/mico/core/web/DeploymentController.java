--- conflicted
+++ resolved
@@ -104,38 +104,21 @@
             // TODO Check if image for the requested version is already in docker registry -> no build required
 
             log.info("Start build of MicoService '{}' in version '{}'.", micoService.getShortName(), micoService.getVersion());
-<<<<<<< HEAD
             MicoBackgroundTask task = new MicoBackgroundTask(
                 backgroundTaskFactory.runAsync(() -> buildImageAndWait(micoService), dockerImageUri -> {
                     log.info("Build of MicoService '{}' in version '{}' finished with image '{}'.",
                         micoService.getShortName(), micoService.getVersion(), dockerImageUri);
 
                     micoService.setDockerImageUri(dockerImageUri);
-
-                    serviceRepository.save(micoService);
+                    MicoService savedMicoService = serviceRepository.save(micoService);
                     try {
-                        createKubernetesResources(micoApplication, micoService);
+                        createKubernetesResources(micoApplication, savedMicoService);
                     } catch (KubernetesResourceException kre) {
                         log.error(kre.getMessage(), kre);
                         exceptionHandler(kre);
                     }
                 }, this::exceptionHandler), micoService, MicoBackgroundTask.Type.BUILD);
             backgroundTaskRepo.save(task);
-=======
-            backgroundTaskFactory.runAsync(() -> buildImageAndWait(micoService), dockerImageUri -> {
-                log.info("Build of MicoService '{}' in version '{}' finished with image '{}'.",
-                    micoService.getShortName(), micoService.getVersion(), dockerImageUri);
-
-                micoService.setDockerImageUri(dockerImageUri);
-                MicoService savedMicoService = serviceRepository.save(micoService);
-                try {
-                    createKubernetesResources(micoApplication, savedMicoService);
-                } catch (KubernetesResourceException kre) {
-                    log.error(kre.getMessage(), kre);
-                    exceptionHandler(kre);
-                }
-            }, this::exceptionHandler);
->>>>>>> 7225cc05
         }
         return ResponseEntity.ok().build();
     }
