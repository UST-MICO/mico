--- conflicted
+++ resolved
@@ -76,15 +76,10 @@
     @GetMapping(SERVICE_INTERFACE_PATH)
     public ResponseEntity<Resources<Resource<MicoServiceInterfaceResponseDTO>>> getInterfacesOfService(@PathVariable(PATH_VARIABLE_SHORT_NAME) String shortName,
                                                                                             @PathVariable(PATH_VARIABLE_VERSION) String version) {
-<<<<<<< HEAD
         //TODO: Use ServiceInterfaceBroker
         //TODO: Map Optional ServiceInterface to Resources
-        //Use service to get the fully mapped interface objects from the ogm
-        Optional<List<Resource<MicoServiceInterface>>> interfacesOpt =
-=======
         // Use service to get the fully mapped interface objects from the ogm
         Optional<List<Resource<MicoServiceInterfaceResponseDTO>>> interfacesOpt =
->>>>>>> b5b69612
             serviceRepository.findByShortNameAndVersion(shortName, version)
                 .map(MicoService::getServiceInterfaces)
                 .map(interfaces -> interfaces.stream()
@@ -250,33 +245,6 @@
         }
         return serviceOpt.get();
     }
-<<<<<<< HEAD
-
-    //TODO: Remove, already exists in ServiceInterfaceBroker
-    /**
-     * Checks if a micoServiceInterface exists for a given micoService. The matching is based on the interface name.
-     *
-     * @param serviceInterface
-     * @param service
-     * @return
-     */
-    private boolean serviceInterfaceExists(MicoServiceInterface serviceInterface, MicoService service) {
-        if (service.getServiceInterfaces() == null) {
-            return false;
-        }
-        return service.getServiceInterfaces().stream().anyMatch(getMicoServiceInterfaceNameMatchingPredicate(serviceInterface.getServiceInterfaceName()));
-    }
-
-    //TODO: Remove, already exists in ServiceInterfaceBroker
-    /**
-     * Generates a predicate which matches the given micoServiceInterfaceName.
-     *
-     * @param micoServiceInterfaceName
-     * @return
-     */
-    private Predicate<MicoServiceInterface> getMicoServiceInterfaceNameMatchingPredicate(String micoServiceInterfaceName) {
-        return existingServiceInterface -> existingServiceInterface.getServiceInterfaceName().equals(micoServiceInterfaceName);
-=======
     
     protected Resource<MicoServiceInterfaceResponseDTO> getServiceInterfaceResponseDTOResource(String serviceShortName, String serviceVersion, MicoServiceInterface serviceInterface) {
 		return new Resource<>(new MicoServiceInterfaceResponseDTO(serviceInterface), getServiceInterfaceLinks(serviceInterface, serviceShortName, serviceVersion));
@@ -284,7 +252,6 @@
 
     protected List<Resource<MicoServiceInterfaceResponseDTO>> getServiceInterfaceResponseDTOResourcesList(String serviceShortName, String serviceVersion, List<MicoServiceInterface> serviceInterfaces) {
 		return serviceInterfaces.stream().map(serviceInterface -> getServiceInterfaceResponseDTOResource(serviceShortName, serviceVersion, serviceInterface)).collect(Collectors.toList());
->>>>>>> b5b69612
     }
 
     private Iterable<Link> getServiceInterfaceLinks(MicoServiceInterface serviceInterface, String shortName, String version) {
