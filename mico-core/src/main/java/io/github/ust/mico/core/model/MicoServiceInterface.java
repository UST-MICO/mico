--- conflicted
+++ resolved
@@ -36,10 +36,7 @@
 
     /**
      * The name of this {@link MicoServiceInterface}.
-<<<<<<< HEAD
-=======
      * Pattern is the same than the one for Kubernetes Service names.
->>>>>>> 138e6386
      */
     @ApiModelProperty(required = true)
     @NotEmpty
