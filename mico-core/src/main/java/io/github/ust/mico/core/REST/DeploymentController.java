--- conflicted
+++ resolved
@@ -109,13 +109,8 @@
         log.debug("Start creating Kubernetes resources for MICO service '{}' in version '{}'", micoService.getShortName(), micoService.getVersion());
 
         // Kubernetes Deployment
-<<<<<<< HEAD
         MicoServiceDeploymentInfo micoServiceDeploymentInfo = new MicoServiceDeploymentInfo();
-        if(micoApplication.getDeploymentInfo() != null &&
-=======
-        MicoServiceDeploymentInfo micoServiceDeploymentInfo = MicoServiceDeploymentInfo.builder().build();
         if (micoApplication.getDeploymentInfo() != null &&
->>>>>>> 49071f52
             micoApplication.getDeploymentInfo().getServiceDeploymentInfos() != null) {
             micoServiceDeploymentInfo = micoApplication.getDeploymentInfo().getServiceDeploymentInfos().get(micoService.getId());
         }
