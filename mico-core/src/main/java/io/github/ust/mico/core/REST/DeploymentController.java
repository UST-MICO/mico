package io.github.ust.mico.core.REST;

import java.util.List;
import java.util.Optional;
import java.util.concurrent.CompletableFuture;
import java.util.concurrent.ExecutionException;
import java.util.concurrent.TimeoutException;

import io.github.ust.mico.core.model.MicoServiceDeploymentInfo;
import org.springframework.beans.factory.annotation.Autowired;
import org.springframework.hateoas.MediaTypes;
import org.springframework.http.HttpStatus;
import org.springframework.http.ResponseEntity;
import org.springframework.web.bind.annotation.PathVariable;
import org.springframework.web.bind.annotation.PostMapping;
import org.springframework.web.bind.annotation.RequestMapping;
import org.springframework.web.bind.annotation.RestController;

import io.github.ust.mico.core.ImageBuildException;
import io.github.ust.mico.core.NotInitializedException;
import io.github.ust.mico.core.concurrency.MicoCoreBackgroundTaskFactory;
import io.github.ust.mico.core.imagebuilder.ImageBuilder;
import io.github.ust.mico.core.imagebuilder.buildtypes.Build;
import io.github.ust.mico.core.mapping.MicoKubernetesClient;
import io.github.ust.mico.core.model.MicoApplication;
import io.github.ust.mico.core.model.MicoService;
import io.github.ust.mico.core.persistence.MicoApplicationRepository;
import io.github.ust.mico.core.persistence.MicoServiceRepository;
import lombok.extern.slf4j.Slf4j;

@Slf4j
@RestController
@RequestMapping(value = "/applications/{shortName}/{version}/deploy", produces = MediaTypes.HAL_JSON_VALUE)
public class DeploymentController {
    private static final String PATH_VARIABLE_SHORT_NAME = "shortName";
    private static final String PATH_VARIABLE_VERSION = "version";

    @Autowired
    private MicoApplicationRepository applicationRepository;

    @Autowired
    private MicoServiceRepository serviceRepository;

    @Autowired
    private ImageBuilder imageBuilder;

    @Autowired
    private MicoCoreBackgroundTaskFactory backgroundTaskFactory;

    @Autowired
    private MicoKubernetesClient micoKubernetesClient;

    @PostMapping
    public ResponseEntity<Void> deploy(@PathVariable(PATH_VARIABLE_SHORT_NAME) String shortName,
                                       @PathVariable(PATH_VARIABLE_VERSION) String version) {
        try {
            imageBuilder.init();
        } catch (NotInitializedException e) {
            log.error(e.getMessage(), e);
            return ResponseEntity.status(HttpStatus.INTERNAL_SERVER_ERROR).build();
        }

        Optional<MicoApplication> micoApplicationOptional = applicationRepository.findByShortNameAndVersion(shortName, version);

        if (!micoApplicationOptional.isPresent()) {
            log.error("MICO application with short name '{}' and version '{}' does not exist", shortName, version);
            return ResponseEntity.notFound().build();
        }
        MicoApplication micoApplication = micoApplicationOptional.get();

        List<MicoService> micoServices = micoApplication.getServices();
        micoServices.forEach(micoService -> {
            // TODO Check if build is already running -> no build required
            // TODO Check if image for the requested version is already in docker registry -> no build required
            backgroundTaskFactory.runAsync(() -> buildImageAndWait(micoService), dockerImageUri -> {
                log.info("Build of image for service '{}' in version '{}' finished: {}",
                    micoService.getShortName(), micoService.getVersion(), dockerImageUri);

                MicoService micoServiceUpdatedWithImageName = micoService.toBuilder()
                    .dockerImageUri(dockerImageUri)
                    .build();

                serviceRepository.save(micoServiceUpdatedWithImageName);
                createKubernetesResources(micoApplication, micoServiceUpdatedWithImageName);
            }, this::exceptionHandler);
        });

        return ResponseEntity.ok().build();
    }

    private String buildImageAndWait(MicoService micoService) {
        try {
            Build build = imageBuilder.build(micoService);
            String buildName = build.getMetadata().getName();

            // Blocks this thread until build is finished, failed or TimeoutException is thrown
            CompletableFuture<Boolean> booleanCompletableFuture = imageBuilder.waitUntilBuildIsFinished(buildName);
            if (booleanCompletableFuture.get()) {
                return imageBuilder.createImageName(micoService.getShortName(), micoService.getVersion());
            } else {
                booleanCompletableFuture.cancel(true);
                throw new ImageBuildException("Build for service " + micoService.getShortName() + " failed");
            }
        } catch (NotInitializedException | InterruptedException | ExecutionException | ImageBuildException | TimeoutException e) {
            log.error(e.getMessage(), e);
            // TODO Handle NotInitializedException in async task properly
            return null;
        }
    }

    private void createKubernetesResources(MicoApplication micoApplication, MicoService micoService) {
        log.debug("Start creating Kubernetes resources for MICO service '{}' in version '{}'", micoService.getShortName(), micoService.getVersion());

        // Kubernetes Deployment
        MicoServiceDeploymentInfo micoServiceDeploymentInfo = MicoServiceDeploymentInfo.builder().build();
        if(micoApplication.getDeploymentInfo() != null &&
            micoApplication.getDeploymentInfo().getServiceDeploymentInfos() != null) {
            micoServiceDeploymentInfo = micoApplication.getDeploymentInfo().getServiceDeploymentInfos().get(micoService.getId());
        }
        log.debug("Creating Kubernetes deployment for MICO service '{}' in version '{}'",
            micoService.getShortName(), micoService.getVersion());
        micoKubernetesClient.createMicoService(micoService, micoServiceDeploymentInfo);

<<<<<<< HEAD
=======
        log.debug("Creating {} Kubernetes service(s) for MICO service '{}' in version '{}'",
            micoService.getServiceInterfaces().size(), micoService.getShortName(), micoService.getVersion());
>>>>>>> 426c692d
        // Kubernetes Service(s)
        micoService.getServiceInterfaces().forEach(serviceInterface -> {
            micoKubernetesClient.createMicoServiceInterface(serviceInterface, micoService);
        });
<<<<<<< HEAD

        log.info("Created Kubernetes resources for MICO service '{}' in version '{}'", micoService.getShortName(), micoService.getVersion());
=======
        
        log.info("Created Kubernetes resources for MICO service '{}' in version '{}'",
            micoService.getShortName(), micoService.getVersion());
>>>>>>> 426c692d
    }

    private Void exceptionHandler(Throwable e) {

        // TODO Handle exceptions in async task properly. E.g. via message queue (RabbitMQ)

        log.error(e.getMessage(), e);
        return null;
    }

}<|MERGE_RESOLUTION|>--- conflicted
+++ resolved
@@ -121,23 +121,15 @@
             micoService.getShortName(), micoService.getVersion());
         micoKubernetesClient.createMicoService(micoService, micoServiceDeploymentInfo);
 
-<<<<<<< HEAD
-=======
         log.debug("Creating {} Kubernetes service(s) for MICO service '{}' in version '{}'",
             micoService.getServiceInterfaces().size(), micoService.getShortName(), micoService.getVersion());
->>>>>>> 426c692d
         // Kubernetes Service(s)
         micoService.getServiceInterfaces().forEach(serviceInterface -> {
             micoKubernetesClient.createMicoServiceInterface(serviceInterface, micoService);
         });
-<<<<<<< HEAD
 
-        log.info("Created Kubernetes resources for MICO service '{}' in version '{}'", micoService.getShortName(), micoService.getVersion());
-=======
-        
         log.info("Created Kubernetes resources for MICO service '{}' in version '{}'",
             micoService.getShortName(), micoService.getVersion());
->>>>>>> 426c692d
     }
 
     private Void exceptionHandler(Throwable e) {
