--- conflicted
+++ resolved
@@ -24,17 +24,13 @@
 @RequestMapping(value = "/services", produces = MediaTypes.HAL_JSON_VALUE)
 public class ServiceController {
 
-<<<<<<< HEAD
+
     public static final String PATH_VARIABLE_SHORT_NAME = "shortName";
     public static final String PATH_VARIABLE_VERSION = "version";
     public static final String PATH_VARIABLE_ID = "id";
     private static final String PATH_VARIABLE_SERVICE_INTERFACE_NAME = "serviceInterfaceName";
     private static final String PATH_PART_INTERFACES = "/interfaces";
-=======
-    private static final String PATH_VARIABLE_SHORT_NAME = "shortName";
-    private static final String PATH_VARIABLE_VERSION = "version";
-    private static final String PATH_VARIABLE_ID = "id";
->>>>>>> 6b011ca8
+
 
     @Autowired
     private ServiceRepository serviceRepository;
@@ -66,7 +62,6 @@
                         linkTo(methodOn(ServiceController.class).getVersionsOfService(shortName)).withSelfRel()));
     }
 
-<<<<<<< HEAD
 
     //GET| /services/{shortName}/{version}/interface
     @GetMapping("/{" + PATH_VARIABLE_SHORT_NAME + "}/{" + PATH_VARIABLE_VERSION + "}" + PATH_PART_INTERFACES)
@@ -88,8 +83,6 @@
                 new Resource<>(serviceInterface, getServiceInterfaceLinks(serviceInterface, shortName, version))).map(ResponseEntity::ok).orElse(ResponseEntity.notFound().build());
     }
 
-=======
->>>>>>> 6b011ca8
     //TODO: Ambiguous endpoint with /services/shortName
     //@GetMapping("/{" + PATH_VARIABLE_ID + "}/")
     public ResponseEntity<Resource<Service>> getServiceById(@PathVariable(PATH_VARIABLE_ID) Long id) {
@@ -166,7 +159,6 @@
                 .collect(Collectors.toList());
     }
 
-<<<<<<< HEAD
     private Iterable<Link> getServiceInterfaceLinks(ServiceInterface serviceInterface, String shortName, String version) {
         LinkedList<Link> links = new LinkedList<>();
         links.add(linkTo(methodOn(ServiceController.class).getInterfaceByName(shortName, version, serviceInterface.getServiceInterfaceName())).withSelfRel());
@@ -174,8 +166,6 @@
         return links;
     }
 
-=======
->>>>>>> 6b011ca8
     private Iterable<Link> getServiceLinks(Service service) {
         LinkedList<Link> links = new LinkedList<>();
         links.add(linkTo(methodOn(ServiceController.class).getServiceByShortNameAndVersion(service.getShortName(), service.getVersion())).withSelfRel());
