--- conflicted
+++ resolved
@@ -21,32 +21,14 @@
 
 import com.fasterxml.jackson.annotation.JsonBackReference;
 import com.fasterxml.jackson.annotation.JsonProperty;
-<<<<<<< HEAD
-import com.fasterxml.jackson.annotation.JsonSetter;
-import com.fasterxml.jackson.annotation.Nulls;
-import io.github.ust.mico.core.configuration.extension.CustomOpenApiExtentionsPlugin;
 import io.github.ust.mico.core.dto.MicoServiceDeploymentInfoDTO;
-import io.swagger.annotations.ApiModelProperty;
-import io.swagger.annotations.Extension;
-import io.swagger.annotations.ExtensionProperty;
-=======
-import io.github.ust.mico.core.dto.MicoServiceDeploymentInfoDTO;
->>>>>>> cb3ecc95
 import lombok.*;
 import lombok.experimental.Accessors;
 import org.neo4j.ogm.annotation.*;
 
-<<<<<<< HEAD
-import javax.validation.Valid;
-import javax.validation.constraints.NotNull;
-import javax.validation.constraints.Positive;
-import javax.validation.constraints.PositiveOrZero;
-=======
->>>>>>> cb3ecc95
 import java.util.ArrayList;
 import java.util.List;
 
-// TODO: Always use MicoServiceDeploymentInfoDTO as the DTO. Currently not the case when MicoApplication is created.
 /**
  * Represents the information necessary for deploying a {@link MicoApplication}.
  * DTO is {@link MicoServiceDeploymentInfoDTO}.
@@ -79,7 +61,6 @@
     @StartNode
     @ToString.Exclude
     @EqualsAndHashCode.Exclude
-    @Valid
     private MicoApplication application;
 
     /**
@@ -88,8 +69,6 @@
     @EndNode
     @ToString.Exclude
     @EqualsAndHashCode.Exclude
-    @NotNull
-    @Valid
     private MicoService service;
 
 
@@ -100,20 +79,6 @@
     /**
      * Number of desired instances. Defaults to 1.
      */
-<<<<<<< HEAD
-    @ApiModelProperty(extensions = {@Extension(
-        name = CustomOpenApiExtentionsPlugin.X_MICO_CUSTOM_EXTENSION,
-        properties = {
-            @ExtensionProperty(name = "title", value = "Replicas"),
-            @ExtensionProperty(name = "minimum", value = "1"),
-            @ExtensionProperty(name = "default", value = "1"),
-            @ExtensionProperty(name = "x-order", value = "30"),
-            @ExtensionProperty(name = "description", value = "Number of desired instances. Defaults to 1.")
-        }
-    )})
-    @Positive(message = "must be at least one replica")
-=======
->>>>>>> cb3ecc95
     private int replicas = 1;
 
     /**
@@ -121,21 +86,6 @@
      * without any of its containers crashing, for it to be considered available.
      * Defaults to 0 (considered available as soon as it is ready).
      */
-<<<<<<< HEAD
-    @ApiModelProperty(extensions = {@Extension(
-        name = CustomOpenApiExtentionsPlugin.X_MICO_CUSTOM_EXTENSION,
-        properties = {
-            @ExtensionProperty(name = "title", value = "Time To Verify Ready State"),
-            @ExtensionProperty(name = "x-order", value = "40"),
-            @ExtensionProperty(name = "default", value = "0"),
-            @ExtensionProperty(name = "description", value = "Minimum number of seconds for which this service should be ready " +
-                "without any of its containers crashing, for it to be considered available. " +
-                "Defaults to 0 (considered available as soon as it is ready).")
-        }
-    )})
-    @PositiveOrZero(message = "must not be negative")
-=======
->>>>>>> cb3ecc95
     private int minReadySecondsBeforeMarkedAvailable = 0;
 
     /**
@@ -146,72 +96,20 @@
      * subsets of objects. Labels can be attached to objects at creation time and
      * subsequently added and modified at any time.
      * Each key must be unique for a given object.
-     * {@code null} values are skipped.
      */
-<<<<<<< HEAD
-    @ApiModelProperty(extensions = {@Extension(
-        name = CustomOpenApiExtentionsPlugin.X_MICO_CUSTOM_EXTENSION,
-        properties = {
-            @ExtensionProperty(name = "title", value = "Labels"),
-            @ExtensionProperty(name = "x-order", value = "50"),
-            @ExtensionProperty(name = "description", value = "Those labels are key-value pairs that are attached to the deployment" +
-                " of this service. Intended to be used to specify identifying attributes" +
-                " that are meaningful and relevant to users, but do not directly imply" +
-                " semantics to the core system. Labels can be used to organize and to select" +
-                " subsets of objects. Labels can be attached to objects at creation time and" +
-                " subsequently added and modified at any time.\n" +
-                " Each key must be unique for a given object.\n" +
-                " Null values are skipped.")
-        }
-    )})
-    @JsonSetter(nulls = Nulls.SKIP)
-    @Valid
     private List<MicoLabel> labels = new ArrayList<>();
-=======
-    private List<MicoLabel<String, String>> labels = new ArrayList<>();
->>>>>>> cb3ecc95
 
     /**
      * Indicates whether and when to pull the image.
      * Default image pull policy is {@link ImagePullPolicy#ALWAYS}.
-     * {@code null} is ignored.
      */
-<<<<<<< HEAD
-    @ApiModelProperty(extensions = {@Extension(
-        name = CustomOpenApiExtentionsPlugin.X_MICO_CUSTOM_EXTENSION,
-        properties = {
-            @ExtensionProperty(name = "title", value = "Image Pull Policy"),
-            @ExtensionProperty(name = "default", value = "ALWAYS"),
-            @ExtensionProperty(name = "x-order", value = "60"),
-            @ExtensionProperty(name = "description", value = "Indicates whether and when to pull the image.")
-        }
-    )})
-    @JsonSetter(nulls = Nulls.SKIP)
     private ImagePullPolicy imagePullPolicy = ImagePullPolicy.ALWAYS;
-=======
-    private ImagePullPolicy imagePullPolicy = ImagePullPolicy.DEFAULT;
->>>>>>> cb3ecc95
 
     /**
      * Restart policy for all containers.
      * Default restart policy is {@link RestartPolicy#ALWAYS}.
-     * {@code null} is ignored.
      */
-<<<<<<< HEAD
-    @ApiModelProperty(extensions = {@Extension(
-        name = CustomOpenApiExtentionsPlugin.X_MICO_CUSTOM_EXTENSION,
-        properties = {
-            @ExtensionProperty(name = "title", value = "Restart Policy"),
-            @ExtensionProperty(name = "default", value = "ALWAYS"),
-            @ExtensionProperty(name = "x-order", value = "70"),
-            @ExtensionProperty(name = "description", value = "Restart policy for all containers.")
-        }
-    )})
-    @JsonSetter(nulls = Nulls.SKIP)
     private RestartPolicy restartPolicy = RestartPolicy.ALWAYS;
-=======
-    private RestartPolicy restartPolicy = RestartPolicy.DEFAULT;
->>>>>>> cb3ecc95
 
 
     /**
