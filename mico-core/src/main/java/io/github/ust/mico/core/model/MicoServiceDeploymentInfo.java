/*
 * Licensed to the Apache Software Foundation (ASF) under one
 * or more contributor license agreements.  See the NOTICE file
 * distributed with this work for additional information
 * regarding copyright ownership.  The ASF licenses this file
 * to you under the Apache License, Version 2.0 (the
 * "License"); you may not use this file except in compliance
 * with the License.  You may obtain a copy of the License at
 *
 *   http://www.apache.org/licenses/LICENSE-2.0
 *
 * Unless required by applicable law or agreed to in writing,
 * software distributed under the License is distributed on an
 * "AS IS" BASIS, WITHOUT WARRANTIES OR CONDITIONS OF ANY
 * KIND, either express or implied.  See the License for the
 * specific language governing permissions and limitations
 * under the License.
 */

package io.github.ust.mico.core.model;

import java.util.ArrayList;
import java.util.List;
<<<<<<< HEAD
import java.util.stream.Collectors;

import org.neo4j.ogm.annotation.GeneratedValue;
import org.neo4j.ogm.annotation.Id;
import org.neo4j.ogm.annotation.NodeEntity;
import org.neo4j.ogm.annotation.Relationship;

import io.github.ust.mico.core.dto.request.MicoServiceDeploymentInfoRequestDTO;
import io.github.ust.mico.core.dto.response.MicoServiceDeploymentInfoResponseDTO;
import lombok.AllArgsConstructor;
import lombok.Data;
import lombok.NoArgsConstructor;
=======

import org.neo4j.ogm.annotation.*;

import com.fasterxml.jackson.annotation.JsonBackReference;

import io.github.ust.mico.core.dto.request.MicoServiceDeploymentInfoRequestDTO;
import io.github.ust.mico.core.dto.response.MicoServiceDeploymentInfoResponseDTO;
import lombok.*;
>>>>>>> b5b69612
import lombok.experimental.Accessors;

/**
 * Represents the information necessary for deploying a {@link MicoApplication}.
 * DTO is {@link MicoServiceDeploymentInfoResponseDTO}.
 */
@Data
@NoArgsConstructor
@AllArgsConstructor
@Accessors(chain = true)
@NodeEntity
public class MicoServiceDeploymentInfo {

    /**
     * The id of this service deployment info.
     */
    @Id
    @GeneratedValue
    private Long id;


    // ----------------------
    // -> Required fields ---
    // ----------------------


    /**
     * The {@link MicoService} this deployment information refers to.
     */
    @Relationship(type = "FOR")
    private MicoService service;


    // ----------------------
    // -> Optional fields ---
    // ----------------------

    /**
     * Number of desired instances. Defaults to 1.
     */
    private int replicas = 1;

    /**
     * Those labels are key-value pairs that are attached to the deployment
     * of this {@link MicoService}. Intended to be used to specify identifying attributes
     * that are meaningful and relevant to users, but do not directly imply
     * semantics to the core system. Labels can be used to organize and to select
     * subsets of objects. Labels can be attached to objects at creation time and
     * subsequently added and modified at any time.
     * Each key must be unique for a given object.
     */
    @Relationship(type = "HAS")
    private List<MicoLabel> labels = new ArrayList<>();
    
    /**
     * Environment variables as key-value pairs that are attached to the deployment
     * of this {@link MicoService}. These environment values can be used by the deployed
     * {@link MicoService} during runtime. This could be useful to pass information to the
     * {@link MicoService} that is not known during design time or is likely to change.
     * Example could be an URL to another {@link MicoService} or an external service.
     */
    @Relationship(type = "HAS")
    private List<MicoEnvironmentVariable> environmentVariables = new ArrayList<>();

    /**
     * Indicates whether and when to pull the image.
     * Default image pull policy is {@link ImagePullPolicy#ALWAYS}.
     */
    private ImagePullPolicy imagePullPolicy = ImagePullPolicy.ALWAYS;

    /**
     * Restart policy for all containers.
     * Default restart policy is {@link RestartPolicy#ALWAYS}.
     */
    private RestartPolicy restartPolicy = RestartPolicy.ALWAYS;



    /**
     * Applies the values of all properties of a
     * {@code MicoServiceDeploymentInfoRequestDTO} to this
     * {@code MicoServiceDeploymentInfo}.
     *
     * @param serviceDeploymentInfoDTO the {@link MicoServiceDeploymentInfoRequestDTO}.
     * @return this {@link MicoServiceDeploymentInfo} with the values
     * of the properties of the given {@link MicoServiceDeploymentInfoRequestDTO}.
     */
    public MicoServiceDeploymentInfo applyValuesFrom(MicoServiceDeploymentInfoRequestDTO serviceDeploymentInfoDTO) {
        return setReplicas(serviceDeploymentInfoDTO.getReplicas())
<<<<<<< HEAD
            .setLabels(serviceDeploymentInfoDTO.getLabels().stream().map(MicoLabel::valueOf).collect(Collectors.toList()))
            .setEnvironmentVariables(serviceDeploymentInfoDTO.getEnvironmentVariables().stream().map(MicoEnvironmentVariable::valueOf).collect(Collectors.toList()))
=======
            .setLabels(serviceDeploymentInfoDTO.getLabels())
>>>>>>> b5b69612
            .setImagePullPolicy(serviceDeploymentInfoDTO.getImagePullPolicy())
            .setRestartPolicy(serviceDeploymentInfoDTO.getRestartPolicy());
    }

    /**
     * Applies the values of all properties of a
     * {@code MicoServiceDeploymentInfoResponseDTO} to this
     * {@code MicoServiceDeploymentInfo}.
     *
     * @param serviceDeploymentInfoDTO the {@link MicoServiceDeploymentInfoResponseDTO}.
     * @return this {@link MicoServiceDeploymentInfo} with the values
     * of the properties of the given {@link MicoServiceDeploymentInfoResponseDTO}.
     */
    public MicoServiceDeploymentInfo applyValuesFrom(MicoServiceDeploymentInfoResponseDTO serviceDeploymentInfoDTO) {
        return applyValuesFrom((MicoServiceDeploymentInfoRequestDTO) serviceDeploymentInfoDTO);
    }


    /**
     * Enumeration for the different policies specifying
     * when to pull an image.
     */
    public enum ImagePullPolicy {

        ALWAYS,
        NEVER,
        IF_NOT_PRESENT
        
    }


    /**
     * Enumeration for all supported restart policies.
     */
    public enum RestartPolicy {

        ALWAYS,
        ON_FAILURE,
        NEVER
        
    }

}<|MERGE_RESOLUTION|>--- conflicted
+++ resolved
@@ -21,7 +21,6 @@
 
 import java.util.ArrayList;
 import java.util.List;
-<<<<<<< HEAD
 import java.util.stream.Collectors;
 
 import org.neo4j.ogm.annotation.GeneratedValue;
@@ -34,7 +33,6 @@
 import lombok.AllArgsConstructor;
 import lombok.Data;
 import lombok.NoArgsConstructor;
-=======
 
 import org.neo4j.ogm.annotation.*;
 
@@ -43,7 +41,6 @@
 import io.github.ust.mico.core.dto.request.MicoServiceDeploymentInfoRequestDTO;
 import io.github.ust.mico.core.dto.response.MicoServiceDeploymentInfoResponseDTO;
 import lombok.*;
->>>>>>> b5b69612
 import lombok.experimental.Accessors;
 
 /**
@@ -133,12 +130,8 @@
      */
     public MicoServiceDeploymentInfo applyValuesFrom(MicoServiceDeploymentInfoRequestDTO serviceDeploymentInfoDTO) {
         return setReplicas(serviceDeploymentInfoDTO.getReplicas())
-<<<<<<< HEAD
             .setLabels(serviceDeploymentInfoDTO.getLabels().stream().map(MicoLabel::valueOf).collect(Collectors.toList()))
             .setEnvironmentVariables(serviceDeploymentInfoDTO.getEnvironmentVariables().stream().map(MicoEnvironmentVariable::valueOf).collect(Collectors.toList()))
-=======
-            .setLabels(serviceDeploymentInfoDTO.getLabels())
->>>>>>> b5b69612
             .setImagePullPolicy(serviceDeploymentInfoDTO.getImagePullPolicy())
             .setRestartPolicy(serviceDeploymentInfoDTO.getRestartPolicy());
     }
