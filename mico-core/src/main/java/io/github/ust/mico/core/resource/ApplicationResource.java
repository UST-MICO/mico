--- conflicted
+++ resolved
@@ -68,17 +68,11 @@
 
     static final String PATH_VARIABLE_SHORT_NAME = "micoApplicationShortName";
     static final String PATH_VARIABLE_VERSION = "micoApplicationVersion";
-    static final String PATH_VARIABLE_INSTANCE_ID = "instanceId";
+    private static final String PATH_VARIABLE_INSTANCE_ID = "instanceId";
     private static final String PATH_VARIABLE_SERVICE_SHORT_NAME = "micoServiceShortName";
     private static final String PATH_VARIABLE_SERVICE_VERSION = "micoServiceVersion";
-<<<<<<< HEAD
-    private static final String PATH_VARIABLE_KAFKA_FAAS_CONNECTOR_VERSION = "kafkaFaasConnectorVersion";
+    public static final String PATH_VARIABLE_KAFKA_FAAS_CONNECTOR_VERSION = "version";
     static final String PATH_VARIABLE_KAFKA_FAAS_CONNECTOR_INSTANCE_ID = "kafkaFaasConnectorInstanceId";
-=======
-    public static final String PATH_VARIABLE_KAFKA_FAAS_CONNECTOR_VERSION = "version";
-    private static final String PATH_VARIABLE_KAFKA_FAAS_CONNECTOR_INSTANCE_ID = "kafkaFaasConnectorInstanceId";
-    public static final String PATH_VARIABLE_INSTANCE_ID = "instanceId";
->>>>>>> c40f8342
 
     @Autowired
     private MicoApplicationBroker broker;
