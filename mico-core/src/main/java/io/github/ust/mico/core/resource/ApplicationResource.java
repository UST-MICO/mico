/*
 * Licensed to the Apache Software Foundation (ASF) under one
 * or more contributor license agreements.  See the NOTICE file
 * distributed with this work for additional information
 * regarding copyright ownership.  The ASF licenses this file
 * to you under the Apache License, Version 2.0 (the
 * "License"); you may not use this file except in compliance
 * with the License.  You may obtain a copy of the License at
 *
 *   http://www.apache.org/licenses/LICENSE-2.0
 *
 * Unless required by applicable law or agreed to in writing,
 * software distributed under the License is distributed on an
 * "AS IS" BASIS, WITHOUT WARRANTIES OR CONDITIONS OF ANY
 * KIND, either express or implied.  See the License for the
 * specific language governing permissions and limitations
 * under the License.
 */

package io.github.ust.mico.core.resource;

import static org.springframework.hateoas.mvc.ControllerLinkBuilder.linkTo;
import static org.springframework.hateoas.mvc.ControllerLinkBuilder.methodOn;

import java.util.LinkedList;
import java.util.List;
import java.util.Optional;
import java.util.stream.Collectors;

import javax.validation.Valid;

import org.springframework.beans.factory.annotation.Autowired;
import org.springframework.hateoas.Link;
import org.springframework.hateoas.MediaTypes;
import org.springframework.hateoas.Resource;
import org.springframework.hateoas.Resources;
import org.springframework.http.HttpStatus;
import org.springframework.http.ResponseEntity;
import org.springframework.web.bind.annotation.*;
import org.springframework.web.server.ResponseStatusException;

import io.github.ust.mico.core.dto.request.MicoApplicationRequestDTO;
import io.github.ust.mico.core.dto.request.MicoServiceDeploymentInfoRequestDTO;
import io.github.ust.mico.core.dto.request.MicoVersionRequestDTO;
<<<<<<< HEAD
import io.github.ust.mico.core.dto.response.MicoApplicationResponseDTO.MicoApplicationDeploymentStatus;
import io.github.ust.mico.core.dto.response.MicoApplicationWithServicesResponseDTO;
import io.github.ust.mico.core.dto.response.MicoServiceDeploymentInfoResponseDTO;
import io.github.ust.mico.core.dto.response.MicoServiceResponseDTO;
=======
import io.github.ust.mico.core.dto.response.*;
import io.github.ust.mico.core.dto.response.MicoApplicationResponseDTO.MicoApplicationDeploymentStatus;
>>>>>>> b5b69612
import io.github.ust.mico.core.dto.response.status.MicoApplicationStatusResponseDTO;
import io.github.ust.mico.core.exception.KubernetesResourceException;
import io.github.ust.mico.core.model.MicoApplication;
import io.github.ust.mico.core.model.MicoService;
import io.github.ust.mico.core.model.MicoServiceDeploymentInfo;
<<<<<<< HEAD
import io.github.ust.mico.core.persistence.*;
=======
import io.github.ust.mico.core.model.MicoServiceDeploymentInfoQueryResult;
import io.github.ust.mico.core.persistence.MicoApplicationRepository;
import io.github.ust.mico.core.persistence.MicoServiceDeploymentInfoRepository;
import io.github.ust.mico.core.persistence.MicoServiceRepository;
>>>>>>> b5b69612
import io.github.ust.mico.core.service.MicoKubernetesClient;
import io.github.ust.mico.core.service.MicoStatusService;
import lombok.extern.slf4j.Slf4j;

@Slf4j
@RestController
@RequestMapping(value = "/" + ApplicationResource.PATH_APPLICATIONS, produces = MediaTypes.HAL_JSON_VALUE)
public class ApplicationResource {

    public static final String PATH_APPLICATIONS = "applications";
    public static final String PATH_SERVICES = "services";
    public static final String PATH_DEPLOYMENT_INFORMATION = "deploymentInformation";
    public static final String PATH_PROMOTE = "promote";
    public static final String PATH_STATUS = "status";

    private static final String PATH_VARIABLE_SHORT_NAME = "shortName";
    private static final String PATH_VARIABLE_VERSION = "version";
    private static final String PATH_VARIABLE_SERVICE_SHORT_NAME = "serviceShortName";
    private static final String PATH_VARIABLE_SERVICE_VERSION = "serviceVersion";

    @Autowired
    private MicoApplicationRepository applicationRepository;

    @Autowired
    private MicoServiceRepository serviceRepository;

    @Autowired
    private MicoServiceDeploymentInfoRepository serviceDeploymentInfoRepository;
    
    @Autowired
    private MicoLabelRepository labelRepository;
    
    @Autowired
    private MicoEnvironmentVariableRepository environmentVariableRepository;

    @Autowired
    private MicoKubernetesClient micoKubernetesClient;

    @Autowired
    private MicoStatusService micoStatusService;

    @GetMapping()
    public ResponseEntity<Resources<Resource<MicoApplicationWithServicesResponseDTO>>> getAllApplications() {
        return ResponseEntity.ok(
            new Resources<>(getApplicationWithServicesResponseDTOResourceList(applicationRepository.findAll(3)),
                linkTo(methodOn(ApplicationResource.class).getAllApplications()).withSelfRel()));
    }

    @GetMapping("/{" + PATH_VARIABLE_SHORT_NAME + "}")
    public ResponseEntity<Resources<Resource<MicoApplicationWithServicesResponseDTO>>> getApplicationsByShortName(@PathVariable(PATH_VARIABLE_SHORT_NAME) String shortName) {
        List<MicoApplication> micoApplicationList = applicationRepository.findByShortName(shortName);

        return ResponseEntity.ok(
            new Resources<>(getApplicationWithServicesResponseDTOResourceList(micoApplicationList),
                linkTo(methodOn(ApplicationResource.class).getApplicationsByShortName(shortName)).withSelfRel()));
    }

    @GetMapping("/{" + PATH_VARIABLE_SHORT_NAME + "}/{" + PATH_VARIABLE_VERSION + "}")
    public ResponseEntity<Resource<MicoApplicationWithServicesResponseDTO>> getApplicationByShortNameAndVersion(@PathVariable(PATH_VARIABLE_SHORT_NAME) String shortName,
                                                                                                        @PathVariable(PATH_VARIABLE_VERSION) String version) {
        MicoApplication application = getApplicationFromDatabase(shortName, version);
        return ResponseEntity.ok(getApplicationWithServicesResponseDTOResourceWithDeploymentStatus(application));
    }

    @PostMapping
    public ResponseEntity<Resource<MicoApplicationWithServicesResponseDTO>> createApplication(@Valid @RequestBody MicoApplicationRequestDTO applicationDto) {
        // Check whether application already exists (not allowed)
        Optional<MicoApplication> applicationOptional = applicationRepository.
            findByShortNameAndVersion(applicationDto.getShortName(), applicationDto.getVersion());
        if (applicationOptional.isPresent()) {
            throw new ResponseStatusException(HttpStatus.CONFLICT,
                "Application '" + applicationDto.getShortName() + "' '" + applicationDto.getVersion() + "' already exists.");
        }

        MicoApplication savedApplication = applicationRepository.save(MicoApplication.valueOf(applicationDto));
        MicoApplicationWithServicesResponseDTO dto = new MicoApplicationWithServicesResponseDTO(savedApplication);
        dto.setDeploymentStatus(MicoApplicationDeploymentStatus.NOT_DEPLOYED);

        return ResponseEntity
            .created(linkTo(methodOn(ApplicationResource.class)
                .getApplicationByShortNameAndVersion(savedApplication.getShortName(), savedApplication.getVersion())).toUri())
            .body(new Resource<>(dto, getApplicationLinks(savedApplication)));
    }

    @PutMapping("/{" + PATH_VARIABLE_SHORT_NAME + "}/{" + PATH_VARIABLE_VERSION + "}")
    public ResponseEntity<Resource<MicoApplicationWithServicesResponseDTO>> updateApplication(@PathVariable(PATH_VARIABLE_SHORT_NAME) String shortName,
                                                                                              @PathVariable(PATH_VARIABLE_VERSION) String version,
                                                                                              @Valid @RequestBody MicoApplicationRequestDTO applicationRequestDto) {
        if (!applicationRequestDto.getShortName().equals(shortName)) {
            throw new ResponseStatusException(HttpStatus.CONFLICT,
                "ShortName of the provided application does not match the request parameter");
        }
        if (!applicationRequestDto.getVersion().equals(version)) {
            throw new ResponseStatusException(HttpStatus.CONFLICT,
                "Version of the provided application does not match the request parameter");
        }
        MicoApplication existingApplication = getApplicationFromDatabase(shortName, version);
<<<<<<< HEAD
        MicoApplication updatedApplication = applicationRepository.save(MicoApplication.valueOf(applicationRequestDto)
        	.setId(existingApplication.getId())
        	.setServices(existingApplication.getServices())
        	.setServiceDeploymentInfos(existingApplication.getServiceDeploymentInfos()));
=======
        MicoApplication updatedApplication = applicationRepository.save(MicoApplication.valueOf(applicationRequestDto).setId(existingApplication.getId()));
>>>>>>> b5b69612

        return ResponseEntity.ok(getApplicationWithServicesResponseDTOResourceWithDeploymentStatus(updatedApplication));
    }

    @PostMapping("/{" + PATH_VARIABLE_SHORT_NAME + "}/{" + PATH_VARIABLE_VERSION + "}/" + PATH_PROMOTE)
    public ResponseEntity<Resource<MicoApplicationWithServicesResponseDTO>> promoteApplication(@PathVariable(PATH_VARIABLE_SHORT_NAME) String shortName,
<<<<<<< HEAD
                                                                           @PathVariable(PATH_VARIABLE_VERSION) String version,
                                                                           @Valid @RequestBody MicoVersionRequestDTO newVersionDto) {
    	log.debug("Received request to promote application '{}' '{}' to version '{}'", shortName, version, newVersionDto.getVersion());
    	
    	// Retrieve application to promote (copy) from the database (checks whether it exists)
        MicoApplication application = getApplicationFromDatabase(shortName, version);
        log.debug("Retrieved following application from database: {}", application);
        
        // Update the version of the application
        application.setVersion(newVersionDto.getVersion());
        
        // In order to copy the application along with all service deployment information nodes
        // it provides and the nodes the service deployment information node(s) is/are connected to,
        // we need to set the id of all those nodes to null. That way, Neo4j will create new entities
        // instead of updating the existing ones.
        application.setId(null);
        application.getServiceDeploymentInfos().forEach(sdi -> sdi.setId(null));
        application.getServiceDeploymentInfos().forEach(sdi -> sdi.getLabels().forEach(label -> label.setId(null)));
        application.getServiceDeploymentInfos().forEach(sdi -> sdi.getEnvironmentVariables().forEach(envVar -> envVar.setId(null)));
        // NOTE: Also clear ids for Kubernetes deployment information.

        // Save the new (promoted) application in the database.
        MicoApplication updatedApplication = applicationRepository.save(application);
        log.debug("Saved following application in database: {}", updatedApplication);
=======
                                                                                               @PathVariable(PATH_VARIABLE_VERSION) String version,
                                                                                               @Valid @RequestBody MicoVersionRequestDTO newVersionDto) {
    	log.debug("Received request to promote MicoApplication '{}' '{}' to version '{}'", shortName, version, newVersionDto.getVersion());
    	
    	System.out.println(newVersionDto);
    	
    	// Application to promote (copy)
        MicoApplication application = getApplicationFromDatabase(shortName, version);
        System.out.println(application);
        log.debug("Received following MicoApplication from database: {}", application);
        
        // Update the version and set id to null, otherwise the original application
        // would be updated but we want a new application instance to be created.
        application.setVersion(newVersionDto.getVersion()).setId(null);

        // Save the new (promoted) application in the database,
        // all edges (deployment information) will be copied, too.
        MicoApplication updatedApplication = applicationRepository.save(application);
        System.out.println(updatedApplication);
        log.debug("Saved following MicoApplication in database: {}", updatedApplication);
>>>>>>> b5b69612

        return ResponseEntity.ok(getApplicationWithServicesResponseDTOResourceWithDeploymentStatus(updatedApplication));
    }

    @DeleteMapping("/{" + PATH_VARIABLE_SHORT_NAME + "}/{" + PATH_VARIABLE_VERSION + "}")
    public ResponseEntity<Void> deleteApplication(@PathVariable(PATH_VARIABLE_SHORT_NAME) String shortName,
                                                  @PathVariable(PATH_VARIABLE_VERSION) String version) throws KubernetesResourceException {
    	// Retrieve application to delete from the database (checks whether it exists)
    	MicoApplication application = getApplicationFromDatabase(shortName, version);

        // Check whether application is currently deployed, i.e., it cannot be deleted
        if (micoKubernetesClient.isApplicationDeployed(application)) {
            throw new ResponseStatusException(HttpStatus.CONFLICT, "Application is currently deployed!");
        }

        // Any service deployment information this application provides must be deleted
        // before (!) the actual application is deleted, otherwise the query for
        // deleting the service deployment information would not work.
        serviceDeploymentInfoRepository.deleteAllByApplication(shortName, version);
        
        // Delete actual application
        applicationRepository.delete(application);

        return ResponseEntity.noContent().build();
    }

    @DeleteMapping("/{" + PATH_VARIABLE_SHORT_NAME + "}")
    public ResponseEntity<Void> deleteAllVersionsOfAnApplication(@PathVariable(PATH_VARIABLE_SHORT_NAME) String shortName) throws KubernetesResourceException {
    	// Retrieve applications to delete from database (checks whether they all exist)
        List<MicoApplication> applicationList = applicationRepository.findByShortName(shortName);

        // Check whether there is any version of the application in the database at all
        if (applicationList.isEmpty()) {
            return ResponseEntity.notFound().build();
        }

        // If at least one version of the application is currently deployed,
        // none of the versions shall be deleted
        for (MicoApplication application : applicationList) {
            if (micoKubernetesClient.isApplicationDeployed(application)) {
                throw new ResponseStatusException(HttpStatus.CONFLICT,
                    "Application is currently deployed in version " + application.getVersion() + "!");
            }
        }
        
        // Any service deployment information one of the applications provides must be deleted
        // before (!) the actual application is deleted, otherwise the query for
        // deleting the service deployment information would not work.
        serviceDeploymentInfoRepository.deleteAllByApplication(shortName);

        // No version of the application is deployed -> delete all
        applicationRepository.deleteAll(applicationList);

        return ResponseEntity.noContent().build();
    }

    @GetMapping("/{" + PATH_VARIABLE_SHORT_NAME + "}/{" + PATH_VARIABLE_VERSION + "}/" + PATH_SERVICES)
    public ResponseEntity<Resources<Resource<MicoServiceResponseDTO>>> getServicesFromApplication(@PathVariable(PATH_VARIABLE_SHORT_NAME) String shortName,
                                                                                       @PathVariable(PATH_VARIABLE_VERSION) String version) {
    	return ResponseEntity.ok(
            new Resources<>(getServiceResponseDTOResourceList(shortName, version),
                linkTo(methodOn(ApplicationResource.class).getServicesFromApplication(shortName, version)).withSelfRel()));
    }

    @PostMapping("/{" + PATH_VARIABLE_SHORT_NAME + "}/{" + PATH_VARIABLE_VERSION + "}/" + PATH_SERVICES + "/{" + PATH_VARIABLE_SERVICE_SHORT_NAME + "}/{" + PATH_VARIABLE_SERVICE_VERSION + "}")
    public ResponseEntity<Void> addServiceToApplication(@PathVariable(PATH_VARIABLE_SHORT_NAME) String shortName,
                                                        @PathVariable(PATH_VARIABLE_VERSION) String version,
                                                        @PathVariable(PATH_VARIABLE_SERVICE_SHORT_NAME) String serviceShortName,
                                                        @PathVariable(PATH_VARIABLE_SERVICE_VERSION) String serviceVersion) {
        MicoApplication application = getApplicationFromDatabase(shortName, version);
        MicoService existingService = getServiceFromDatabase(serviceShortName, serviceVersion);
        
        // Check whether the application already contains the service
        if (application.getServices().contains(existingService)) {
        	// Application already contains the service -> not allowed
        	log.info("Application '{}' '{}' already contains service '{}' '{}'.",
        		shortName, version, serviceShortName, serviceVersion);
        } else {
        	log.info("Add service '{}' '{}' to application '{}' '{}'.",
        		serviceShortName, serviceVersion, shortName, version);
			// Create default service deployment information for new service
			MicoServiceDeploymentInfo serviceDeploymentInfo = new MicoServiceDeploymentInfo()
			    .setService(existingService);
			// Both the service list and the service deployment info list
			// of the application need to be updated
			application.getServices().add(existingService);
			application.getServiceDeploymentInfos().add(serviceDeploymentInfo);
			// Save the application (also creates the new node for the service deployment information)
			applicationRepository.save(application);
		}
        
        return ResponseEntity.noContent().build();
    }

    @DeleteMapping("/{" + PATH_VARIABLE_SHORT_NAME + "}/{" + PATH_VARIABLE_VERSION + "}/" + PATH_SERVICES + "/{" + PATH_VARIABLE_SERVICE_SHORT_NAME + "}")
    public ResponseEntity<Void> deleteServiceFromApplication(@PathVariable(PATH_VARIABLE_SHORT_NAME) String shortName,
                                                             @PathVariable(PATH_VARIABLE_VERSION) String version,
                                                             @PathVariable(PATH_VARIABLE_SERVICE_SHORT_NAME) String serviceShortName) {
        // Retrieve application from database (checks whether it exists)
        MicoApplication application = getApplicationFromDatabase(shortName, version);
        
        // Check whether the application contains the service
        if (application.getServices().stream().noneMatch(service -> service.getShortName().equals(serviceShortName))) {
        	// Application does not include the service -> cannot not be deleted from it
			log.debug("Application '{}' '{}' does not include service '{}', thus it cannot be deleted from it.",
			    shortName, version, serviceShortName);
        } else {
        	log.info("Delete service '{}' from application '{}' '{}'.",
        		serviceShortName, shortName, version);
        	// 1. Remove the service from the application
        	application.getServices().removeIf(service -> service.getShortName().equals(serviceShortName));
        	applicationRepository.save(application);
        	// 2. Delete the corresponding service deployment information
        	serviceDeploymentInfoRepository.deleteByApplicationAndService(shortName, version, serviceShortName);
        }
        
        // TODO: Update Kubernetes deployment

        return ResponseEntity.noContent().build();
    }

    @GetMapping("/{" + PATH_VARIABLE_SHORT_NAME + "}/{" + PATH_VARIABLE_VERSION + "}/" + PATH_DEPLOYMENT_INFORMATION + "/{" + PATH_VARIABLE_SERVICE_SHORT_NAME + "}")
    public ResponseEntity<Resource<MicoServiceDeploymentInfoResponseDTO>> getServiceDeploymentInformation(@PathVariable(PATH_VARIABLE_SHORT_NAME) String shortName,
                                                                                                  @PathVariable(PATH_VARIABLE_VERSION) String version,
                                                                                                  @PathVariable(PATH_VARIABLE_SERVICE_SHORT_NAME) String serviceShortName) {
<<<<<<< HEAD
    	// Check whether application contains service
    	MicoApplication application = getApplicationFromDatabase(shortName, version);
    	if (application.getServices().stream().noneMatch(service -> service.getShortName().equals(serviceShortName))) {
    		throw new ResponseStatusException(HttpStatus.NOT_FOUND,
                "Application '" + shortName + "' '" + version + "' does not include service '" + serviceShortName + "'.");
    	}
    	
    	// Check whether the deployment information for the given application and service exists
    	Optional<MicoServiceDeploymentInfo> serviceDeploymentInfoOptional = serviceDeploymentInfoRepository.findByApplicationAndService(shortName, version, serviceShortName);
    	if (!serviceDeploymentInfoOptional.isPresent()) {
    		throw new ResponseStatusException(HttpStatus.NOT_FOUND,
    			"Service deployment information for service '" + serviceShortName + "' in application '" + shortName
                + "' '" + version + "' could not be found.");
    	}
    	
    	// Convert to service deployment info DTO and return it
    	MicoServiceDeploymentInfoResponseDTO serviceDeploymentInfoResponseDto = new MicoServiceDeploymentInfoResponseDTO(serviceDeploymentInfoOptional.get());
        return ResponseEntity.ok(new Resource<>(serviceDeploymentInfoResponseDto,
=======
        // Retrieve service deployment info from database if there is any
        Optional<MicoServiceDeploymentInfoQueryResult> serviceDeploymentInfoQueryResultOptional = serviceDeploymentInfoRepository.findByApplicationAndService(shortName, version, serviceShortName);
        if (!serviceDeploymentInfoQueryResultOptional.isPresent()) {
            throw new ResponseStatusException(HttpStatus.NOT_FOUND,
                "Service deployment information for service '" + serviceShortName + "' in application '" + shortName
                    + "' in version '" + version + "' could not be found.");
        }

        // Convert to service deployment info DTO and return it
        MicoServiceDeploymentInfo serviceDeploymentInfo = serviceDeploymentInfoQueryResultOptional.get().getServiceDeploymentInfo();
        return ResponseEntity.ok(new Resource<>(new MicoServiceDeploymentInfoResponseDTO(serviceDeploymentInfo),
>>>>>>> b5b69612
            linkTo(methodOn(ApplicationResource.class)
                .getServiceDeploymentInformation(shortName, version, serviceShortName)).withSelfRel()));
    }

    @PutMapping("/{" + PATH_VARIABLE_SHORT_NAME + "}/{" + PATH_VARIABLE_VERSION + "}/" + PATH_DEPLOYMENT_INFORMATION + "/{" + PATH_VARIABLE_SERVICE_SHORT_NAME + "}")
    public ResponseEntity<Resource<MicoServiceDeploymentInfoResponseDTO>> updateServiceDeploymentInformation(@PathVariable(PATH_VARIABLE_SHORT_NAME) String shortName,
                                                                                                     @PathVariable(PATH_VARIABLE_VERSION) String version,
                                                                                                     @PathVariable(PATH_VARIABLE_SERVICE_SHORT_NAME) String serviceShortName,
                                                                                                     @Valid @RequestBody MicoServiceDeploymentInfoRequestDTO serviceDeploymentInfoDTO) {
<<<<<<< HEAD
    	// Check whether application contains service
    	MicoApplication application = getApplicationFromDatabase(shortName, version);
    	if (application.getServices().stream().noneMatch(service -> service.getShortName().equals(serviceShortName))) {
    		throw new ResponseStatusException(HttpStatus.NOT_FOUND,
                "Application '" + shortName + "' '" + version + "' does not include service '" + serviceShortName + "'.");
    	}
    	
    	// Check whether the deployment information for the given application and service exists
    	Optional<MicoServiceDeploymentInfo> serviceDeploymentInfoOptional = serviceDeploymentInfoRepository.findByApplicationAndService(shortName, version, serviceShortName);
    	if (!serviceDeploymentInfoOptional.isPresent()) {
    		throw new ResponseStatusException(HttpStatus.NOT_FOUND,
    			"Service deployment information for service '" + serviceShortName + "' in application '" + shortName
                + "' '" + version + "' could not be found.");
    	}
    	
    	// Update the service deployment information in the database
    	MicoServiceDeploymentInfo updatedServiceDeploymentInfo = serviceDeploymentInfoRepository.save(
    	    serviceDeploymentInfoOptional.get().applyValuesFrom(serviceDeploymentInfoDTO));
    	// In case addition properties (stored as separate node entity) such as labels, environment variables
    	// have been removed from this service deployment information,
    	// the standard save() function of the service deployment information repository will not delete those
    	// "tangling" (without relationships) labels (nodes), hence the manual clean up.
    	labelRepository.cleanUp();
    	environmentVariableRepository.cleanUp();
    	// NOTE: Clean up Kubernetes deployment info.
    	log.debug("Service deployment information for service '{}' in application '{}' '{}' has been updated.", serviceShortName, shortName, version);
    	
        // TODO: Update actual Kubernetes deployment (see issue mico#416).

		return ResponseEntity.ok(new Resource<>(new MicoServiceDeploymentInfoResponseDTO(updatedServiceDeploymentInfo),
=======
        // Check whether the corresponding service to update the deployment information for
        // is available in the database (done via the deployment information relationship)
        MicoApplication application = getApplicationFromDatabase(shortName, version);
        if (application.getServiceDeploymentInfos().stream().noneMatch(sdi -> sdi.getService().getShortName().equals(serviceShortName))) {
            throw new ResponseStatusException(HttpStatus.NOT_FOUND,
                "Service deployment information for service '" + serviceShortName + "' in application '" + shortName
                    + "' in version '" + version + "' could not be found.");
        }

        // Search the corresponding deployment information ...
        MicoServiceDeploymentInfoResponseDTO serviceDeploymentInfoResponseDTO = null;
        for (MicoServiceDeploymentInfo serviceDeploymentInfo : application.getServiceDeploymentInfos()) {
            if (serviceDeploymentInfo.getService().getShortName().equals(serviceShortName)) {
                // ... and update it with the values from the deployment information from the DTO
                serviceDeploymentInfo.applyValuesFrom(serviceDeploymentInfoDTO);
                serviceDeploymentInfoResponseDTO = new MicoServiceDeploymentInfoResponseDTO(serviceDeploymentInfo);
                log.info("Service deployment information for service '{}' in application '{}' in version '{}' has been updated.",
                    serviceShortName, shortName, version);
                break;
            }
        }

        applicationRepository.save(application);

        // TODO: Update actual Kubernetes deployment (see issue mico#416).

		return ResponseEntity.ok(new Resource<>(serviceDeploymentInfoResponseDTO,
>>>>>>> b5b69612
			linkTo(methodOn(ApplicationResource.class).getServiceDeploymentInformation(shortName, version, serviceShortName))
		        .withSelfRel()));
    }

    @GetMapping("/{" + PATH_VARIABLE_SHORT_NAME + "}/{" + PATH_VARIABLE_VERSION + "}/" + PATH_STATUS)
    public ResponseEntity<Resource<MicoApplicationStatusResponseDTO>> getStatusOfApplication(@PathVariable(PATH_VARIABLE_SHORT_NAME) String shortName,
                                                                                     @PathVariable(PATH_VARIABLE_VERSION) String version) {
        MicoApplication micoApplication = getApplicationFromDatabase(shortName, version);
        MicoApplicationStatusResponseDTO applicationStatus = micoStatusService.getApplicationStatus(micoApplication);
        return ResponseEntity.ok(new Resource<>(applicationStatus));
    }

    /**
     * Returns the existing {@link MicoApplication} object from the database for the given shortName and version.
     *
     * @param shortName the short name of a {@link MicoApplication}
     * @param version   the version of a {@link MicoApplication}
     * @return the existing {@link MicoApplication} from the database
     * @throws ResponseStatusException if a {@link MicoApplication} for the given shortName and version does not exist
     */
    private MicoApplication getApplicationFromDatabase(String shortName, String version) throws ResponseStatusException {
        Optional<MicoApplication> existingApplicationOptional = applicationRepository.findByShortNameAndVersion(shortName, version);
        if (!existingApplicationOptional.isPresent()) {
            throw new ResponseStatusException(HttpStatus.NOT_FOUND, "Application '" + shortName + "' '" + version + "' was not found!");
        }
        return existingApplicationOptional.get();
    }
    
    /**
     * Returns the existing {@link MicoService} object from the database
     * for the given shortName and version.
     *
     * @param shortName the short name of the {@link MicoService}.
     * @param version the version of the {@link MicoService}.
     * @return the existing {@link MicoService} from the database if it exists.
     * @throws ResponseStatusException if no {@link MicoService} exists for the given shortName and version.
     */
    private MicoService getServiceFromDatabase(String shortName, String version) throws ResponseStatusException {
        Optional<MicoService> existingServciceOptional = serviceRepository.findByShortNameAndVersion(shortName, version);
        if (!existingServciceOptional.isPresent()) {
            throw new ResponseStatusException(HttpStatus.NOT_FOUND, "Service '" + shortName + "' '" + version + "' was not found!");
        }
        return existingServciceOptional.get();
    }

    private List<Resource<MicoApplicationWithServicesResponseDTO>> getApplicationWithServicesResponseDTOResourceList(List<MicoApplication> applications) {
        return applications.stream().map(application -> getApplicationWithServicesResponseDTOResourceWithDeploymentStatus(application)).collect(Collectors.toList());
    }

    private Resource<MicoApplicationWithServicesResponseDTO> getApplicationWithServicesResponseDTOResourceWithDeploymentStatus(MicoApplication application) {
        MicoApplicationWithServicesResponseDTO dto = new MicoApplicationWithServicesResponseDTO(application);
        dto.setDeploymentStatus(getApplicationDeploymentStatus(application));
        return new Resource<>(dto, getApplicationLinks(application));
    }

    private MicoApplicationDeploymentStatus getApplicationDeploymentStatus(MicoApplication application) {
        try {
        	if (micoKubernetesClient.isApplicationDeployed(application)) {
        		return MicoApplicationDeploymentStatus.DEPLOYED;
        	}
        } catch (KubernetesResourceException e) {
            log.debug(e.getMessage(), e);
        }
        return MicoApplicationDeploymentStatus.NOT_DEPLOYED;
    }

    private Iterable<Link> getApplicationLinks(MicoApplication application) {
        LinkedList<Link> links = new LinkedList<>();
        links.add(linkTo(methodOn(ApplicationResource.class).getApplicationByShortNameAndVersion(application.getShortName(), application.getVersion())).withSelfRel());
        links.add(linkTo(methodOn(ApplicationResource.class).getAllApplications()).withRel("applications"));
        return links;
    }
    
    private List<Resource<MicoServiceResponseDTO>> getServiceResponseDTOResourceList(String applicationShortName, String applicationVersion) {
    	List<MicoService> services = serviceRepository.findAllByApplication(applicationShortName, applicationVersion);
    	return ServiceResource.getServiceResponseDTOResourcesList(services);
    }

}<|MERGE_RESOLUTION|>--- conflicted
+++ resolved
@@ -42,28 +42,22 @@
 import io.github.ust.mico.core.dto.request.MicoApplicationRequestDTO;
 import io.github.ust.mico.core.dto.request.MicoServiceDeploymentInfoRequestDTO;
 import io.github.ust.mico.core.dto.request.MicoVersionRequestDTO;
-<<<<<<< HEAD
 import io.github.ust.mico.core.dto.response.MicoApplicationResponseDTO.MicoApplicationDeploymentStatus;
 import io.github.ust.mico.core.dto.response.MicoApplicationWithServicesResponseDTO;
 import io.github.ust.mico.core.dto.response.MicoServiceDeploymentInfoResponseDTO;
 import io.github.ust.mico.core.dto.response.MicoServiceResponseDTO;
-=======
 import io.github.ust.mico.core.dto.response.*;
 import io.github.ust.mico.core.dto.response.MicoApplicationResponseDTO.MicoApplicationDeploymentStatus;
->>>>>>> b5b69612
 import io.github.ust.mico.core.dto.response.status.MicoApplicationStatusResponseDTO;
 import io.github.ust.mico.core.exception.KubernetesResourceException;
 import io.github.ust.mico.core.model.MicoApplication;
 import io.github.ust.mico.core.model.MicoService;
 import io.github.ust.mico.core.model.MicoServiceDeploymentInfo;
-<<<<<<< HEAD
 import io.github.ust.mico.core.persistence.*;
-=======
 import io.github.ust.mico.core.model.MicoServiceDeploymentInfoQueryResult;
 import io.github.ust.mico.core.persistence.MicoApplicationRepository;
 import io.github.ust.mico.core.persistence.MicoServiceDeploymentInfoRepository;
 import io.github.ust.mico.core.persistence.MicoServiceRepository;
->>>>>>> b5b69612
 import io.github.ust.mico.core.service.MicoKubernetesClient;
 import io.github.ust.mico.core.service.MicoStatusService;
 import lombok.extern.slf4j.Slf4j;
@@ -161,21 +155,16 @@
                 "Version of the provided application does not match the request parameter");
         }
         MicoApplication existingApplication = getApplicationFromDatabase(shortName, version);
-<<<<<<< HEAD
         MicoApplication updatedApplication = applicationRepository.save(MicoApplication.valueOf(applicationRequestDto)
         	.setId(existingApplication.getId())
         	.setServices(existingApplication.getServices())
         	.setServiceDeploymentInfos(existingApplication.getServiceDeploymentInfos()));
-=======
-        MicoApplication updatedApplication = applicationRepository.save(MicoApplication.valueOf(applicationRequestDto).setId(existingApplication.getId()));
->>>>>>> b5b69612
 
         return ResponseEntity.ok(getApplicationWithServicesResponseDTOResourceWithDeploymentStatus(updatedApplication));
     }
 
     @PostMapping("/{" + PATH_VARIABLE_SHORT_NAME + "}/{" + PATH_VARIABLE_VERSION + "}/" + PATH_PROMOTE)
     public ResponseEntity<Resource<MicoApplicationWithServicesResponseDTO>> promoteApplication(@PathVariable(PATH_VARIABLE_SHORT_NAME) String shortName,
-<<<<<<< HEAD
                                                                            @PathVariable(PATH_VARIABLE_VERSION) String version,
                                                                            @Valid @RequestBody MicoVersionRequestDTO newVersionDto) {
     	log.debug("Received request to promote application '{}' '{}' to version '{}'", shortName, version, newVersionDto.getVersion());
@@ -200,28 +189,6 @@
         // Save the new (promoted) application in the database.
         MicoApplication updatedApplication = applicationRepository.save(application);
         log.debug("Saved following application in database: {}", updatedApplication);
-=======
-                                                                                               @PathVariable(PATH_VARIABLE_VERSION) String version,
-                                                                                               @Valid @RequestBody MicoVersionRequestDTO newVersionDto) {
-    	log.debug("Received request to promote MicoApplication '{}' '{}' to version '{}'", shortName, version, newVersionDto.getVersion());
-    	
-    	System.out.println(newVersionDto);
-    	
-    	// Application to promote (copy)
-        MicoApplication application = getApplicationFromDatabase(shortName, version);
-        System.out.println(application);
-        log.debug("Received following MicoApplication from database: {}", application);
-        
-        // Update the version and set id to null, otherwise the original application
-        // would be updated but we want a new application instance to be created.
-        application.setVersion(newVersionDto.getVersion()).setId(null);
-
-        // Save the new (promoted) application in the database,
-        // all edges (deployment information) will be copied, too.
-        MicoApplication updatedApplication = applicationRepository.save(application);
-        System.out.println(updatedApplication);
-        log.debug("Saved following MicoApplication in database: {}", updatedApplication);
->>>>>>> b5b69612
 
         return ResponseEntity.ok(getApplicationWithServicesResponseDTOResourceWithDeploymentStatus(updatedApplication));
     }
@@ -347,7 +314,6 @@
     public ResponseEntity<Resource<MicoServiceDeploymentInfoResponseDTO>> getServiceDeploymentInformation(@PathVariable(PATH_VARIABLE_SHORT_NAME) String shortName,
                                                                                                   @PathVariable(PATH_VARIABLE_VERSION) String version,
                                                                                                   @PathVariable(PATH_VARIABLE_SERVICE_SHORT_NAME) String serviceShortName) {
-<<<<<<< HEAD
     	// Check whether application contains service
     	MicoApplication application = getApplicationFromDatabase(shortName, version);
     	if (application.getServices().stream().noneMatch(service -> service.getShortName().equals(serviceShortName))) {
@@ -366,19 +332,6 @@
     	// Convert to service deployment info DTO and return it
     	MicoServiceDeploymentInfoResponseDTO serviceDeploymentInfoResponseDto = new MicoServiceDeploymentInfoResponseDTO(serviceDeploymentInfoOptional.get());
         return ResponseEntity.ok(new Resource<>(serviceDeploymentInfoResponseDto,
-=======
-        // Retrieve service deployment info from database if there is any
-        Optional<MicoServiceDeploymentInfoQueryResult> serviceDeploymentInfoQueryResultOptional = serviceDeploymentInfoRepository.findByApplicationAndService(shortName, version, serviceShortName);
-        if (!serviceDeploymentInfoQueryResultOptional.isPresent()) {
-            throw new ResponseStatusException(HttpStatus.NOT_FOUND,
-                "Service deployment information for service '" + serviceShortName + "' in application '" + shortName
-                    + "' in version '" + version + "' could not be found.");
-        }
-
-        // Convert to service deployment info DTO and return it
-        MicoServiceDeploymentInfo serviceDeploymentInfo = serviceDeploymentInfoQueryResultOptional.get().getServiceDeploymentInfo();
-        return ResponseEntity.ok(new Resource<>(new MicoServiceDeploymentInfoResponseDTO(serviceDeploymentInfo),
->>>>>>> b5b69612
             linkTo(methodOn(ApplicationResource.class)
                 .getServiceDeploymentInformation(shortName, version, serviceShortName)).withSelfRel()));
     }
@@ -388,7 +341,6 @@
                                                                                                      @PathVariable(PATH_VARIABLE_VERSION) String version,
                                                                                                      @PathVariable(PATH_VARIABLE_SERVICE_SHORT_NAME) String serviceShortName,
                                                                                                      @Valid @RequestBody MicoServiceDeploymentInfoRequestDTO serviceDeploymentInfoDTO) {
-<<<<<<< HEAD
     	// Check whether application contains service
     	MicoApplication application = getApplicationFromDatabase(shortName, version);
     	if (application.getServices().stream().noneMatch(service -> service.getShortName().equals(serviceShortName))) {
@@ -419,35 +371,6 @@
         // TODO: Update actual Kubernetes deployment (see issue mico#416).
 
 		return ResponseEntity.ok(new Resource<>(new MicoServiceDeploymentInfoResponseDTO(updatedServiceDeploymentInfo),
-=======
-        // Check whether the corresponding service to update the deployment information for
-        // is available in the database (done via the deployment information relationship)
-        MicoApplication application = getApplicationFromDatabase(shortName, version);
-        if (application.getServiceDeploymentInfos().stream().noneMatch(sdi -> sdi.getService().getShortName().equals(serviceShortName))) {
-            throw new ResponseStatusException(HttpStatus.NOT_FOUND,
-                "Service deployment information for service '" + serviceShortName + "' in application '" + shortName
-                    + "' in version '" + version + "' could not be found.");
-        }
-
-        // Search the corresponding deployment information ...
-        MicoServiceDeploymentInfoResponseDTO serviceDeploymentInfoResponseDTO = null;
-        for (MicoServiceDeploymentInfo serviceDeploymentInfo : application.getServiceDeploymentInfos()) {
-            if (serviceDeploymentInfo.getService().getShortName().equals(serviceShortName)) {
-                // ... and update it with the values from the deployment information from the DTO
-                serviceDeploymentInfo.applyValuesFrom(serviceDeploymentInfoDTO);
-                serviceDeploymentInfoResponseDTO = new MicoServiceDeploymentInfoResponseDTO(serviceDeploymentInfo);
-                log.info("Service deployment information for service '{}' in application '{}' in version '{}' has been updated.",
-                    serviceShortName, shortName, version);
-                break;
-            }
-        }
-
-        applicationRepository.save(application);
-
-        // TODO: Update actual Kubernetes deployment (see issue mico#416).
-
-		return ResponseEntity.ok(new Resource<>(serviceDeploymentInfoResponseDTO,
->>>>>>> b5b69612
 			linkTo(methodOn(ApplicationResource.class).getServiceDeploymentInformation(shortName, version, serviceShortName))
 		        .withSelfRel()));
     }
