--- conflicted
+++ resolved
@@ -82,17 +82,13 @@
     private MicoServiceRepository serviceRepository; //TODO: remove?
 
     @Autowired
-<<<<<<< HEAD
     private MicoServiceDeploymentInfoRepository serviceDeploymentInfoRepository; //TODO: remove?
-=======
-    private MicoServiceDeploymentInfoRepository serviceDeploymentInfoRepository;
     
     @Autowired
-    private MicoLabelRepository labelRepository;
+    private MicoLabelRepository labelRepository; //TODO: remove?
     
     @Autowired
-    private MicoEnvironmentVariableRepository environmentVariableRepository;
->>>>>>> da77aa2a
+    private MicoEnvironmentVariableRepository environmentVariableRepository; //TODO: remove?
 
     @Autowired
     private MicoKubernetesClient micoKubernetesClient; //TODO: remove?
