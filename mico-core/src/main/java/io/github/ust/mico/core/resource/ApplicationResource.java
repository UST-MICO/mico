/*
 * Licensed to the Apache Software Foundation (ASF) under one
 * or more contributor license agreements.  See the NOTICE file
 * distributed with this work for additional information
 * regarding copyright ownership.  The ASF licenses this file
 * to you under the Apache License, Version 2.0 (the
 * "License"); you may not use this file except in compliance
 * with the License.  You may obtain a copy of the License at
 *
 *   http://www.apache.org/licenses/LICENSE-2.0
 *
 * Unless required by applicable law or agreed to in writing,
 * software distributed under the License is distributed on an
 * "AS IS" BASIS, WITHOUT WARRANTIES OR CONDITIONS OF ANY
 * KIND, either express or implied.  See the License for the
 * specific language governing permissions and limitations
 * under the License.
 */

package io.github.ust.mico.core.resource;

<<<<<<< HEAD
import java.util.LinkedList;
import java.util.List;
import java.util.Optional;
import java.util.stream.Collectors;

import javax.validation.Valid;

=======
>>>>>>> 8c84cd4e
import io.github.ust.mico.core.dto.request.MicoApplicationRequestDTO;
import io.github.ust.mico.core.dto.request.MicoServiceDeploymentInfoRequestDTO;
import io.github.ust.mico.core.dto.request.MicoVersionRequestDTO;
import io.github.ust.mico.core.dto.response.MicoApplicationResponseDTO.MicoApplicationDeploymentStatus;
import io.github.ust.mico.core.dto.response.MicoApplicationWithServicesResponseDTO;
import io.github.ust.mico.core.dto.response.MicoServiceDeploymentInfoResponseDTO;
import io.github.ust.mico.core.dto.response.MicoServiceResponseDTO;
import io.github.ust.mico.core.dto.response.status.MicoApplicationStatusResponseDTO;
import io.github.ust.mico.core.exception.KubernetesResourceException;
import io.github.ust.mico.core.model.MicoApplication;
import io.github.ust.mico.core.model.MicoService;
import io.github.ust.mico.core.model.MicoServiceDeploymentInfo;
import io.github.ust.mico.core.persistence.KubernetesDeploymentInfoRepository;
import io.github.ust.mico.core.persistence.MicoApplicationRepository;
import io.github.ust.mico.core.persistence.MicoEnvironmentVariableRepository;
import io.github.ust.mico.core.persistence.MicoLabelRepository;
import io.github.ust.mico.core.persistence.MicoServiceDeploymentInfoRepository;
import io.github.ust.mico.core.persistence.MicoServiceRepository;
import io.github.ust.mico.core.service.MicoKubernetesClient;
import io.github.ust.mico.core.service.MicoStatusService;
import io.swagger.annotations.ApiOperation;
import lombok.extern.slf4j.Slf4j;
import org.springframework.beans.factory.annotation.Autowired;
import org.springframework.hateoas.Link;
import org.springframework.hateoas.MediaTypes;
import org.springframework.hateoas.Resource;
import org.springframework.hateoas.Resources;
import org.springframework.http.HttpStatus;
import org.springframework.http.ResponseEntity;
<<<<<<< HEAD
import org.springframework.web.bind.annotation.DeleteMapping;
import org.springframework.web.bind.annotation.GetMapping;
import org.springframework.web.bind.annotation.PathVariable;
import org.springframework.web.bind.annotation.PostMapping;
import org.springframework.web.bind.annotation.PutMapping;
import org.springframework.web.bind.annotation.RequestBody;
import org.springframework.web.bind.annotation.RequestMapping;
import org.springframework.web.bind.annotation.RestController;
import org.springframework.web.server.ResponseStatusException;

=======
import org.springframework.web.bind.annotation.*;
import org.springframework.web.server.ResponseStatusException;

import javax.validation.Valid;
import java.util.LinkedList;
import java.util.List;
import java.util.Optional;
import java.util.stream.Collectors;

>>>>>>> 8c84cd4e
import static org.springframework.hateoas.mvc.ControllerLinkBuilder.linkTo;
import static org.springframework.hateoas.mvc.ControllerLinkBuilder.methodOn;

@Slf4j
@RestController
@RequestMapping(value = "/" + ApplicationResource.PATH_APPLICATIONS, produces = MediaTypes.HAL_JSON_VALUE)
public class ApplicationResource {

<<<<<<< HEAD
    public static final String PATH_APPLICATIONS = "applications";
    public static final String PATH_SERVICES = "services";
    public static final String PATH_DEPLOYMENT_INFORMATION = "deploymentInformation";
    public static final String PATH_PROMOTE = "promote";
    public static final String PATH_STATUS = "status";
    protected static final int MAX_MICO_SERVICES_WITH_SAME_SHORT_NAME = 1;
=======
    static final String PATH_APPLICATIONS = "applications";
    private static final String PATH_SERVICES = "services";
    private static final String PATH_DEPLOYMENT_INFORMATION = "deploymentInformation";
    private static final String PATH_PROMOTE = "promote";
    private static final String PATH_STATUS = "status";

>>>>>>> 8c84cd4e
    private static final String PATH_VARIABLE_SHORT_NAME = "micoApplicationShortName";
    private static final String PATH_VARIABLE_VERSION = "micoApplicationVersion";
    private static final String PATH_VARIABLE_SERVICE_SHORT_NAME = "micoServiceShortName";
    private static final String PATH_VARIABLE_SERVICE_VERSION = "micoServiceVersion";
<<<<<<< HEAD
=======

>>>>>>> 8c84cd4e
    @Autowired
    private MicoApplicationRepository applicationRepository;

    @Autowired
    private MicoServiceRepository serviceRepository;

    @Autowired
    private MicoServiceDeploymentInfoRepository serviceDeploymentInfoRepository;

    @Autowired
    private MicoLabelRepository labelRepository;

    @Autowired
    private MicoEnvironmentVariableRepository environmentVariableRepository;

<<<<<<< HEAD
=======
    @Autowired
    private MicoInterfaceConnectionRepository interfaceConnectionRepository;

>>>>>>> 8c84cd4e
    @Autowired
    private KubernetesDeploymentInfoRepository kubernetesDeploymentInfoRepository;

    @Autowired
    private MicoKubernetesClient micoKubernetesClient;

    @Autowired
    private MicoStatusService micoStatusService;

    @GetMapping()
    public ResponseEntity<Resources<Resource<MicoApplicationWithServicesResponseDTO>>> getAllApplications() {
        return ResponseEntity.ok(
            new Resources<>(getApplicationWithServicesResponseDTOResourceList(applicationRepository.findAll(3)),
                linkTo(methodOn(ApplicationResource.class).getAllApplications()).withSelfRel()));
    }

    @GetMapping("/{" + PATH_VARIABLE_SHORT_NAME + "}")
    public ResponseEntity<Resources<Resource<MicoApplicationWithServicesResponseDTO>>> getApplicationsByShortName(@PathVariable(PATH_VARIABLE_SHORT_NAME) String shortName) {
        List<MicoApplication> micoApplicationList = applicationRepository.findByShortName(shortName);

        return ResponseEntity.ok(
            new Resources<>(getApplicationWithServicesResponseDTOResourceList(micoApplicationList),
                linkTo(methodOn(ApplicationResource.class).getApplicationsByShortName(shortName)).withSelfRel()));
    }

    @GetMapping("/{" + PATH_VARIABLE_SHORT_NAME + "}/{" + PATH_VARIABLE_VERSION + "}")
    public ResponseEntity<Resource<MicoApplicationWithServicesResponseDTO>> getApplicationByShortNameAndVersion(@PathVariable(PATH_VARIABLE_SHORT_NAME) String shortName,
                                                                                                                @PathVariable(PATH_VARIABLE_VERSION) String version) {
        MicoApplication application = getApplicationFromDatabase(shortName, version);
        return ResponseEntity.ok(getApplicationWithServicesResponseDTOResourceWithDeploymentStatus(application));
    }

    @PostMapping
    public ResponseEntity<Resource<MicoApplicationWithServicesResponseDTO>> createApplication(@Valid @RequestBody MicoApplicationRequestDTO applicationDto) {
        // Check whether application already exists (not allowed)
        Optional<MicoApplication> applicationOptional = applicationRepository.
            findByShortNameAndVersion(applicationDto.getShortName(), applicationDto.getVersion());
        if (applicationOptional.isPresent()) {
            throw new ResponseStatusException(HttpStatus.CONFLICT,
                "Application '" + applicationDto.getShortName() + "' '" + applicationDto.getVersion() + "' already exists.");
        }

        MicoApplication savedApplication = applicationRepository.save(MicoApplication.valueOf(applicationDto));
        MicoApplicationWithServicesResponseDTO dto = new MicoApplicationWithServicesResponseDTO(savedApplication);
        dto.setDeploymentStatus(MicoApplicationDeploymentStatus.NOT_DEPLOYED);

        return ResponseEntity
            .created(linkTo(methodOn(ApplicationResource.class)
                .getApplicationByShortNameAndVersion(savedApplication.getShortName(), savedApplication.getVersion())).toUri())
            .body(new Resource<>(dto, getApplicationLinks(savedApplication)));
    }

    @PutMapping("/{" + PATH_VARIABLE_SHORT_NAME + "}/{" + PATH_VARIABLE_VERSION + "}")
    public ResponseEntity<Resource<MicoApplicationWithServicesResponseDTO>> updateApplication(@PathVariable(PATH_VARIABLE_SHORT_NAME) String shortName,
                                                                                              @PathVariable(PATH_VARIABLE_VERSION) String version,
                                                                                              @Valid @RequestBody MicoApplicationRequestDTO applicationRequestDto) {
        if (!applicationRequestDto.getShortName().equals(shortName)) {
            throw new ResponseStatusException(HttpStatus.CONFLICT,
                "ShortName of the provided application does not match the request parameter");
        }
        if (!applicationRequestDto.getVersion().equals(version)) {
            throw new ResponseStatusException(HttpStatus.CONFLICT,
                "Version of the provided application does not match the request parameter");
        }
        MicoApplication existingApplication = getApplicationFromDatabase(shortName, version);
        MicoApplication updatedApplication = applicationRepository.save(MicoApplication.valueOf(applicationRequestDto)
            .setId(existingApplication.getId())
            .setServices(existingApplication.getServices())
            .setServiceDeploymentInfos(existingApplication.getServiceDeploymentInfos()));

        return ResponseEntity.ok(getApplicationWithServicesResponseDTOResourceWithDeploymentStatus(updatedApplication));
    }

    @PostMapping("/{" + PATH_VARIABLE_SHORT_NAME + "}/{" + PATH_VARIABLE_VERSION + "}/" + PATH_PROMOTE)
    public ResponseEntity<Resource<MicoApplicationWithServicesResponseDTO>> promoteApplication(@PathVariable(PATH_VARIABLE_SHORT_NAME) String shortName,
                                                                                               @PathVariable(PATH_VARIABLE_VERSION) String version,
                                                                                               @Valid @RequestBody MicoVersionRequestDTO newVersionDto) {
        log.debug("Received request to promote application '{}' '{}' to version '{}'", shortName, version, newVersionDto.getVersion());

        // Retrieve application to promote (copy) from the database (checks whether it exists)
        MicoApplication application = getApplicationFromDatabase(shortName, version);
        log.debug("Retrieved following application from database: {}", application);

        // Update the version of the application
        application.setVersion(newVersionDto.getVersion());

        // In order to copy the application along with all service deployment information nodes
        // it provides and the nodes the service deployment information node(s) is/are connected to,
        // we need to set the id of all those nodes to null. That way, Neo4j will create new entities
        // instead of updating the existing ones.
        application.setId(null);
        application.getServiceDeploymentInfos().forEach(sdi -> sdi.setId(null));
        application.getServiceDeploymentInfos().forEach(sdi -> sdi.getLabels().forEach(label -> label.setId(null)));
        application.getServiceDeploymentInfos().forEach(sdi -> {
        	sdi.getEnvironmentVariables().forEach(envVar -> envVar.setId(null));
        	sdi.getInterfaceConnections().forEach(ic -> ic.setId(null));
        });
        // The actual Kubernetes deployment information must not be copied, because the new application
        // is considered to be not deployed yet.
        application.getServiceDeploymentInfos().forEach(sdi -> sdi.setKubernetesDeploymentInfo(null));
        

        // Save the new (promoted) application in the database.
        MicoApplication updatedApplication = applicationRepository.save(application);
        log.debug("Saved following application in database: {}", updatedApplication);

        log.info("Promoted application '{}': {} → {}", shortName, version, updatedApplication.getVersion());

        return ResponseEntity.ok(getApplicationWithServicesResponseDTOResourceWithDeploymentStatus(updatedApplication));
    }

    @DeleteMapping("/{" + PATH_VARIABLE_SHORT_NAME + "}/{" + PATH_VARIABLE_VERSION + "}")
    public ResponseEntity<Void> deleteApplication(@PathVariable(PATH_VARIABLE_SHORT_NAME) String shortName,
                                                  @PathVariable(PATH_VARIABLE_VERSION) String version) throws KubernetesResourceException {
        // Retrieve application to delete from the database (checks whether it exists)
        MicoApplication application = getApplicationFromDatabase(shortName, version);

        // Check whether application is currently deployed, i.e., it cannot be deleted
        if (micoKubernetesClient.isApplicationDeployed(application)) {
            throw new ResponseStatusException(HttpStatus.CONFLICT, "Application is currently deployed!");
        }

        // Any service deployment information this application provides must be deleted
        // before (!) the actual application is deleted, otherwise the query for
        // deleting the service deployment information would not work.
        serviceDeploymentInfoRepository.deleteAllByApplication(shortName, version);

        // Delete actual application
        applicationRepository.delete(application);

        return ResponseEntity.noContent().build();
    }

    @DeleteMapping("/{" + PATH_VARIABLE_SHORT_NAME + "}")
    public ResponseEntity<Void> deleteAllVersionsOfAnApplication(@PathVariable(PATH_VARIABLE_SHORT_NAME) String shortName) throws KubernetesResourceException {
        // Retrieve applications to delete from database (checks whether they all exist)
        List<MicoApplication> applicationList = applicationRepository.findByShortName(shortName);

        // Check whether there is any version of the application in the database at all
        if (applicationList.isEmpty()) {
            return ResponseEntity.notFound().build();
        }

        // If at least one version of the application is currently deployed,
        // none of the versions shall be deleted
        for (MicoApplication application : applicationList) {
            if (micoKubernetesClient.isApplicationDeployed(application)) {
                throw new ResponseStatusException(HttpStatus.CONFLICT,
                    "Application is currently deployed in version " + application.getVersion() + "!");
            }
        }

        // Any service deployment information one of the applications provides must be deleted
        // before (!) the actual application is deleted, otherwise the query for
        // deleting the service deployment information would not work.
        serviceDeploymentInfoRepository.deleteAllByApplication(shortName);

        // No version of the application is deployed -> delete all
        applicationRepository.deleteAll(applicationList);

        return ResponseEntity.noContent().build();
    }

    @GetMapping("/{" + PATH_VARIABLE_SHORT_NAME + "}/{" + PATH_VARIABLE_VERSION + "}/" + PATH_SERVICES)
    public ResponseEntity<Resources<Resource<MicoServiceResponseDTO>>> getServicesFromApplication(@PathVariable(PATH_VARIABLE_SHORT_NAME) String shortName,
                                                                                                  @PathVariable(PATH_VARIABLE_VERSION) String version) {
        return ResponseEntity.ok(
            new Resources<>(getServiceResponseDTOResourceList(shortName, version),
                linkTo(methodOn(ApplicationResource.class).getServicesFromApplication(shortName, version)).withSelfRel()));
    }

    @ApiOperation(value = "Adds or updates an association between a MicoApplication and a MicoService. An existing and" +
        " already associated MicoService with an equal short name will be replaced with its new version." +
        " Only one MicoService in one specific version is allowed per MicoApplication.")
    @PostMapping("/{" + PATH_VARIABLE_SHORT_NAME + "}/{" + PATH_VARIABLE_VERSION + "}/" + PATH_SERVICES + "/{" + PATH_VARIABLE_SERVICE_SHORT_NAME + "}/{" + PATH_VARIABLE_SERVICE_VERSION + "}")
    public ResponseEntity<Void> addServiceToApplication(@PathVariable(PATH_VARIABLE_SHORT_NAME) String applicationShortName,
                                                        @PathVariable(PATH_VARIABLE_VERSION) String applicationVersion,
                                                        @PathVariable(PATH_VARIABLE_SERVICE_SHORT_NAME) String serviceShortName,
                                                        @PathVariable(PATH_VARIABLE_SERVICE_VERSION) String serviceVersion) {
        // Retrieve application and service from database (checks whether they exist)
        MicoApplication application = getApplicationFromDatabase(applicationShortName, applicationVersion);
        MicoService service = getServiceFromDatabase(serviceShortName, serviceVersion);

        // Find all services with identical short name within this application
        List<MicoService> micoServicesWithIdenticalShortName = application.getServices().stream()
            .filter(s -> s.getShortName().equals(serviceShortName)).collect(Collectors.toList());

        if (micoServicesWithIdenticalShortName.size() > 1) {
            // Illegal state, each service is allowed only once in every application
            throw new ResponseStatusException(HttpStatus.CONFLICT,
                "There are multiple MicoServices with identical short names for MicoApplication '"
                    + applicationShortName + "' '" + applicationVersion + "'.");
        } else if (micoServicesWithIdenticalShortName.size() == 0) {
            // Service not included yet, simply add it
            log.info("Add service '{}' '{}' to application '{}' '{}'.",
                serviceShortName, serviceVersion, applicationShortName, applicationVersion);
            MicoServiceDeploymentInfo serviceDeploymentInfo = new MicoServiceDeploymentInfo().setService(service);
            // Both the service list and the service deployment info list
            // of the application need to be updated ...
            application.getServices().add(service);
            application.getServiceDeploymentInfos().add(serviceDeploymentInfo);
            // ... before the application can be saved.
            applicationRepository.save(application);
        } else {
            // Service already included, replace it with its newer version, ...
            MicoService currentService = micoServicesWithIdenticalShortName.get(0);

            // ... but only replace if the new version is different from the current version
            if (currentService.getVersion().equals(serviceVersion)) {
                log.info("Application '{}' '{}' already contains service '{}' in version '{}'. Service will not be added to the application.",
                    applicationShortName, applicationVersion, serviceShortName, serviceVersion);
            } else {
                log.info("Replace service '{}' '{}' in application '{}' '{}' with new version '{}'.",
                    serviceShortName, currentService.getVersion(), applicationShortName, applicationVersion, serviceVersion);
                // Replace service in list of services in application
                application.getServices().remove(currentService);
                application.getServices().add(service);

                // Move the edge between the application and the service to the new version of the service
                // by updating the corresponding deployment info.
                application.getServiceDeploymentInfos().stream()
                    .filter(sdi -> sdi.getService().getShortName().equals(serviceShortName))
                    .collect(Collectors.toList())
                    .forEach(sdi -> sdi.setService(service));

                // Save the application with the updated list of services
                // and service deployment infos in the database
                applicationRepository.save(application);
            }
        }

        return ResponseEntity.noContent().build();
    }

    @DeleteMapping("/{" + PATH_VARIABLE_SHORT_NAME + "}/{" + PATH_VARIABLE_VERSION + "}/" + PATH_SERVICES + "/{" + PATH_VARIABLE_SERVICE_SHORT_NAME + "}")
    public ResponseEntity<Void> deleteServiceFromApplication(@PathVariable(PATH_VARIABLE_SHORT_NAME) String shortName,
                                                             @PathVariable(PATH_VARIABLE_VERSION) String version,
                                                             @PathVariable(PATH_VARIABLE_SERVICE_SHORT_NAME) String serviceShortName) {
        // Retrieve application from database (checks whether it exists)
        MicoApplication application = getApplicationFromDatabase(shortName, version);

        // Check whether the application contains the service
        if (application.getServices().stream().noneMatch(service -> service.getShortName().equals(serviceShortName))) {
            // Application does not include the service -> cannot not be deleted from it
            log.debug("Application '{}' '{}' does not include service '{}', thus it cannot be deleted from it.",
                shortName, version, serviceShortName);
        } else {
            log.info("Delete service '{}' from application '{}' '{}'.",
                serviceShortName, shortName, version);
            // 1. Remove the service from the application
            application.getServices().removeIf(service -> service.getShortName().equals(serviceShortName));
            applicationRepository.save(application);
            // 2. Delete the corresponding service deployment information
            serviceDeploymentInfoRepository.deleteByApplicationAndService(shortName, version, serviceShortName);
        }

        // TODO: Update Kubernetes deployment

        return ResponseEntity.noContent().build();
    }

    @GetMapping("/{" + PATH_VARIABLE_SHORT_NAME + "}/{" + PATH_VARIABLE_VERSION + "}/" + PATH_DEPLOYMENT_INFORMATION + "/{" + PATH_VARIABLE_SERVICE_SHORT_NAME + "}")
    public ResponseEntity<Resource<MicoServiceDeploymentInfoResponseDTO>> getServiceDeploymentInformation(@PathVariable(PATH_VARIABLE_SHORT_NAME) String shortName,
                                                                                                          @PathVariable(PATH_VARIABLE_VERSION) String version,
                                                                                                          @PathVariable(PATH_VARIABLE_SERVICE_SHORT_NAME) String serviceShortName) {
        // Check whether application contains service
        MicoApplication application = getApplicationFromDatabase(shortName, version);
        if (application.getServices().stream().noneMatch(service -> service.getShortName().equals(serviceShortName))) {
            throw new ResponseStatusException(HttpStatus.NOT_FOUND,
                "Application '" + shortName + "' '" + version + "' does not include service '" + serviceShortName + "'.");
        }

        // Check whether the deployment information for the given application and service exists
        Optional<MicoServiceDeploymentInfo> serviceDeploymentInfoOptional = serviceDeploymentInfoRepository.findByApplicationAndService(shortName, version, serviceShortName);
        if (!serviceDeploymentInfoOptional.isPresent()) {
            throw new ResponseStatusException(HttpStatus.NOT_FOUND,
                "Service deployment information for service '" + serviceShortName + "' in application '" + shortName
                    + "' '" + version + "' could not be found.");
        }

        // Convert to service deployment info DTO and return it
        MicoServiceDeploymentInfoResponseDTO serviceDeploymentInfoResponseDto = new MicoServiceDeploymentInfoResponseDTO(serviceDeploymentInfoOptional.get());
        return ResponseEntity.ok(new Resource<>(serviceDeploymentInfoResponseDto,
            linkTo(methodOn(ApplicationResource.class)
                .getServiceDeploymentInformation(shortName, version, serviceShortName)).withSelfRel()));
    }

    @PutMapping("/{" + PATH_VARIABLE_SHORT_NAME + "}/{" + PATH_VARIABLE_VERSION + "}/" + PATH_DEPLOYMENT_INFORMATION + "/{" + PATH_VARIABLE_SERVICE_SHORT_NAME + "}")
    public ResponseEntity<Resource<MicoServiceDeploymentInfoResponseDTO>> updateServiceDeploymentInformation(@PathVariable(PATH_VARIABLE_SHORT_NAME) String shortName,
                                                                                                             @PathVariable(PATH_VARIABLE_VERSION) String version,
                                                                                                             @PathVariable(PATH_VARIABLE_SERVICE_SHORT_NAME) String serviceShortName,
                                                                                                             @Valid @RequestBody MicoServiceDeploymentInfoRequestDTO serviceDeploymentInfoDTO) {
        // Check whether application contains service
        MicoApplication application = getApplicationFromDatabase(shortName, version);
        if (application.getServices().stream().noneMatch(service -> service.getShortName().equals(serviceShortName))) {
            throw new ResponseStatusException(HttpStatus.NOT_FOUND,
                "Application '" + shortName + "' '" + version + "' does not include service '" + serviceShortName + "'.");
<<<<<<< HEAD
        }

        // Check whether the deployment information for the given application and service exists
        Optional<MicoServiceDeploymentInfo> serviceDeploymentInfoOptional = serviceDeploymentInfoRepository.findByApplicationAndService(shortName, version, serviceShortName);
        if (!serviceDeploymentInfoOptional.isPresent()) {
            throw new ResponseStatusException(HttpStatus.NOT_FOUND,
                "Service deployment information for service '" + serviceShortName + "' in application '" + shortName
                    + "' '" + version + "' could not be found.");
        }

        // Update the service deployment information in the database
        MicoServiceDeploymentInfo updatedServiceDeploymentInfo = serviceDeploymentInfoRepository.save(
            serviceDeploymentInfoOptional.get().applyValuesFrom(serviceDeploymentInfoDTO));
        // In case addition properties (stored as separate node entity) such as labels, environment variables
        // have been removed from this service deployment information,
        // the standard save() function of the service deployment information repository will not delete those
        // "tangling" (without relationships) labels (nodes), hence the manual clean up.
        labelRepository.cleanUp();
        environmentVariableRepository.cleanUp();
        kubernetesDeploymentInfoRepository.cleanUp();
        log.debug("Service deployment information for service '{}' in application '{}' '{}' has been updated.", serviceShortName, shortName, version);

=======
    	}
    	
    	// Check whether the deployment information for the given application and service exists
    	Optional<MicoServiceDeploymentInfo> serviceDeploymentInfoOptional = serviceDeploymentInfoRepository.findByApplicationAndService(shortName, version, serviceShortName);
    	if (!serviceDeploymentInfoOptional.isPresent()) {
    		throw new ResponseStatusException(HttpStatus.NOT_FOUND,
    			"Service deployment information for service '" + serviceShortName + "' in application '" + shortName
                + "' '" + version + "' could not be found.");
    	}
    	
    	// Update the service deployment information in the database
    	MicoServiceDeploymentInfo updatedServiceDeploymentInfo = serviceDeploymentInfoRepository.save(
    	    serviceDeploymentInfoOptional.get().applyValuesFrom(serviceDeploymentInfoDTO));
    	// In case addition properties (stored as separate node entity) such as labels, environment variables
    	// have been removed from this service deployment information,
    	// the standard save() function of the service deployment information repository will not delete those
    	// "tangling" (without relationships) labels (nodes), hence the manual clean up.
    	labelRepository.cleanUp();
    	environmentVariableRepository.cleanUp();
        kubernetesDeploymentInfoRepository.cleanUp();
        interfaceConnectionRepository.cleanUp();
    	log.debug("Service deployment information for service '{}' in application '{}' '{}' has been updated.", serviceShortName, shortName, version);
    	
>>>>>>> 8c84cd4e
        // TODO: Update actual Kubernetes deployment (see issue mico#416).

        return ResponseEntity.ok(new Resource<>(new MicoServiceDeploymentInfoResponseDTO(updatedServiceDeploymentInfo),
            linkTo(methodOn(ApplicationResource.class).getServiceDeploymentInformation(shortName, version, serviceShortName))
                .withSelfRel()));
    }

    @GetMapping("/{" + PATH_VARIABLE_SHORT_NAME + "}/{" + PATH_VARIABLE_VERSION + "}/" + PATH_STATUS)
    public ResponseEntity<Resource<MicoApplicationStatusResponseDTO>> getStatusOfApplication(@PathVariable(PATH_VARIABLE_SHORT_NAME) String shortName,
                                                                                             @PathVariable(PATH_VARIABLE_VERSION) String version) {
        MicoApplication micoApplication = getApplicationFromDatabase(shortName, version);
        MicoApplicationStatusResponseDTO applicationStatus = micoStatusService.getApplicationStatus(micoApplication);
        return ResponseEntity.ok(new Resource<>(applicationStatus));
    }

    /**
     * Returns the existing {@link MicoApplication} object from the database for the given shortName and version.
     *
     * @param shortName the short name of a {@link MicoApplication}
     * @param version   the version of a {@link MicoApplication}
     * @return the existing {@link MicoApplication} from the database
     * @throws ResponseStatusException if a {@link MicoApplication} for the given shortName and version does not exist
     */
    private MicoApplication getApplicationFromDatabase(String shortName, String version) throws ResponseStatusException {
        Optional<MicoApplication> existingApplicationOptional = applicationRepository.findByShortNameAndVersion(shortName, version);
        if (!existingApplicationOptional.isPresent()) {
            throw new ResponseStatusException(HttpStatus.NOT_FOUND, "Application '" + shortName + "' '" + version + "' was not found!");
        }
        return existingApplicationOptional.get();
    }

    /**
     * //TODO This is a duplicate of {@link ServiceResource#getServiceFromDatabase(String, String)} this should be
     * resolved Returns the existing {@link MicoService} object from the database for the given shortName and version.
     *
     * @param shortName the short name of the {@link MicoService}.
     * @param version   the version of the {@link MicoService}.
     * @return the existing {@link MicoService} from the database if it exists.
     * @throws ResponseStatusException if no {@link MicoService} exists for the given shortName and version.
     */
    private MicoService getServiceFromDatabase(String shortName, String version) throws ResponseStatusException {
        Optional<MicoService> existingServciceOptional = serviceRepository.findByShortNameAndVersion(shortName, version);
        if (!existingServciceOptional.isPresent()) {
            throw new ResponseStatusException(HttpStatus.NOT_FOUND, "Service '" + shortName + "' '" + version + "' was not found!");
        }
        return existingServciceOptional.get();
    }

    private List<Resource<MicoApplicationWithServicesResponseDTO>> getApplicationWithServicesResponseDTOResourceList(List<MicoApplication> applications) {
        return applications.stream().map(application -> getApplicationWithServicesResponseDTOResourceWithDeploymentStatus(application)).collect(Collectors.toList());
    }

    private Resource<MicoApplicationWithServicesResponseDTO> getApplicationWithServicesResponseDTOResourceWithDeploymentStatus(MicoApplication application) {
        MicoApplicationWithServicesResponseDTO dto = new MicoApplicationWithServicesResponseDTO(application);
        dto.setDeploymentStatus(getApplicationDeploymentStatus(application));
        return new Resource<>(dto, getApplicationLinks(application));
    }

    private MicoApplicationDeploymentStatus getApplicationDeploymentStatus(MicoApplication application) {
        return micoKubernetesClient.isApplicationDeployed(application)
            ? MicoApplicationDeploymentStatus.DEPLOYED
            : MicoApplicationDeploymentStatus.NOT_DEPLOYED;
    }

    private Iterable<Link> getApplicationLinks(MicoApplication application) {
        LinkedList<Link> links = new LinkedList<>();
        links.add(linkTo(methodOn(ApplicationResource.class).getApplicationByShortNameAndVersion(application.getShortName(), application.getVersion())).withSelfRel());
        links.add(linkTo(methodOn(ApplicationResource.class).getAllApplications()).withRel("applications"));
        return links;
    }

    private List<Resource<MicoServiceResponseDTO>> getServiceResponseDTOResourceList(String applicationShortName, String applicationVersion) {
        List<MicoService> services = serviceRepository.findAllByApplication(applicationShortName, applicationVersion);
        return ServiceResource.getServiceResponseDTOResourcesList(services);
    }
}<|MERGE_RESOLUTION|>--- conflicted
+++ resolved
@@ -19,7 +19,9 @@
 
 package io.github.ust.mico.core.resource;
 
-<<<<<<< HEAD
+import static org.springframework.hateoas.mvc.ControllerLinkBuilder.linkTo;
+import static org.springframework.hateoas.mvc.ControllerLinkBuilder.methodOn;
+
 import java.util.LinkedList;
 import java.util.List;
 import java.util.Optional;
@@ -27,8 +29,16 @@
 
 import javax.validation.Valid;
 
-=======
->>>>>>> 8c84cd4e
+import org.springframework.beans.factory.annotation.Autowired;
+import org.springframework.hateoas.Link;
+import org.springframework.hateoas.MediaTypes;
+import org.springframework.hateoas.Resource;
+import org.springframework.hateoas.Resources;
+import org.springframework.http.HttpStatus;
+import org.springframework.http.ResponseEntity;
+import org.springframework.web.bind.annotation.*;
+import org.springframework.web.server.ResponseStatusException;
+
 import io.github.ust.mico.core.dto.request.MicoApplicationRequestDTO;
 import io.github.ust.mico.core.dto.request.MicoServiceDeploymentInfoRequestDTO;
 import io.github.ust.mico.core.dto.request.MicoVersionRequestDTO;
@@ -41,76 +51,28 @@
 import io.github.ust.mico.core.model.MicoApplication;
 import io.github.ust.mico.core.model.MicoService;
 import io.github.ust.mico.core.model.MicoServiceDeploymentInfo;
-import io.github.ust.mico.core.persistence.KubernetesDeploymentInfoRepository;
-import io.github.ust.mico.core.persistence.MicoApplicationRepository;
-import io.github.ust.mico.core.persistence.MicoEnvironmentVariableRepository;
-import io.github.ust.mico.core.persistence.MicoLabelRepository;
-import io.github.ust.mico.core.persistence.MicoServiceDeploymentInfoRepository;
-import io.github.ust.mico.core.persistence.MicoServiceRepository;
+import io.github.ust.mico.core.persistence.*;
 import io.github.ust.mico.core.service.MicoKubernetesClient;
 import io.github.ust.mico.core.service.MicoStatusService;
 import io.swagger.annotations.ApiOperation;
 import lombok.extern.slf4j.Slf4j;
-import org.springframework.beans.factory.annotation.Autowired;
-import org.springframework.hateoas.Link;
-import org.springframework.hateoas.MediaTypes;
-import org.springframework.hateoas.Resource;
-import org.springframework.hateoas.Resources;
-import org.springframework.http.HttpStatus;
-import org.springframework.http.ResponseEntity;
-<<<<<<< HEAD
-import org.springframework.web.bind.annotation.DeleteMapping;
-import org.springframework.web.bind.annotation.GetMapping;
-import org.springframework.web.bind.annotation.PathVariable;
-import org.springframework.web.bind.annotation.PostMapping;
-import org.springframework.web.bind.annotation.PutMapping;
-import org.springframework.web.bind.annotation.RequestBody;
-import org.springframework.web.bind.annotation.RequestMapping;
-import org.springframework.web.bind.annotation.RestController;
-import org.springframework.web.server.ResponseStatusException;
-
-=======
-import org.springframework.web.bind.annotation.*;
-import org.springframework.web.server.ResponseStatusException;
-
-import javax.validation.Valid;
-import java.util.LinkedList;
-import java.util.List;
-import java.util.Optional;
-import java.util.stream.Collectors;
-
->>>>>>> 8c84cd4e
-import static org.springframework.hateoas.mvc.ControllerLinkBuilder.linkTo;
-import static org.springframework.hateoas.mvc.ControllerLinkBuilder.methodOn;
 
 @Slf4j
 @RestController
 @RequestMapping(value = "/" + ApplicationResource.PATH_APPLICATIONS, produces = MediaTypes.HAL_JSON_VALUE)
 public class ApplicationResource {
 
-<<<<<<< HEAD
-    public static final String PATH_APPLICATIONS = "applications";
-    public static final String PATH_SERVICES = "services";
-    public static final String PATH_DEPLOYMENT_INFORMATION = "deploymentInformation";
-    public static final String PATH_PROMOTE = "promote";
-    public static final String PATH_STATUS = "status";
-    protected static final int MAX_MICO_SERVICES_WITH_SAME_SHORT_NAME = 1;
-=======
     static final String PATH_APPLICATIONS = "applications";
     private static final String PATH_SERVICES = "services";
     private static final String PATH_DEPLOYMENT_INFORMATION = "deploymentInformation";
     private static final String PATH_PROMOTE = "promote";
     private static final String PATH_STATUS = "status";
 
->>>>>>> 8c84cd4e
     private static final String PATH_VARIABLE_SHORT_NAME = "micoApplicationShortName";
     private static final String PATH_VARIABLE_VERSION = "micoApplicationVersion";
     private static final String PATH_VARIABLE_SERVICE_SHORT_NAME = "micoServiceShortName";
     private static final String PATH_VARIABLE_SERVICE_VERSION = "micoServiceVersion";
-<<<<<<< HEAD
-=======
-
->>>>>>> 8c84cd4e
+    
     @Autowired
     private MicoApplicationRepository applicationRepository;
 
@@ -126,12 +88,9 @@
     @Autowired
     private MicoEnvironmentVariableRepository environmentVariableRepository;
 
-<<<<<<< HEAD
-=======
     @Autowired
     private MicoInterfaceConnectionRepository interfaceConnectionRepository;
 
->>>>>>> 8c84cd4e
     @Autowired
     private KubernetesDeploymentInfoRepository kubernetesDeploymentInfoRepository;
 
@@ -429,30 +388,6 @@
         if (application.getServices().stream().noneMatch(service -> service.getShortName().equals(serviceShortName))) {
             throw new ResponseStatusException(HttpStatus.NOT_FOUND,
                 "Application '" + shortName + "' '" + version + "' does not include service '" + serviceShortName + "'.");
-<<<<<<< HEAD
-        }
-
-        // Check whether the deployment information for the given application and service exists
-        Optional<MicoServiceDeploymentInfo> serviceDeploymentInfoOptional = serviceDeploymentInfoRepository.findByApplicationAndService(shortName, version, serviceShortName);
-        if (!serviceDeploymentInfoOptional.isPresent()) {
-            throw new ResponseStatusException(HttpStatus.NOT_FOUND,
-                "Service deployment information for service '" + serviceShortName + "' in application '" + shortName
-                    + "' '" + version + "' could not be found.");
-        }
-
-        // Update the service deployment information in the database
-        MicoServiceDeploymentInfo updatedServiceDeploymentInfo = serviceDeploymentInfoRepository.save(
-            serviceDeploymentInfoOptional.get().applyValuesFrom(serviceDeploymentInfoDTO));
-        // In case addition properties (stored as separate node entity) such as labels, environment variables
-        // have been removed from this service deployment information,
-        // the standard save() function of the service deployment information repository will not delete those
-        // "tangling" (without relationships) labels (nodes), hence the manual clean up.
-        labelRepository.cleanUp();
-        environmentVariableRepository.cleanUp();
-        kubernetesDeploymentInfoRepository.cleanUp();
-        log.debug("Service deployment information for service '{}' in application '{}' '{}' has been updated.", serviceShortName, shortName, version);
-
-=======
     	}
     	
     	// Check whether the deployment information for the given application and service exists
@@ -476,7 +411,6 @@
         interfaceConnectionRepository.cleanUp();
     	log.debug("Service deployment information for service '{}' in application '{}' '{}' has been updated.", serviceShortName, shortName, version);
     	
->>>>>>> 8c84cd4e
         // TODO: Update actual Kubernetes deployment (see issue mico#416).
 
         return ResponseEntity.ok(new Resource<>(new MicoServiceDeploymentInfoResponseDTO(updatedServiceDeploymentInfo),
