--- conflicted
+++ resolved
@@ -68,16 +68,11 @@
 
     static final String PATH_VARIABLE_SHORT_NAME = "micoApplicationShortName";
     static final String PATH_VARIABLE_VERSION = "micoApplicationVersion";
-    static final String PATH_VARIABLE_KAFKA_FAAS_CONNECTOR_INSTANCE_ID = "kafkaFaasConnectorInstanceId";
+    static final String PATH_VARIABLE_INSTANCE_ID = "instanceId";
     private static final String PATH_VARIABLE_SERVICE_SHORT_NAME = "micoServiceShortName";
     private static final String PATH_VARIABLE_SERVICE_VERSION = "micoServiceVersion";
     private static final String PATH_VARIABLE_KAFKA_FAAS_CONNECTOR_VERSION = "kafkaFaasConnectorVersion";
-<<<<<<< HEAD
-    private static final String PATH_VARIABLE_INSTANCE_ID = "instanceId";
-=======
-    private static final String PATH_VARIABLE_KAFKA_FAAS_CONNECTOR_INSTANCE_ID = "kafkaFaasConnectorInstanceId";
-    public static final String PATH_VARIABLE_INSTANCE_ID = "instanceId";
->>>>>>> 29f0ea49
+    static final String PATH_VARIABLE_KAFKA_FAAS_CONNECTOR_INSTANCE_ID = "kafkaFaasConnectorInstanceId";
 
     @Autowired
     private MicoApplicationBroker broker;
