--- conflicted
+++ resolved
@@ -19,19 +19,15 @@
 
 package io.github.ust.mico.core.resource;
 
-<<<<<<< HEAD
 import static org.springframework.hateoas.mvc.ControllerLinkBuilder.linkTo;
 import static org.springframework.hateoas.mvc.ControllerLinkBuilder.methodOn;
 
-import java.util.LinkedList;
 import java.util.List;
-import java.util.Optional;
 import java.util.stream.Collectors;
 
 import javax.validation.Valid;
 
 import org.springframework.beans.factory.annotation.Autowired;
-import org.springframework.hateoas.Link;
 import org.springframework.hateoas.MediaTypes;
 import org.springframework.hateoas.Resource;
 import org.springframework.hateoas.Resources;
@@ -40,9 +36,7 @@
 import org.springframework.web.bind.annotation.*;
 import org.springframework.web.server.ResponseStatusException;
 
-=======
 import io.github.ust.mico.core.broker.MicoApplicationBroker;
->>>>>>> 98bda5e9
 import io.github.ust.mico.core.dto.request.MicoApplicationRequestDTO;
 import io.github.ust.mico.core.dto.request.MicoServiceDeploymentInfoRequestDTO;
 import io.github.ust.mico.core.dto.request.MicoVersionRequestDTO;
@@ -56,28 +50,7 @@
 import io.github.ust.mico.core.model.MicoService;
 import io.github.ust.mico.core.model.MicoServiceDeploymentInfo;
 import io.swagger.annotations.ApiOperation;
-import lombok.extern.slf4j.Slf4j;
-<<<<<<< HEAD
-=======
-import org.springframework.beans.factory.annotation.Autowired;
-import org.springframework.hateoas.MediaTypes;
-import org.springframework.hateoas.Resource;
-import org.springframework.hateoas.Resources;
-import org.springframework.http.HttpStatus;
-import org.springframework.http.ResponseEntity;
-import org.springframework.web.bind.annotation.*;
-import org.springframework.web.server.ResponseStatusException;
-
-import javax.validation.Valid;
-import java.util.List;
-import java.util.stream.Collectors;
-
-import static org.springframework.hateoas.mvc.ControllerLinkBuilder.linkTo;
-import static org.springframework.hateoas.mvc.ControllerLinkBuilder.methodOn;
->>>>>>> 98bda5e9
-
-@Slf4j
-@RestController
+
 @RequestMapping(value = "/" + ApplicationResource.PATH_APPLICATIONS, produces = MediaTypes.HAL_JSON_VALUE)
 public class ApplicationResource {
 
@@ -93,35 +66,7 @@
     private static final String PATH_VARIABLE_SERVICE_VERSION = "micoServiceVersion";
     
     @Autowired
-<<<<<<< HEAD
-    private MicoApplicationRepository applicationRepository;
-
-    @Autowired
-    private MicoServiceRepository serviceRepository;
-
-    @Autowired
-    private MicoServiceDeploymentInfoRepository serviceDeploymentInfoRepository;
-
-    @Autowired
-    private MicoLabelRepository labelRepository;
-
-    @Autowired
-    private MicoEnvironmentVariableRepository environmentVariableRepository;
-
-    @Autowired
-    private MicoInterfaceConnectionRepository interfaceConnectionRepository;
-
-    @Autowired
-    private KubernetesDeploymentInfoRepository kubernetesDeploymentInfoRepository;
-
-    @Autowired
-    private MicoKubernetesClient micoKubernetesClient;
-
-    @Autowired
-    private MicoStatusService micoStatusService;
-=======
     private MicoApplicationBroker broker;
->>>>>>> 98bda5e9
 
     @GetMapping()
     public ResponseEntity<Resources<Resource<MicoApplicationWithServicesResponseDTO>>> getAllApplications() {
@@ -153,10 +98,6 @@
 
     @GetMapping("/{" + PATH_VARIABLE_SHORT_NAME + "}/{" + PATH_VARIABLE_VERSION + "}")
     public ResponseEntity<Resource<MicoApplicationWithServicesResponseDTO>> getApplicationByShortNameAndVersion(@PathVariable(PATH_VARIABLE_SHORT_NAME) String shortName,
-<<<<<<< HEAD
-                                                                                                                @PathVariable(PATH_VARIABLE_VERSION) String version) {
-        MicoApplication application = getApplicationFromDatabase(shortName, version);
-=======
                                                                                                         @PathVariable(PATH_VARIABLE_VERSION) String version) {
         MicoApplication application;
         try {
@@ -166,7 +107,6 @@
         }
 
         //TODO: HAL standard?
->>>>>>> 98bda5e9
         return ResponseEntity.ok(getApplicationWithServicesResponseDTOResourceWithDeploymentStatus(application));
     }
 
@@ -200,14 +140,6 @@
         } catch (ShortNameOfMicoApplicationDoesNotMatchException | VersionOfMicoApplicationDoesNotMatchException e) {
             throw new ResponseStatusException(HttpStatus.CONFLICT, e.getMessage());
         }
-<<<<<<< HEAD
-        MicoApplication existingApplication = getApplicationFromDatabase(shortName, version);
-        MicoApplication updatedApplication = applicationRepository.save(MicoApplication.valueOf(applicationRequestDto)
-            .setId(existingApplication.getId())
-            .setServices(existingApplication.getServices())
-            .setServiceDeploymentInfos(existingApplication.getServiceDeploymentInfos()));
-=======
->>>>>>> 98bda5e9
 
         //TODO: HAL standard?
         return ResponseEntity.ok(getApplicationWithServicesResponseDTOResourceWithDeploymentStatus(application));
@@ -215,42 +147,6 @@
 
     @PostMapping("/{" + PATH_VARIABLE_SHORT_NAME + "}/{" + PATH_VARIABLE_VERSION + "}/" + PATH_PROMOTE)
     public ResponseEntity<Resource<MicoApplicationWithServicesResponseDTO>> promoteApplication(@PathVariable(PATH_VARIABLE_SHORT_NAME) String shortName,
-<<<<<<< HEAD
-                                                                                               @PathVariable(PATH_VARIABLE_VERSION) String version,
-                                                                                               @Valid @RequestBody MicoVersionRequestDTO newVersionDto) {
-        log.debug("Received request to promote application '{}' '{}' to version '{}'", shortName, version, newVersionDto.getVersion());
-
-        // Retrieve application to promote (copy) from the database (checks whether it exists)
-        MicoApplication application = getApplicationFromDatabase(shortName, version);
-        log.debug("Retrieved following application from database: {}", application);
-
-        // Update the version of the application
-        application.setVersion(newVersionDto.getVersion());
-
-        // In order to copy the application along with all service deployment information nodes
-        // it provides and the nodes the service deployment information node(s) is/are connected to,
-        // we need to set the id of all those nodes to null. That way, Neo4j will create new entities
-        // instead of updating the existing ones.
-        application.setId(null);
-        application.getServiceDeploymentInfos().forEach(sdi -> sdi.setId(null));
-        application.getServiceDeploymentInfos().forEach(sdi -> sdi.getLabels().forEach(label -> label.setId(null)));
-        application.getServiceDeploymentInfos().forEach(sdi -> {
-        	sdi.getEnvironmentVariables().forEach(envVar -> envVar.setId(null));
-        	sdi.getInterfaceConnections().forEach(ic -> ic.setId(null));
-        });
-        // The actual Kubernetes deployment information must not be copied, because the new application
-        // is considered to be not deployed yet.
-        application.getServiceDeploymentInfos().forEach(sdi -> sdi.setKubernetesDeploymentInfo(null));
-        
-
-        // Save the new (promoted) application in the database.
-        MicoApplication updatedApplication = applicationRepository.save(application);
-        log.debug("Saved following application in database: {}", updatedApplication);
-
-        log.info("Promoted application '{}': {} → {}", shortName, version, updatedApplication.getVersion());
-
-        return ResponseEntity.ok(getApplicationWithServicesResponseDTOResourceWithDeploymentStatus(updatedApplication));
-=======
                                                                            @PathVariable(PATH_VARIABLE_VERSION) String version,
                                                                            @Valid @RequestBody MicoVersionRequestDTO newVersionDto) {
         MicoApplication application;
@@ -261,30 +157,10 @@
         }
 
         return ResponseEntity.ok(getApplicationWithServicesResponseDTOResourceWithDeploymentStatus(application));
->>>>>>> 98bda5e9
     }
 
     @DeleteMapping("/{" + PATH_VARIABLE_SHORT_NAME + "}/{" + PATH_VARIABLE_VERSION + "}")
     public ResponseEntity<Void> deleteApplication(@PathVariable(PATH_VARIABLE_SHORT_NAME) String shortName,
-<<<<<<< HEAD
-                                                  @PathVariable(PATH_VARIABLE_VERSION) String version) throws KubernetesResourceException {
-        // Retrieve application to delete from the database (checks whether it exists)
-        MicoApplication application = getApplicationFromDatabase(shortName, version);
-
-        // Check whether application is currently deployed, i.e., it cannot be deleted
-        if (micoKubernetesClient.isApplicationDeployed(application)) {
-            throw new ResponseStatusException(HttpStatus.CONFLICT, "Application is currently deployed!");
-        }
-
-        // Any service deployment information this application provides must be deleted
-        // before (!) the actual application is deleted, otherwise the query for
-        // deleting the service deployment information would not work.
-        serviceDeploymentInfoRepository.deleteAllByApplication(shortName, version);
-
-        // Delete actual application
-        applicationRepository.delete(application);
-
-=======
                                                   @PathVariable(PATH_VARIABLE_VERSION) String version) {
         try {
             broker.deleteMicoApplicationByShortNameAndVersion(shortName, version);
@@ -294,39 +170,10 @@
             throw new ResponseStatusException(HttpStatus.CONFLICT, e.getMessage());
         }
 
->>>>>>> 98bda5e9
         return ResponseEntity.noContent().build();
     }
 
     @DeleteMapping("/{" + PATH_VARIABLE_SHORT_NAME + "}")
-<<<<<<< HEAD
-    public ResponseEntity<Void> deleteAllVersionsOfAnApplication(@PathVariable(PATH_VARIABLE_SHORT_NAME) String shortName) throws KubernetesResourceException {
-        // Retrieve applications to delete from database (checks whether they all exist)
-        List<MicoApplication> applicationList = applicationRepository.findByShortName(shortName);
-
-        // Check whether there is any version of the application in the database at all
-        if (applicationList.isEmpty()) {
-            return ResponseEntity.notFound().build();
-        }
-
-        // If at least one version of the application is currently deployed,
-        // none of the versions shall be deleted
-        for (MicoApplication application : applicationList) {
-            if (micoKubernetesClient.isApplicationDeployed(application)) {
-                throw new ResponseStatusException(HttpStatus.CONFLICT,
-                    "Application is currently deployed in version " + application.getVersion() + "!");
-            }
-        }
-
-        // Any service deployment information one of the applications provides must be deleted
-        // before (!) the actual application is deleted, otherwise the query for
-        // deleting the service deployment information would not work.
-        serviceDeploymentInfoRepository.deleteAllByApplication(shortName);
-
-        // No version of the application is deployed -> delete all
-        applicationRepository.deleteAll(applicationList);
-
-=======
     public ResponseEntity<Void> deleteAllVersionsOfAnApplication(@PathVariable(PATH_VARIABLE_SHORT_NAME) String shortName) {
         try {
             broker.deleteMicoApplicationsByShortName(shortName);
@@ -336,17 +183,12 @@
             throw new ResponseStatusException(HttpStatus.CONFLICT, e.getMessage());
         }
 
->>>>>>> 98bda5e9
         return ResponseEntity.noContent().build();
     }
 
     @GetMapping("/{" + PATH_VARIABLE_SHORT_NAME + "}/{" + PATH_VARIABLE_VERSION + "}/" + PATH_SERVICES)
     public ResponseEntity<Resources<Resource<MicoServiceResponseDTO>>> getServicesFromApplication(@PathVariable(PATH_VARIABLE_SHORT_NAME) String shortName,
                                                                                                   @PathVariable(PATH_VARIABLE_VERSION) String version) {
-<<<<<<< HEAD
-        return ResponseEntity.ok(
-            new Resources<>(getServiceResponseDTOResourceList(shortName, version),
-=======
         List<MicoService> micoServices;
         try {
             micoServices = broker.getMicoServicesOfMicoApplicationByShortNameAndVersion(shortName, version);
@@ -356,7 +198,6 @@
 
         return ResponseEntity.ok(
             new Resources<>(ServiceResource.getServiceResponseDTOResourcesList(micoServices),
->>>>>>> 98bda5e9
                 linkTo(methodOn(ApplicationResource.class).getServicesFromApplication(shortName, version)).withSelfRel()));
     }
 
@@ -368,65 +209,12 @@
                                                         @PathVariable(PATH_VARIABLE_VERSION) String applicationVersion,
                                                         @PathVariable(PATH_VARIABLE_SERVICE_SHORT_NAME) String serviceShortName,
                                                         @PathVariable(PATH_VARIABLE_SERVICE_VERSION) String serviceVersion) {
-<<<<<<< HEAD
-        // Retrieve application and service from database (checks whether they exist)
-        MicoApplication application = getApplicationFromDatabase(applicationShortName, applicationVersion);
-        MicoService service = getServiceFromDatabase(serviceShortName, serviceVersion);
-
-        // Find all services with identical short name within this application
-        List<MicoService> micoServicesWithIdenticalShortName = application.getServices().stream()
-            .filter(s -> s.getShortName().equals(serviceShortName)).collect(Collectors.toList());
-
-        if (micoServicesWithIdenticalShortName.size() > 1) {
-            // Illegal state, each service is allowed only once in every application
-            throw new ResponseStatusException(HttpStatus.CONFLICT,
-                "There are multiple MicoServices with identical short names for MicoApplication '"
-                    + applicationShortName + "' '" + applicationVersion + "'.");
-        } else if (micoServicesWithIdenticalShortName.size() == 0) {
-            // Service not included yet, simply add it
-            log.info("Add service '{}' '{}' to application '{}' '{}'.",
-                serviceShortName, serviceVersion, applicationShortName, applicationVersion);
-            MicoServiceDeploymentInfo serviceDeploymentInfo = new MicoServiceDeploymentInfo().setService(service);
-            // Both the service list and the service deployment info list
-            // of the application need to be updated ...
-            application.getServices().add(service);
-            application.getServiceDeploymentInfos().add(serviceDeploymentInfo);
-            // ... before the application can be saved.
-            applicationRepository.save(application);
-        } else {
-            // Service already included, replace it with its newer version, ...
-            MicoService currentService = micoServicesWithIdenticalShortName.get(0);
-
-            // ... but only replace if the new version is different from the current version
-            if (currentService.getVersion().equals(serviceVersion)) {
-                log.info("Application '{}' '{}' already contains service '{}' in version '{}'. Service will not be added to the application.",
-                    applicationShortName, applicationVersion, serviceShortName, serviceVersion);
-            } else {
-                log.info("Replace service '{}' '{}' in application '{}' '{}' with new version '{}'.",
-                    serviceShortName, currentService.getVersion(), applicationShortName, applicationVersion, serviceVersion);
-                // Replace service in list of services in application
-                application.getServices().remove(currentService);
-                application.getServices().add(service);
-
-                // Move the edge between the application and the service to the new version of the service
-                // by updating the corresponding deployment info.
-                application.getServiceDeploymentInfos().stream()
-                    .filter(sdi -> sdi.getService().getShortName().equals(serviceShortName))
-                    .collect(Collectors.toList())
-                    .forEach(sdi -> sdi.setService(service));
-
-                // Save the application with the updated list of services
-                // and service deployment infos in the database
-                applicationRepository.save(application);
-            }
-=======
         try {
             broker.addMicoServiceToMicoApplicationByShortNameAndVersion(applicationShortName, applicationVersion, serviceShortName, serviceVersion);
         } catch (MicoApplicationNotFoundException | MicoServiceNotFoundException e) {
             throw new ResponseStatusException(HttpStatus.NOT_FOUND, e.getMessage());
         } catch (MicoServiceAlreadyAddedToMicoApplicationException | MicoServiceAddedMoreThanOnceToMicoApplicationException e) {
             throw new ResponseStatusException(HttpStatus.CONFLICT, e.getMessage());
->>>>>>> 98bda5e9
         }
 
         return ResponseEntity.noContent().build();
@@ -436,27 +224,6 @@
     public ResponseEntity<Void> deleteServiceFromApplication(@PathVariable(PATH_VARIABLE_SHORT_NAME) String shortName,
                                                              @PathVariable(PATH_VARIABLE_VERSION) String version,
                                                              @PathVariable(PATH_VARIABLE_SERVICE_SHORT_NAME) String serviceShortName) {
-<<<<<<< HEAD
-        // Retrieve application from database (checks whether it exists)
-        MicoApplication application = getApplicationFromDatabase(shortName, version);
-
-        // Check whether the application contains the service
-        if (application.getServices().stream().noneMatch(service -> service.getShortName().equals(serviceShortName))) {
-            // Application does not include the service -> cannot not be deleted from it
-            log.debug("Application '{}' '{}' does not include service '{}', thus it cannot be deleted from it.",
-                shortName, version, serviceShortName);
-        } else {
-            log.info("Delete service '{}' from application '{}' '{}'.",
-                serviceShortName, shortName, version);
-            // 1. Remove the service from the application
-            application.getServices().removeIf(service -> service.getShortName().equals(serviceShortName));
-            applicationRepository.save(application);
-            // 2. Delete the corresponding service deployment information
-            serviceDeploymentInfoRepository.deleteByApplicationAndService(shortName, version, serviceShortName);
-        }
-
-        // TODO: Update Kubernetes deployment
-=======
         try {
             broker.removeMicoServiceFromMicoApplicationByShortNameAndVersion(shortName, version, serviceShortName);
         } catch (MicoApplicationNotFoundException e) {
@@ -464,34 +231,12 @@
         } catch (MicoApplicationDoesNotIncludeMicoServiceException e) {
             throw new ResponseStatusException(HttpStatus.CONFLICT, e.getMessage());
         }
->>>>>>> 98bda5e9
 
         return ResponseEntity.noContent().build();
     }
 
     @GetMapping("/{" + PATH_VARIABLE_SHORT_NAME + "}/{" + PATH_VARIABLE_VERSION + "}/" + PATH_DEPLOYMENT_INFORMATION + "/{" + PATH_VARIABLE_SERVICE_SHORT_NAME + "}")
     public ResponseEntity<Resource<MicoServiceDeploymentInfoResponseDTO>> getServiceDeploymentInformation(@PathVariable(PATH_VARIABLE_SHORT_NAME) String shortName,
-<<<<<<< HEAD
-                                                                                                          @PathVariable(PATH_VARIABLE_VERSION) String version,
-                                                                                                          @PathVariable(PATH_VARIABLE_SERVICE_SHORT_NAME) String serviceShortName) {
-        // Check whether application contains service
-        MicoApplication application = getApplicationFromDatabase(shortName, version);
-        if (application.getServices().stream().noneMatch(service -> service.getShortName().equals(serviceShortName))) {
-            throw new ResponseStatusException(HttpStatus.NOT_FOUND,
-                "Application '" + shortName + "' '" + version + "' does not include service '" + serviceShortName + "'.");
-        }
-
-        // Check whether the deployment information for the given application and service exists
-        Optional<MicoServiceDeploymentInfo> serviceDeploymentInfoOptional = serviceDeploymentInfoRepository.findByApplicationAndService(shortName, version, serviceShortName);
-        if (!serviceDeploymentInfoOptional.isPresent()) {
-            throw new ResponseStatusException(HttpStatus.NOT_FOUND,
-                "Service deployment information for service '" + serviceShortName + "' in application '" + shortName
-                    + "' '" + version + "' could not be found.");
-        }
-
-        // Convert to service deployment info DTO and return it
-        MicoServiceDeploymentInfoResponseDTO serviceDeploymentInfoResponseDto = new MicoServiceDeploymentInfoResponseDTO(serviceDeploymentInfoOptional.get());
-=======
                                                                                                   @PathVariable(PATH_VARIABLE_VERSION) String version,
                                                                                                   @PathVariable(PATH_VARIABLE_SERVICE_SHORT_NAME) String serviceShortName) {
         MicoServiceDeploymentInfo micoServiceDeploymentInfo;
@@ -505,7 +250,6 @@
 
         // Convert to service deployment info DTO and return it
         MicoServiceDeploymentInfoResponseDTO serviceDeploymentInfoResponseDto = new MicoServiceDeploymentInfoResponseDTO(micoServiceDeploymentInfo);
->>>>>>> 98bda5e9
         return ResponseEntity.ok(new Resource<>(serviceDeploymentInfoResponseDto,
             linkTo(methodOn(ApplicationResource.class)
                 .getServiceDeploymentInformation(shortName, version, serviceShortName)).withSelfRel()));
@@ -513,44 +257,6 @@
 
     @PutMapping("/{" + PATH_VARIABLE_SHORT_NAME + "}/{" + PATH_VARIABLE_VERSION + "}/" + PATH_DEPLOYMENT_INFORMATION + "/{" + PATH_VARIABLE_SERVICE_SHORT_NAME + "}")
     public ResponseEntity<Resource<MicoServiceDeploymentInfoResponseDTO>> updateServiceDeploymentInformation(@PathVariable(PATH_VARIABLE_SHORT_NAME) String shortName,
-<<<<<<< HEAD
-                                                                                                             @PathVariable(PATH_VARIABLE_VERSION) String version,
-                                                                                                             @PathVariable(PATH_VARIABLE_SERVICE_SHORT_NAME) String serviceShortName,
-                                                                                                             @Valid @RequestBody MicoServiceDeploymentInfoRequestDTO serviceDeploymentInfoDTO) {
-        // Check whether application contains service
-        MicoApplication application = getApplicationFromDatabase(shortName, version);
-        if (application.getServices().stream().noneMatch(service -> service.getShortName().equals(serviceShortName))) {
-            throw new ResponseStatusException(HttpStatus.NOT_FOUND,
-                "Application '" + shortName + "' '" + version + "' does not include service '" + serviceShortName + "'.");
-    	}
-    	
-    	// Check whether the deployment information for the given application and service exists
-    	Optional<MicoServiceDeploymentInfo> serviceDeploymentInfoOptional = serviceDeploymentInfoRepository.findByApplicationAndService(shortName, version, serviceShortName);
-    	if (!serviceDeploymentInfoOptional.isPresent()) {
-    		throw new ResponseStatusException(HttpStatus.NOT_FOUND,
-    			"Service deployment information for service '" + serviceShortName + "' in application '" + shortName
-                + "' '" + version + "' could not be found.");
-    	}
-    	
-    	// Update the service deployment information in the database
-    	MicoServiceDeploymentInfo updatedServiceDeploymentInfo = serviceDeploymentInfoRepository.save(
-    	    serviceDeploymentInfoOptional.get().applyValuesFrom(serviceDeploymentInfoDTO));
-    	// In case addition properties (stored as separate node entity) such as labels, environment variables
-    	// have been removed from this service deployment information,
-    	// the standard save() function of the service deployment information repository will not delete those
-    	// "tangling" (without relationships) labels (nodes), hence the manual clean up.
-    	labelRepository.cleanUp();
-    	environmentVariableRepository.cleanUp();
-        kubernetesDeploymentInfoRepository.cleanUp();
-        interfaceConnectionRepository.cleanUp();
-    	log.debug("Service deployment information for service '{}' in application '{}' '{}' has been updated.", serviceShortName, shortName, version);
-    	
-        // TODO: Update actual Kubernetes deployment (see issue mico#416).
-
-        return ResponseEntity.ok(new Resource<>(new MicoServiceDeploymentInfoResponseDTO(updatedServiceDeploymentInfo),
-            linkTo(methodOn(ApplicationResource.class).getServiceDeploymentInformation(shortName, version, serviceShortName))
-                .withSelfRel()));
-=======
                                                                                                      @PathVariable(PATH_VARIABLE_VERSION) String version,
                                                                                                      @PathVariable(PATH_VARIABLE_SERVICE_SHORT_NAME) String serviceShortName,
                                                                                                      @Valid @RequestBody MicoServiceDeploymentInfoRequestDTO serviceDeploymentInfoDTO) {
@@ -566,54 +272,16 @@
         return ResponseEntity.ok(new Resource<>(new MicoServiceDeploymentInfoResponseDTO(micoServiceDeploymentInfo),
 			linkTo(methodOn(ApplicationResource.class).getServiceDeploymentInformation(shortName, version, serviceShortName))
 		        .withSelfRel()));
->>>>>>> 98bda5e9
     }
 
     @GetMapping("/{" + PATH_VARIABLE_SHORT_NAME + "}/{" + PATH_VARIABLE_VERSION + "}/" + PATH_STATUS)
     public ResponseEntity<Resource<MicoApplicationStatusResponseDTO>> getStatusOfApplication(@PathVariable(PATH_VARIABLE_SHORT_NAME) String shortName,
                                                                                              @PathVariable(PATH_VARIABLE_VERSION) String version) {
-<<<<<<< HEAD
-        MicoApplication micoApplication = getApplicationFromDatabase(shortName, version);
-        MicoApplicationStatusResponseDTO applicationStatus = micoStatusService.getApplicationStatus(micoApplication);
-        return ResponseEntity.ok(new Resource<>(applicationStatus));
-    }
-
-    /**
-     * Returns the existing {@link MicoApplication} object from the database for the given shortName and version.
-     *
-     * @param shortName the short name of a {@link MicoApplication}
-     * @param version   the version of a {@link MicoApplication}
-     * @return the existing {@link MicoApplication} from the database
-     * @throws ResponseStatusException if a {@link MicoApplication} for the given shortName and version does not exist
-     */
-    private MicoApplication getApplicationFromDatabase(String shortName, String version) throws ResponseStatusException {
-        Optional<MicoApplication> existingApplicationOptional = applicationRepository.findByShortNameAndVersion(shortName, version);
-        if (!existingApplicationOptional.isPresent()) {
-            throw new ResponseStatusException(HttpStatus.NOT_FOUND, "Application '" + shortName + "' '" + version + "' was not found!");
-        }
-        return existingApplicationOptional.get();
-    }
-
-    /**
-     * //TODO This is a duplicate of {@link ServiceResource#getServiceFromDatabase(String, String)} this should be
-     * resolved Returns the existing {@link MicoService} object from the database for the given shortName and version.
-     *
-     * @param shortName the short name of the {@link MicoService}.
-     * @param version   the version of the {@link MicoService}.
-     * @return the existing {@link MicoService} from the database if it exists.
-     * @throws ResponseStatusException if no {@link MicoService} exists for the given shortName and version.
-     */
-    private MicoService getServiceFromDatabase(String shortName, String version) throws ResponseStatusException {
-        Optional<MicoService> existingServciceOptional = serviceRepository.findByShortNameAndVersion(shortName, version);
-        if (!existingServciceOptional.isPresent()) {
-            throw new ResponseStatusException(HttpStatus.NOT_FOUND, "Service '" + shortName + "' '" + version + "' was not found!");
-=======
         MicoApplicationStatusResponseDTO applicationStatus;
         try {
             applicationStatus = broker.getMicoApplicationStatusOfMicoApplicationByShortNameAndVersion(shortName, version);
         } catch (MicoApplicationNotFoundException e) {
             throw new ResponseStatusException(HttpStatus.NOT_FOUND, e.getMessage());
->>>>>>> 98bda5e9
         }
         return ResponseEntity.ok(new Resource<>(applicationStatus));
     }
@@ -624,30 +292,7 @@
 
     private Resource<MicoApplicationWithServicesResponseDTO> getApplicationWithServicesResponseDTOResourceWithDeploymentStatus(MicoApplication application) {
         MicoApplicationWithServicesResponseDTO dto = new MicoApplicationWithServicesResponseDTO(application);
-<<<<<<< HEAD
-        dto.setDeploymentStatus(getApplicationDeploymentStatus(application));
-        return new Resource<>(dto, getApplicationLinks(application));
-    }
-
-    private MicoApplicationDeploymentStatus getApplicationDeploymentStatus(MicoApplication application) {
-        return micoKubernetesClient.isApplicationDeployed(application)
-            ? MicoApplicationDeploymentStatus.DEPLOYED
-            : MicoApplicationDeploymentStatus.NOT_DEPLOYED;
-    }
-
-    private Iterable<Link> getApplicationLinks(MicoApplication application) {
-        LinkedList<Link> links = new LinkedList<>();
-        links.add(linkTo(methodOn(ApplicationResource.class).getApplicationByShortNameAndVersion(application.getShortName(), application.getVersion())).withSelfRel());
-        links.add(linkTo(methodOn(ApplicationResource.class).getAllApplications()).withRel("applications"));
-        return links;
-    }
-
-    private List<Resource<MicoServiceResponseDTO>> getServiceResponseDTOResourceList(String applicationShortName, String applicationVersion) {
-        List<MicoService> services = serviceRepository.findAllByApplication(applicationShortName, applicationVersion);
-        return ServiceResource.getServiceResponseDTOResourcesList(services);
-=======
         dto.setDeploymentStatus(broker.getMicoApplicationDeploymentStatusOfMicoApplication(application));
         return new Resource<>(dto, broker.getLinksOfMicoApplication(application));
->>>>>>> 98bda5e9
     }
 }