/*
 * Licensed to the Apache Software Foundation (ASF) under one
 * or more contributor license agreements.  See the NOTICE file
 * distributed with this work for additional information
 * regarding copyright ownership.  The ASF licenses this file
 * to you under the Apache License, Version 2.0 (the
 * "License"); you may not use this file except in compliance
 * with the License.  You may obtain a copy of the License at
 *
 *   http://www.apache.org/licenses/LICENSE-2.0
 *
 * Unless required by applicable law or agreed to in writing,
 * software distributed under the License is distributed on an
 * "AS IS" BASIS, WITHOUT WARRANTIES OR CONDITIONS OF ANY
 * KIND, either express or implied.  See the License for the
 * specific language governing permissions and limitations
 * under the License.
 */

package io.github.ust.mico.core.model;

import java.util.ArrayList;
import java.util.List;

import javax.validation.constraints.Pattern;

import org.neo4j.ogm.annotation.GeneratedValue;
import org.neo4j.ogm.annotation.Id;
import org.neo4j.ogm.annotation.NodeEntity;
import org.neo4j.ogm.annotation.Relationship;

import com.fasterxml.jackson.annotation.JsonIgnore;
import com.fasterxml.jackson.annotation.JsonIgnoreProperties;
import com.fasterxml.jackson.annotation.JsonProperty;

import io.github.ust.mico.core.configuration.extension.CustomOpenApiExtentionsPlugin;
import io.github.ust.mico.core.exception.VersionNotSupportedException;
import io.swagger.annotations.ApiModelProperty;
import io.swagger.annotations.Extension;
import io.swagger.annotations.ExtensionProperty;
import lombok.AllArgsConstructor;
import lombok.Data;
import lombok.NoArgsConstructor;
import lombok.experimental.Accessors;

/**
 * Represents a service in the context of MICO.
 */
@Data
@NoArgsConstructor
@AllArgsConstructor
@Accessors(chain = true)
@JsonIgnoreProperties(ignoreUnknown = true)
@NodeEntity
public class MicoService {

    /**
     * The id of this service.
     */
    @Id
    @GeneratedValue
    private Long id;


    // ----------------------
    // -> Required fields ---
    // ----------------------

    /**
     * A brief name for the service.
     * Pattern is the same as the one for Kubernetes Service names.
     */
<<<<<<< HEAD
    @ApiModelProperty(required = true, extensions = {@Extension(
        name = CustomOpenApiExtentionsPlugin.X_MICO_CUSTOM_EXTENSION,
        properties = {
            @ExtensionProperty(name = "title", value = "Short Name"),
            @ExtensionProperty(name = "pattern", value = "^[a-z0-9]([-a-z0-9]*[a-z0-9])?$"),
            @ExtensionProperty(name = "x-order", value = "10"),
            @ExtensionProperty(name = "description", value = "A unique name of the MicoService.")
        }
    )})
=======
    @ApiModelProperty(required = true)
    @Pattern(regexp="^[a-z]([-a-z0-9]*[a-z0-9])?$")
>>>>>>> d70b108a
    private String shortName;

    /**
     * The name of the artifact. Intended for humans.
     */
    @ApiModelProperty(required = true, extensions = {@Extension(
        name = CustomOpenApiExtentionsPlugin.X_MICO_CUSTOM_EXTENSION,
        properties = {
            @ExtensionProperty(name = "title", value = "Name"),
            @ExtensionProperty(name = "x-order", value = "20"),
            @ExtensionProperty(name = "description", value = "A human readable name of the MicoService.")
        }
    )})
    private String name;

    /**
     * The version of this service. Refers to GitHub release tag.
     */
    @ApiModelProperty(required = true, extensions = {@Extension(
        name = CustomOpenApiExtentionsPlugin.X_MICO_CUSTOM_EXTENSION,
        properties = {
            @ExtensionProperty(name = "title", value = "Version"),
            @ExtensionProperty(name = "pattern", value = "^(\\w+)?(\\d+)\\.(\\d+)\\.(\\d+)(-(\\w+\\.)*\\w+)?$"),
            @ExtensionProperty(name = "x-order", value = "30"),
            @ExtensionProperty(name = "description", value = "The version of this service. Refers to GitHub release " +
                "tag.")
        }
    )})
    private String version;

    /**
     * Human readable description of this service.
     */
    @ApiModelProperty(required = true, extensions = {@Extension(
        name = CustomOpenApiExtentionsPlugin.X_MICO_CUSTOM_EXTENSION,
        properties = {
            @ExtensionProperty(name = "title", value = "Description"),
            @ExtensionProperty(name = "x-order", value = "40"),
            @ExtensionProperty(name = "description", value = "Human readable description of this service.")
        }
    )})
    private String description;

    /**
     * The list of interfaces this service provides.
     */
<<<<<<< HEAD
    @ApiModelProperty(required = true, extensions = {@Extension(
        name = CustomOpenApiExtentionsPlugin.X_MICO_CUSTOM_EXTENSION,
        properties = {
            @ExtensionProperty(name = "title", value = "Service Interfaces"),
            @ExtensionProperty(name = "x-order", value = "50"),
            @ExtensionProperty(name = "description", value = "The list of interfaces this service provides.")
        }
    )})
    @JsonProperty(access = JsonProperty.Access.READ_ONLY)
=======
    @ApiModelProperty(required = true)
>>>>>>> d70b108a
    @Relationship(type = "PROVIDES_INTERFACES", direction = Relationship.UNDIRECTED)
    private List<MicoServiceInterface> serviceInterfaces = new ArrayList<>();

    /**
     * Indicates where this service originates from, e.g.,
     * GitHub (downloaded and built by MICO) or DockerHub
     * (ready-to-use image).
     */
    @ApiModelProperty(extensions = {@Extension(
        name = CustomOpenApiExtentionsPlugin.X_MICO_CUSTOM_EXTENSION,
        properties = {
            @ExtensionProperty(name = "title", value = "Service Crawling Origin"),
            @ExtensionProperty(name = "x-order", value = "100"),
            @ExtensionProperty(name = "description", value = "Indicates where this service originates from.")
        }
    )})
    private MicoServiceCrawlingOrigin serviceCrawlingOrigin;


    // ----------------------
    // -> Optional fields ---
    // ----------------------

    /**
     * The list of services that this service requires
     * in order to run normally.
     */
    @ApiModelProperty(extensions = {@Extension(
        name = CustomOpenApiExtentionsPlugin.X_MICO_CUSTOM_EXTENSION,
        properties = {
            @ExtensionProperty(name = "title", value = "Dependencies"),
            @ExtensionProperty(name = "x-order", value = "90"),
            @ExtensionProperty(name = "description", value = "The list of services that this service requires in " +
                "order to run normally.")
        }
    )})
    @JsonProperty(access = JsonProperty.Access.READ_ONLY)
    @Relationship(type = "DEPENDS_ON")
    private List<MicoServiceDependency> dependencies = new ArrayList<>();

    /**
     * Same MicoService with previous version.
     */
    @ApiModelProperty(extensions = {@Extension(
        name = CustomOpenApiExtentionsPlugin.X_MICO_CUSTOM_EXTENSION,
        properties = {
            @ExtensionProperty(name = "title", value = "Predecessor"),
            @ExtensionProperty(name = "x-order", value = "80"),
            @ExtensionProperty(name = "description", value = "Previous version of this service.")
        }
    )})
    @Relationship(type = "PREDECESSOR")
    private MicoService predecessor;

    /**
     * Human readable contact information for support purposes.
     */
    @ApiModelProperty(extensions = {@Extension(
        name = CustomOpenApiExtentionsPlugin.X_MICO_CUSTOM_EXTENSION,
        properties = {
            @ExtensionProperty(name = "title", value = "Contact Information"),
            @ExtensionProperty(name = "x-order", value = "70"),
            @ExtensionProperty(name = "description", value = "Human readable contact information for support purposes.")
        }
    )})
    private String contact;

    /**
     * Human readable information for the service owner
     * who is responsible for this service.
     */
    @ApiModelProperty(extensions = {@Extension(
        name = CustomOpenApiExtentionsPlugin.X_MICO_CUSTOM_EXTENSION,
        properties = {
            @ExtensionProperty(name = "title", value = "Owner"),
            @ExtensionProperty(name = "x-order", value = "60"),
            @ExtensionProperty(name = "description", value = "Human readable information for the services owner, who " +
                "is responsible for this service.")
        }
    )})
    private String owner;

    /**
     * The URL that could be used for a git clone,
     * to clone the current master branch.
     */
    @ApiModelProperty(extensions = {@Extension(
        name = CustomOpenApiExtentionsPlugin.X_MICO_CUSTOM_EXTENSION,
        properties = {
            @ExtensionProperty(name = "title", value = "\"git clone\" Url"),
            @ExtensionProperty(name = "x-order", value = "110"),
            @ExtensionProperty(name = "description", value = "The URL that could be used for a git clone, to clone " +
                "the current master branch.")
        }
    )})
    private String gitCloneUrl;

    /**
     * The URL to the get the information about a specific git release.
     */
    @ApiModelProperty(extensions = {@Extension(
        name = CustomOpenApiExtentionsPlugin.X_MICO_CUSTOM_EXTENSION,
        properties = {
            @ExtensionProperty(name = "title", value = "Git Release Info Url"),
            @ExtensionProperty(name = "x-order", value = "120"),
            @ExtensionProperty(name = "description", value = "The URL to the get the information about a specific " +
                "git release.")
        }
    )})
    private String gitReleaseInfoUrl;

    /**
     * The relative path to the Dockerfile.
     */
    @ApiModelProperty(extensions = {@Extension(
        name = CustomOpenApiExtentionsPlugin.X_MICO_CUSTOM_EXTENSION,
        properties = {
            @ExtensionProperty(name = "title", value = "Path to Dockerfile"),
            @ExtensionProperty(name = "pattern", value = "^(?!/.*$).*"),
            @ExtensionProperty(name = "x-order", value = "130"),
            @ExtensionProperty(name = "description", value = "The relative path to the Dockerfile.")
        }
    )})
    @Pattern(regexp = "^(?!/.*$).*", message = "Path must be relative to the Git clone url")
    private String dockerfilePath;

    /**
     * The fully qualified URI to the image on DockerHub.
     * Either set after the image has been built by MICO
     * (if the service originates from GitHub) or set by the
     * user directly.
     */
    @ApiModelProperty(extensions = {@Extension(
        name = CustomOpenApiExtentionsPlugin.X_MICO_CUSTOM_EXTENSION,
        properties = {
            @ExtensionProperty(name = "title", value = "Docker Image Url"),
            @ExtensionProperty(name = "x-order", value = "140"),
            @ExtensionProperty(name = "description", value = "The fully qualified URI to the image on DockerHub.")
        }
    )})
    private String dockerImageUri;

    @JsonIgnore
    public MicoVersion getMicoVersion() throws VersionNotSupportedException {
        MicoVersion micoVersion = MicoVersion.valueOf(this.version);
        return micoVersion;
    }

}<|MERGE_RESOLUTION|>--- conflicted
+++ resolved
@@ -70,7 +70,7 @@
      * A brief name for the service.
      * Pattern is the same as the one for Kubernetes Service names.
      */
-<<<<<<< HEAD
+    @Pattern(regexp="^[a-z]([-a-z0-9]*[a-z0-9])?$")
     @ApiModelProperty(required = true, extensions = {@Extension(
         name = CustomOpenApiExtentionsPlugin.X_MICO_CUSTOM_EXTENSION,
         properties = {
@@ -80,10 +80,6 @@
             @ExtensionProperty(name = "description", value = "A unique name of the MicoService.")
         }
     )})
-=======
-    @ApiModelProperty(required = true)
-    @Pattern(regexp="^[a-z]([-a-z0-9]*[a-z0-9])?$")
->>>>>>> d70b108a
     private String shortName;
 
     /**
@@ -130,7 +126,6 @@
     /**
      * The list of interfaces this service provides.
      */
-<<<<<<< HEAD
     @ApiModelProperty(required = true, extensions = {@Extension(
         name = CustomOpenApiExtentionsPlugin.X_MICO_CUSTOM_EXTENSION,
         properties = {
@@ -139,10 +134,6 @@
             @ExtensionProperty(name = "description", value = "The list of interfaces this service provides.")
         }
     )})
-    @JsonProperty(access = JsonProperty.Access.READ_ONLY)
-=======
-    @ApiModelProperty(required = true)
->>>>>>> d70b108a
     @Relationship(type = "PROVIDES_INTERFACES", direction = Relationship.UNDIRECTED)
     private List<MicoServiceInterface> serviceInterfaces = new ArrayList<>();
 
