package io.github.ust.mico.core.model;

import com.fasterxml.jackson.annotation.JsonIgnore;
import com.fasterxml.jackson.annotation.JsonIgnoreProperties;
import com.fasterxml.jackson.annotation.JsonProperty;
import io.github.ust.mico.core.VersionNotSupportedException;
import io.swagger.annotations.ApiModelProperty;
import lombok.*;
import org.neo4j.ogm.annotation.GeneratedValue;
import org.neo4j.ogm.annotation.Id;
import org.neo4j.ogm.annotation.NodeEntity;
import org.neo4j.ogm.annotation.Relationship;

import javax.validation.constraints.Pattern;
import java.util.List;

/**
 * Represents a service in the context of MICO.
 */
@Data
@NoArgsConstructor
@AllArgsConstructor
@Builder(toBuilder = true)
@JsonIgnoreProperties(ignoreUnknown = true)
@NodeEntity
public class MicoService {

    /**
     * The id of this service.
     */
    @Id
    @GeneratedValue
    private Long id;


    // ----------------------
    // -> Required fields ---
    // ----------------------

    /**
     * A brief name for the service intended
     * for use as a unique identifier.
     */
    @ApiModelProperty(required = true)
    private String shortName;

    /**
     * The name of the artifact. Intended for humans.
     */
    @ApiModelProperty(required = true)
    private String name;

    /**
     * The version of this service. Refers to GitHub release tag.
     */
    @ApiModelProperty(required = true)
    private String version;

    /**
     * Human readable description of this service.
     */
    @ApiModelProperty(required = true)
    private String description;

    /**
     * The list of interfaces this service provides.
     */
    @ApiModelProperty(required = true)
    @JsonProperty(access = JsonProperty.Access.READ_ONLY)
    @Relationship(type = "PROVIDES", direction = Relationship.UNDIRECTED)
    @Singular
    private List<MicoServiceInterface> serviceInterfaces;

    /**
     * Indicates where this service originates from, e.g.,
     * GitHub (downloaded and built by MICO) or DockerHub
     * (ready-to-use image).
     */
    @ApiModelProperty(required = true)
    private MicoServiceCrawlingOrigin serviceCrawlingOrigin;


    // ----------------------
    // -> Optional fields ---
    // ----------------------

    /**
     * The list of services that this service requires
     * in order to run normally.
     */
    @JsonProperty(access = JsonProperty.Access.READ_ONLY)
    @Relationship(type = "DEPENDS_ON")
    @Singular
    @Setter
    private List<MicoServiceDependency> dependencies;

    /**
     * Same MicoService with previous version.
     */
    @Relationship(type = "PREDECESSOR")
    private MicoService predecessor;

    /**
     * Human readable contact information for support purposes.
     */
    private String contact;

    /**
     * Human readable information for the service owner
     * who is responsible for this service.
     */
    private String owner;

    /**
     * The URL to the root directory of, e.g., the
     * corresponding GitHub repository.
     */
    private String vcsRoot;

    /**
     * The relative (to vcsRoot) path to the Dockerfile.
     */
<<<<<<< HEAD
    private String dockerfilePath;
=======
    @Pattern(regexp = "^(?!/.*$).*", message = "Path must be relative to vcsRoot")
    private final String dockerfilePath;
>>>>>>> a8dbe368

    /**
     * The fully qualified URI to the image on DockerHub.
     * Either set after the image has been built by MICO
     * (if the service originates from GitHub) or set by the
     * user directly.
     */
    private String dockerImageUri;


    @JsonIgnore
    public MicoVersion getMicoVersion() throws VersionNotSupportedException {
        MicoVersion micoVersion = MicoVersion.valueOf(this.version);
        return micoVersion;
    }

}<|MERGE_RESOLUTION|>--- conflicted
+++ resolved
@@ -120,12 +120,8 @@
     /**
      * The relative (to vcsRoot) path to the Dockerfile.
      */
-<<<<<<< HEAD
+    @Pattern(regexp = "^(?!/.*$).*", message = "Path must be relative to vcsRoot")
     private String dockerfilePath;
-=======
-    @Pattern(regexp = "^(?!/.*$).*", message = "Path must be relative to vcsRoot")
-    private final String dockerfilePath;
->>>>>>> a8dbe368
 
     /**
      * The fully qualified URI to the image on DockerHub.
