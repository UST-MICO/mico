--- conflicted
+++ resolved
@@ -1,9 +1,6 @@
 package io.github.ust.mico.core;
 
-<<<<<<< HEAD
-=======
 import com.fasterxml.jackson.annotation.JsonIdentityInfo;
->>>>>>> 742886b3
 import com.fasterxml.jackson.annotation.JsonIgnoreProperties;
 import com.fasterxml.jackson.annotation.JsonProperty;
 import com.fasterxml.jackson.annotation.ObjectIdGenerators;
@@ -34,23 +31,6 @@
     private String description;
 
     //additional fields
-<<<<<<< HEAD
-    private Service predecessor; // -
-    private String vcsRoot; // x
-    private String name; // x
-    private String dockerfile; // x
-    private String contact; // x
-    private List<String> tags; // -
-    private String lifecycle; // -
-    private List<String> links; // -
-    private String type; // -
-    private String owner; // x
-    @Relationship
-    private List<DependsOn> dependsOn; // service dependencies
-    @Relationship(direction = Relationship.UNDIRECTED)
-    private List<ServiceInterface> serviceInterfaces; // service interfaces
-
-=======
     private Service predecessor;
     private String vcsRoot;
     private String name;
@@ -74,7 +54,7 @@
     //docker information
     private String dockerImageName;
     private String dockerImageUri;
->>>>>>> 742886b3
+
     public Service() {
     }
 
@@ -93,15 +73,12 @@
         this.description = description;
     }
 
-<<<<<<< HEAD
-=======
     public DependsOn dependsOn(Service serviceEnd) {
         DependsOn dependsOnObj = new DependsOn(this, serviceEnd);
         this.dependsOn.add(dependsOnObj);
         return dependsOnObj;
     }
 
->>>>>>> 742886b3
     public Long getId() {
         return id;
     }
