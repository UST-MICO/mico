--- conflicted
+++ resolved
@@ -31,22 +31,6 @@
     private String description;
 
     //additional fields
-<<<<<<< HEAD
-    private Service predecessor; // -
-    private String vcsRoot; // x
-    private String name; // x
-    private String dockerfile; // x
-    private String contact; // x
-    private List<String> tags; // -
-    private String lifecycle; // -
-    private List<String> links; // -
-    private String type; // -
-    private String owner; // x
-    @Relationship(type = "DEPENDS_ON")
-    private List<DependsOn> dependsOn; // service dependencies
-    @Relationship(direction = Relationship.UNDIRECTED)
-    private List<ServiceInterface> serviceInterfaces; // service interfaces
-=======
     private Service predecessor;
     private String vcsRoot;
     private String name;
@@ -63,7 +47,6 @@
     @JsonProperty(access = JsonProperty.Access.READ_ONLY)
     @Relationship(direction = Relationship.UNDIRECTED)
     private List<ServiceInterface> serviceInterfaces = new LinkedList<>();
->>>>>>> 22fe7d11
 
     //crawling information
     private String externalVersion;
