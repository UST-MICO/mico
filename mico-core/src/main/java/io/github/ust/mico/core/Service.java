--- conflicted
+++ resolved
@@ -1,9 +1,6 @@
 package io.github.ust.mico.core;
 
-<<<<<<< HEAD
-=======
 import com.fasterxml.jackson.annotation.JsonIdentityInfo;
->>>>>>> eb947c77
 import com.fasterxml.jackson.annotation.JsonIgnoreProperties;
 import com.fasterxml.jackson.annotation.ObjectIdGenerators;
 import io.swagger.annotations.ApiModelProperty;
@@ -42,12 +39,6 @@
     private List<String> links; // -
     private String type; // -
     private String owner; // x
-<<<<<<< HEAD
-    @Relationship
-    private List<DependsOn> dependsOn; // service dependencies
-    @Relationship(direction = Relationship.UNDIRECTED)
-    private List<ServiceInterface> serviceInterfaces; // service interfaces
-=======
     @Relationship(type = "DEPENDS_ON")
     private List<DependsOn> dependsOn; // service dependencies
     @Relationship(direction = Relationship.UNDIRECTED)
@@ -59,7 +50,6 @@
     //docker information
     private String dockerImageName;
     private String dockerImageUri;
->>>>>>> eb947c77
 
     public Service() {
     }
@@ -79,15 +69,12 @@
         this.description = description;
     }
 
-<<<<<<< HEAD
-=======
     public DependsOn dependsOn(Service serviceEnd) {
         DependsOn dependsOnObj = new DependsOn(this, serviceEnd);
         this.dependsOn.add(dependsOnObj);
         return dependsOnObj;
     }
 
->>>>>>> eb947c77
     public Long getId() {
         return id;
     }
