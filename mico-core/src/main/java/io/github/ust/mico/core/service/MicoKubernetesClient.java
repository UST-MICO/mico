/*
 * Licensed to the Apache Software Foundation (ASF) under one
 * or more contributor license agreements.  See the NOTICE file
 * distributed with this work for additional information
 * regarding copyright ownership.  The ASF licenses this file
 * to you under the Apache License, Version 2.0 (the
 * "License"); you may not use this file except in compliance
 * with the License.  You may obtain a copy of the License at
 *
 *   http://www.apache.org/licenses/LICENSE-2.0
 *
 * Unless required by applicable law or agreed to in writing,
 * software distributed under the License is distributed on an
 * "AS IS" BASIS, WITHOUT WARRANTIES OR CONDITIONS OF ANY
 * KIND, either express or implied.  See the License for the
 * specific language governing permissions and limitations
 * under the License.
 */

package io.github.ust.mico.core.service;

import java.util.ArrayList;
import java.util.List;
import java.util.Map;
import java.util.Optional;
import java.util.stream.Collectors;

import io.github.ust.mico.core.service.imagebuilder.buildtypes.Build;
import org.springframework.beans.factory.annotation.Autowired;
import org.springframework.stereotype.Component;

import io.fabric8.kubernetes.api.model.*;
import io.fabric8.kubernetes.api.model.apps.Deployment;
import io.fabric8.kubernetes.api.model.apps.DeploymentBuilder;
import io.fabric8.kubernetes.client.KubernetesClient;
import io.github.ust.mico.core.configuration.MicoKubernetesBuildBotConfig;
import io.github.ust.mico.core.configuration.MicoKubernetesConfig;
import io.github.ust.mico.core.exception.KubernetesResourceException;
import io.github.ust.mico.core.model.*;
import io.github.ust.mico.core.persistence.KubernetesDeploymentInfoRepository;
import io.github.ust.mico.core.persistence.MicoApplicationRepository;
import io.github.ust.mico.core.persistence.MicoServiceDeploymentInfoRepository;
import io.github.ust.mico.core.service.imagebuilder.ImageBuilder;
import io.github.ust.mico.core.util.CollectionUtils;
import io.github.ust.mico.core.util.UIDUtils;
import lombok.extern.slf4j.Slf4j;

/**
 * Provides accessor methods for creating deployments and services in Kubernetes as well as getter methods to retrieve
 * existing Kubernetes deployments and services.
 */
@Slf4j
@Component
public class MicoKubernetesClient {

    /**
     * Prefix that is used for all MICO specific labels.
     * Kubernetes recommends to use such a common prefix.
     *
     * @see <a href="https://kubernetes.io/docs/concepts/overview/working-with-objects/common-labels">Recommended Labels</a>
     */
    private static final String LABEL_PREFIX = "ust.mico/";
    /**
     * The label to get the name of the {@link MicoService}.
     * It is used in conjunction with the version label to select all Kubernetes resources
     * that belong to a specific version of a {@link MicoService}.
     * It is set to the value of the `shortName` property of the {@link MicoService}.
     */
    private static final String LABEL_NAME_KEY = LABEL_PREFIX + "name";
    /**
     * The label to get the current version of the {@link MicoService} (semantic version).
     * It is used in conjunction with the name label to select all Kubernetes resources
     * that belong to a specific version of a {@link MicoService}.
     * It is set to the value of the `version` property of the {@link MicoService}.
     */
    private static final String LABEL_VERSION_KEY = LABEL_PREFIX + "version";
    /**
     * The label to get the name of the {@link MicoServiceInterface}.
     * It is used in conjunction with the name and version label to select the Kubernetes {@link Service} resource
     * that belong to a specific version of a {@link MicoServiceInterface}.
     * It is set to the value of the name property of the {@link MicoServiceInterface}.
     */
    private static final String LABEL_INTERFACE_KEY = LABEL_PREFIX + "interface";
    /**
     * The label to identify the instance of the MICO resource ({@link MicoService} or {@link MicoServiceInterface}).
     * {@link MicoService}:
     * Label is used for the selector field of Kubernetes Deployments to find the Pods to manage.
     * {@link MicoServiceInterface}:
     * Label is used for the selector field of Kubernetes Services to find the Pods to target.
     * <p>
     * It is a unique name (UID) created for each {@link MicoService}.
     */
    private static final String LABEL_INSTANCE_KEY = LABEL_PREFIX + "instance";


    /**
     * The revision history limit specifies the number of old ReplicaSets to retain to allow rollback.
     * Setting this field to zero means that all old ReplicaSets with 0 replicas will be cleaned up.
     * For more information see https://kubernetes.io/docs/concepts/workloads/controllers/deployment/#revision-history-limit
     */
    private static final Integer REVISION_HISTORY_LIMIT = 0;

    private final MicoKubernetesConfig micoKubernetesConfig;
    private final MicoKubernetesBuildBotConfig buildBotConfig;
    private final KubernetesClient kubernetesClient;
    private final ImageBuilder imageBuilder;
    private final MicoApplicationRepository applicationRepository;
    private final MicoServiceDeploymentInfoRepository serviceDeploymentInfoRepository;
    private final KubernetesDeploymentInfoRepository kubernetesDeploymentInfoRepository;

    @Autowired
	public MicoKubernetesClient(MicoKubernetesConfig micoKubernetesConfig, MicoKubernetesBuildBotConfig buildBotConfig,
		KubernetesClient kubernetesClient, ImageBuilder imageBuilder, MicoApplicationRepository applicationRepository,
	    MicoServiceDeploymentInfoRepository serviceDeploymentInfoRepository, KubernetesDeploymentInfoRepository kubernetesDeploymentInfoRepository) {
		this.micoKubernetesConfig = micoKubernetesConfig;
		this.buildBotConfig = buildBotConfig;
		this.kubernetesClient = kubernetesClient;
		this.imageBuilder = imageBuilder;
		this.applicationRepository = applicationRepository;
		this.serviceDeploymentInfoRepository = serviceDeploymentInfoRepository;
		this.kubernetesDeploymentInfoRepository = kubernetesDeploymentInfoRepository;
	}

    /**
     * Create a Kubernetes deployment based on a {@link MicoServiceDeploymentInfo}.
     *
     * @param serviceDeploymentInfo the {@link MicoServiceDeploymentInfo}
     * @return the Kubernetes {@link Deployment} resource object
     */
    public Deployment createMicoService(MicoServiceDeploymentInfo serviceDeploymentInfo) throws KubernetesResourceException {
        MicoService micoService = serviceDeploymentInfo.getService();
        if (micoService == null) {
            throw new IllegalArgumentException("MicoService of service deployment information must not be null!");
        }
        String namespace = micoKubernetesConfig.getNamespaceMicoWorkspace();
        String deploymentUid;

        // Check if there are already Kubernetes deployments for the requested MicoService
        Optional<Deployment> existingDeployment = getDeploymentOfMicoService(micoService);
        if (!existingDeployment.isPresent()) {
            // There is no existing deployment -> create new Kubernetes Deployment with a new name
            deploymentUid = UIDUtils.uidFor(micoService);
        } else {
            // There is already a Kubernetes Deployment -> use existing name and update the Deployment
            String existingDeploymentName = existingDeployment.get().getMetadata().getName();
            log.info("MicoService '{}' in version '{}' is already deployed. Kubernetes Deployment '{}' will be updated.",
                micoService.getShortName(), micoService.getVersion(), existingDeploymentName);

            deploymentUid = existingDeploymentName;
        }

        Deployment deployment = new DeploymentBuilder()
            .withNewMetadata()
            .withName(deploymentUid)
            .withNamespace(micoKubernetesConfig.getNamespaceMicoWorkspace())
            .withLabels(serviceDeploymentInfo.getLabels().stream().collect(
                Collectors.toMap(MicoLabel::getKey, MicoLabel::getValue)))
            .addToLabels(LABEL_NAME_KEY, micoService.getShortName())
            .addToLabels(LABEL_VERSION_KEY, micoService.getVersion())
            .addToLabels(LABEL_INSTANCE_KEY, deploymentUid)
            .endMetadata()
            .withNewSpec()
            .withRevisionHistoryLimit(REVISION_HISTORY_LIMIT)
            .withReplicas(serviceDeploymentInfo.getReplicas())
            .withNewSelector()
            .addToMatchLabels(LABEL_INSTANCE_KEY, deploymentUid)
            .endSelector()
            .withNewTemplate()
            .withNewMetadata()
            .withLabels(serviceDeploymentInfo.getLabels().stream().collect(
                Collectors.toMap(MicoLabel::getKey, MicoLabel::getValue)))
            .addToLabels(LABEL_NAME_KEY, micoService.getShortName())
            .addToLabels(LABEL_VERSION_KEY, micoService.getVersion())
            .addToLabels(LABEL_INSTANCE_KEY, deploymentUid)
            .endMetadata()
            .withNewSpec()
            .withContainers(
                new ContainerBuilder()
                    .withName(micoService.getShortName())
                    .withImage(micoService.getDockerImageUri())
                    .withImagePullPolicy(serviceDeploymentInfo.getImagePullPolicy().toString())
                    .withPorts(createContainerPorts(micoService.getServiceInterfaces()))
                    .withEnv(serviceDeploymentInfo.getEnvironmentVariables().stream().map(
                        environmentVariable -> new EnvVarBuilder()
                            .withName(environmentVariable.getName())
                            .withValue(environmentVariable.getValue())
                            .build())
                        .collect(Collectors.toList()))
                    .build())
            .endSpec()
            .endTemplate()
            .endSpec()
            .build();

        Deployment createdDeployment = kubernetesClient.apps().deployments().inNamespace(namespace).createOrReplace(deployment);
        log.debug("Successfully created Kubernetes deployment '{}' in namespace '{}' for MicoService '{}' '{}'",
            createdDeployment.getMetadata().getName(), namespace, micoService.getShortName(), micoService.getVersion());
        return createdDeployment;
    }

    /**
     * Create a Kubernetes service based on a MICO service interface.
     *
     * @param micoServiceInterface the {@link MicoServiceInterface}
     * @param micoService          the {@link MicoService}
     * @return the Kubernetes {@link Service} resource
     */
    public Service createMicoServiceInterface(MicoServiceInterface micoServiceInterface, MicoService micoService) throws KubernetesResourceException {
        String namespace = micoKubernetesConfig.getNamespaceMicoWorkspace();
        String serviceInterfaceUid;

        // Check if there are already Kubernetes services for the requested MicoServiceInterface
        String serviceInterfaceName = micoServiceInterface.getServiceInterfaceName();
        Optional<Service> existingService = getInterfaceByNameOfMicoService(micoService, serviceInterfaceName);
        if (!existingService.isPresent()) {
            // There is no existing service -> create new Kubernetes Service with a new name
            serviceInterfaceUid = UIDUtils.uidFor(micoServiceInterface);
        } else {
            // There is already a Kubernetes Service -> use existing name and update the Service
            String existingServiceName = existingService.get().getMetadata().getName();
            log.info("MicoServiceInterface '{}' in version '{}' already exists. Kubernetes Service '{}' will be updated.",
                micoService.getShortName(), micoService.getVersion(), existingServiceName);

            serviceInterfaceUid = existingServiceName;
        }

        // Retrieve deployment corresponding to given MicoService to retrieve
        // the unique run label which will be used for the Kubernetes Service, too.
        Map<String, String> labels = CollectionUtils.mapOf(LABEL_NAME_KEY, micoService.getShortName(), LABEL_VERSION_KEY, micoService.getVersion());
        List<Deployment> matchingDeployments = kubernetesClient.apps().deployments().inNamespace(namespace).withLabels(labels).list().getItems();

        if (matchingDeployments.size() == 0) {
            throw new KubernetesResourceException("There are no deployments for service with name '"
                + micoService.getShortName() + "' and version '" + micoService.getVersion() + "'.");
        } else if (matchingDeployments.size() > 1) {
            throw new KubernetesResourceException("There are multiple deployments for service with name '"
                + micoService.getShortName() + "' and version '" + micoService.getVersion() + "'.");
        }

        String serviceUid = matchingDeployments.get(0).getMetadata().getLabels().get(LABEL_INSTANCE_KEY);
        serviceUid = micoService.getShortName() + serviceUid.substring(serviceUid.lastIndexOf("-"));

        Service service = new ServiceBuilder()
            .withNewMetadata()
            .withName(serviceInterfaceUid)
            .withNamespace(micoKubernetesConfig.getNamespaceMicoWorkspace())
            .addToLabels(LABEL_NAME_KEY, micoService.getShortName())
            .addToLabels(LABEL_VERSION_KEY, micoService.getVersion())
            .addToLabels(LABEL_INTERFACE_KEY, serviceInterfaceName)
            .addToLabels(LABEL_INSTANCE_KEY, serviceUid)
            .endMetadata()
            .withNewSpec()
            .withType("LoadBalancer")
            .withPorts(createServicePorts(micoServiceInterface))
            .addToSelector(LABEL_INSTANCE_KEY, serviceUid)
            .endSpec()
            .build();

        Service createdService = kubernetesClient.services().inNamespace(namespace).createOrReplace(service);
        log.debug("Successfully created Kubernetes service '{}' in namespace '{}' for MicoServiceInterface '{}' of MicoService '{}' '{}'",
            createdService.getMetadata().getName(), namespace, serviceInterfaceName, micoService.getShortName(), micoService.getVersion());
        return createdService;
    }

    /**
     * Creates or updates all interface connections of the given {@code MicoApplication}.
     *
     * @param micoApplication the {@link MicoApplication}
     */
    public void createOrUpdateInterfaceConnections(MicoApplication micoApplication) {
        for (MicoServiceDeploymentInfo serviceDeploymentInfo : micoApplication.getServiceDeploymentInfos()) {
            MicoService micoService = serviceDeploymentInfo.getService();
            log.debug("MicoService '{}' '{}' of MicoApplication '{}' '{}' has {} interface connection(s).",
                micoService.getShortName(), micoService.getVersion(), micoApplication.getShortName(), micoApplication.getVersion(), serviceDeploymentInfo.getInterfaceConnections().size());
            for (MicoInterfaceConnection interfaceConnection : serviceDeploymentInfo.getInterfaceConnections()) {
                String targetMicoServiceShortName = interfaceConnection.getMicoServiceShortName();
                String targetMicoServiceInterfaceName = interfaceConnection.getMicoServiceInterfaceName();
                String environmentVariableName = interfaceConnection.getEnvironmentVariableName();
                Optional<MicoService> targetMicoServiceOptional = micoApplication.getServices().stream().filter(
                    service -> service.getShortName().equals(targetMicoServiceShortName)).findFirst();
                if (!targetMicoServiceOptional.isPresent()) {
                    log.error("Application '{}' '{}' does not include MicoService '{}'. Can't update interface connections of this MicoService.",
                        micoApplication.getShortName(), micoApplication.getVersion(), targetMicoServiceShortName);
                    continue;
                }
                MicoService targetMicoService = targetMicoServiceOptional.get();
                Optional<MicoServiceInterface> targetMicoServiceInterfaceOptional = targetMicoService.getServiceInterfaces().stream().filter(
                    serviceInterface -> serviceInterface.getServiceInterfaceName().equals(targetMicoServiceInterfaceName)).findFirst();
                if (!targetMicoServiceInterfaceOptional.isPresent()) {
                    log.error("MicoService '{}' of application '{}' '{}' does not provide an interface with the name '{}'. " +
                            "Can't update interface connections of this MicoServiceInterface.",
                        targetMicoServiceShortName, micoApplication.getShortName(), micoApplication.getVersion(), targetMicoServiceInterfaceName);
                    continue;
                }
                MicoServiceInterface targetServiceInterface = targetMicoServiceInterfaceOptional.get();
                log.info("Create or update interface connection between MicoService '{}' '{}' and interface '{}' of MicoService '{}' '{}'.",
                    micoService.getShortName(), micoService.getVersion(), targetMicoServiceInterfaceName,
                    targetMicoService.getShortName(), targetMicoService.getVersion());
                updateDnsEnvVar(micoService, targetMicoService, targetServiceInterface, environmentVariableName);
            }
        }
    }

    /**
     * Sets or updates the DNS environment variable for the given interface connection.
     *
     * @param micoServiceToUpdate        the {@link MicoService} to update
     * @param targetMicoService          the {@link MicoService} that is targeted
     * @param targetMicoServiceInterface the {@link MicoServiceInterface} that is targeted
     * @param environmentVariableName    the environment variable name
     */
    private void updateDnsEnvVar(MicoService micoServiceToUpdate, MicoService targetMicoService,
                                 MicoServiceInterface targetMicoServiceInterface, String environmentVariableName) {
        try {
            Optional<Deployment> deploymentToUpdateOptional = getDeploymentOfMicoService(micoServiceToUpdate);
            if (!deploymentToUpdateOptional.isPresent()) {
                log.error("There is no Kubernetes deployment for MicoService '{}' '{}'. Can't update DNS environment variable.",
                    micoServiceToUpdate.getShortName(), micoServiceToUpdate.getVersion());
                return;
            }
            Optional<Service> kubernetesServiceOptional = getInterfaceByNameOfMicoService(targetMicoService, targetMicoServiceInterface.getServiceInterfaceName());
            if (!kubernetesServiceOptional.isPresent()) {
                log.error("There is no Kubernetes service for interface '{}' of MicoService '{}' '{}'. Can't update DNS environment variable.",
                    targetMicoServiceInterface.getServiceInterfaceName(), micoServiceToUpdate.getShortName(), micoServiceToUpdate.getVersion());
                return;
            }

            Deployment deploymentToUpdate = deploymentToUpdateOptional.get();
            Service targetKubernetesService = kubernetesServiceOptional.get();

            String namespace = targetKubernetesService.getMetadata().getNamespace();
            String kubernetesServiceName = targetKubernetesService.getMetadata().getName();
            String dns = kubernetesServiceName + "." + namespace + ".svc.cluster.local";
            log.debug("For the connection between '{}' '{}' and the interface '{}' of '{}' '{}' the DNS record '{}' is used.",
                micoServiceToUpdate.getShortName(), micoServiceToUpdate.getVersion(), targetMicoServiceInterface,
                targetMicoService.getShortName(), targetMicoService.getVersion(), dns);

            Optional<Container> containerToUpdateOptional = deploymentToUpdate.getSpec().getTemplate().getSpec().getContainers().stream().filter(
                c -> c.getName().equals(micoServiceToUpdate.getShortName())).findFirst();
            if(!containerToUpdateOptional.isPresent()) {
                log.error("Expected container '{}' of MicoService '{}' '{}' does not exist (existing containers '{}'). Can't update DNS environment variable.",
                    micoServiceToUpdate.getShortName(), micoServiceToUpdate.getShortName(), micoServiceToUpdate.getVersion(),
                    deploymentToUpdate.getSpec().getTemplate().getSpec().getContainers().stream().map(Container::getName).collect(Collectors.toList()));
                return;
            }
            Container containerToUpdate = containerToUpdateOptional.get();
            List<EnvVar> envVarList = containerToUpdate.getEnv();
            Optional<EnvVar> dnsEnvVarOptional = envVarList.stream().filter(envVar -> envVar.getName().equals(environmentVariableName)).findFirst();
            boolean updateRequired = true;
            if (dnsEnvVarOptional.isPresent()) {
                EnvVar dnsEnvVar = dnsEnvVarOptional.get();
                if (dnsEnvVar.getValue().equals(dns)) {
                    log.debug("DNS is already up to date. Update not required.");
                    updateRequired = false;
                } else {
                    log.debug("Deployment of MicoService '{}' '{}' contains a different value for the environment variable '{}'. " +
                            "It will be updated: '{}' → '{}'.",
                        micoServiceToUpdate.getShortName(), micoServiceToUpdate.getVersion(), dnsEnvVar.getName(), dnsEnvVar.getValue(), dns);
                    dnsEnvVar.setValue(dns);
                }
            } else {
                log.debug("Set new DNS environment variable '{}' to Kubernetes deployment of MicoService '{}' '{}': '{}'",
                    environmentVariableName, micoServiceToUpdate.getShortName(), micoServiceToUpdate.getVersion(), dns);
                envVarList.add(new EnvVarBuilder().withName(environmentVariableName).withValue(dns).build());
            }
            if (updateRequired) {
                containerToUpdate.setEnv(envVarList);
                log.debug("Deployment after setting env: {}", deploymentToUpdate);
                kubernetesClient.apps().deployments().inNamespace(namespace).createOrReplace(deploymentToUpdate);
                log.debug("Updated Kubernetes deployment with new DNS environment variable.");
            }
        } catch (KubernetesResourceException e) {
            log.error("Failed to set DNS environment variable for interface " + targetMicoServiceInterface.getServiceInterfaceName()
                + " of MicoService '" + micoServiceToUpdate.getShortName() + "' '" + micoServiceToUpdate.getVersion()
                + "'. Caused by: " + e.getMessage(), e);
        }
    }

    /**
     * Checks if a MICO application is already deployed.
     *
     * @param micoApplication the {@link MicoApplication}
     * @return {@code true} if the application is deployed.
     */
    public boolean isApplicationDeployed(MicoApplication micoApplication) {
        boolean result = false;

        List<MicoServiceDeploymentInfo> serviceDeploymentInfos = serviceDeploymentInfoRepository.findAllByApplication(
            micoApplication.getShortName(), micoApplication.getVersion());

        int expectedNumberOfServiceDeployments = serviceDeploymentInfos.size();
        if (expectedNumberOfServiceDeployments > 0) {
            int actualNumberOfServiceDeployments = 0;
            for (MicoServiceDeploymentInfo serviceDeploymentInfo : serviceDeploymentInfos) {
                MicoService micoService = serviceDeploymentInfo.getService();
                if (serviceDeploymentInfo.getKubernetesDeploymentInfo() == null) {
                    log.warn("There is no Kubernetes deployment information set for MicoService '{}' '{}'.",
                        micoService.getShortName(), micoService.getVersion());
                    continue;
                }

                // Check if the stored information are still valid.
                KubernetesDeploymentInfo kubernetesDeploymentInfo = updateKubernetesDeploymentInfo(serviceDeploymentInfo);
                if (kubernetesDeploymentInfo != null) {
                    log.debug("MicoService '{}' '{}' is deployed. The Kubernetes Deployment '{}' and the Services '{}' exist in the namespace '{}'.",
                        micoService.getShortName(), micoService.getVersion(), kubernetesDeploymentInfo.getDeploymentName(),
                        kubernetesDeploymentInfo.getServiceNames(), kubernetesDeploymentInfo.getNamespace());
                    actualNumberOfServiceDeployments++;
                }
            }
            if (actualNumberOfServiceDeployments == expectedNumberOfServiceDeployments) {
                result = true;
            }
        } else {
            log.warn("There are no service deployment information for MicoApplication '{}' '{}'",
                micoApplication.getShortName(), micoApplication.getVersion());
        }

        String deploymentStatus = result ? "deployed" : "not deployed";
        log.info("MicoApplication '{}' in version '{}' is {}.",
            micoApplication.getShortName(), micoApplication.getVersion(), deploymentStatus);
        return result;
    }

    /**
     * Checks if the current {@link KubernetesDeploymentInfo} of the provided {@link MicoServiceDeploymentInfo}
     * is up to date, stores the updated deployment information in the database and returns it.
     *
     * @param serviceDeploymentInfo the {@link MicoServiceDeploymentInfo}
     * @return the updated {@link KubernetesDeploymentInfo}. Is {@code null} if there is no deployment.
     */
    private KubernetesDeploymentInfo updateKubernetesDeploymentInfo(MicoServiceDeploymentInfo serviceDeploymentInfo) {
        MicoService micoService = serviceDeploymentInfo.getService();
        KubernetesDeploymentInfo currentKubernetesDeploymentInfo = serviceDeploymentInfo.getKubernetesDeploymentInfo();

        String namespace = currentKubernetesDeploymentInfo.getNamespace();
        String deploymentName = currentKubernetesDeploymentInfo.getDeploymentName();
        List<String> serviceNames = currentKubernetesDeploymentInfo.getServiceNames();

        if (namespace == null) {
            throw new IllegalArgumentException("There is no namespace set for MicoService " +
                "'" + micoService.getShortName() + "' '" + micoService.getVersion() + "'!");
        }
        if (deploymentName == null) {
            throw new IllegalArgumentException("There is no deployment name set for MicoService " +
                "'" + micoService.getShortName() + "' '" + micoService.getVersion() + "'!");
        }
        if (serviceNames == null) {
            throw new IllegalArgumentException("There are no Kubernetes Services set for MicoService " +
                "'" + micoService.getShortName() + "' '" + micoService.getVersion() + "'!");
        }

        Deployment actualKubernetesDeployment = null;
        List<Service> actualKubernetesServices = new ArrayList<>();
        if (kubernetesClient.namespaces().withName(namespace).get() != null) {
            actualKubernetesDeployment = kubernetesClient.apps().deployments().inNamespace(namespace).withName(deploymentName).get();
            if (actualKubernetesDeployment == null) {
                log.warn("Deployment '{}' of MicoService '{}' '{}' doesn't exist anymore!",
                    deploymentName, micoService.getShortName(), micoService.getVersion());
            }

            for (String serviceName : serviceNames) {
                Service actualKubernetesService = kubernetesClient.services().inNamespace(namespace).withName(serviceName).get();
                if (actualKubernetesService != null) {
                    actualKubernetesServices.add(actualKubernetesService);
                } else {
                    log.warn("Kubernetes service '{}' of MicoService '{}' '{}' doesn't exist anymore",
                        serviceName, micoService.getShortName(), micoService.getVersion());
                }
            }
        } else {
            log.warn("Namespace '{}' of deployment of MicoService '{}' '{}' doesn't exist anymore!",
                namespace, micoService.getShortName(), micoService.getVersion());
        }

        KubernetesDeploymentInfo updatedKubernetesDeploymentInfo = null;
        // Consider a deployment only as valid if there is a Kubernetes Deployment and at least one Kubernetes Service.
        boolean isDeploymentValid = actualKubernetesDeployment != null && actualKubernetesServices.size() > 0;
        if (isDeploymentValid) {
            updatedKubernetesDeploymentInfo = new KubernetesDeploymentInfo()
                .setNamespace(namespace)
                .setDeploymentName(actualKubernetesDeployment.getMetadata().getName())
                .setServiceNames(actualKubernetesServices.stream().map(svc -> svc.getMetadata().getName()).collect(Collectors.toList()));
        } else {
            log.warn("Actual Kubernetes deployment of MicoService '{}' '{}' is not valid!",
                micoService.getShortName(), micoService.getVersion());
        }
        serviceDeploymentInfo.setKubernetesDeploymentInfo(updatedKubernetesDeploymentInfo);
        serviceDeploymentInfoRepository.save(serviceDeploymentInfo);

        return updatedKubernetesDeploymentInfo;
    }


    /**
     * Checks if a MICO service is already deployed.
     *
     * @param micoService the {@link MicoService}
     * @return {@code true} if the {@link MicoService} is deployed.
     * @throws KubernetesResourceException if there is an error while retrieving the Kubernetes objects
     */
    public boolean isMicoServiceDeployed(MicoService micoService) throws KubernetesResourceException {
        boolean result = false;
        Optional<Deployment> deployment = getDeploymentOfMicoService(micoService);
        if (deployment.isPresent()) {
            result = true;
        }
        String deploymentStatus = result ? "deployed" : "not deployed";
        log.debug("MicoService '{}' in version '{}' is {}.",
            micoService.getShortName(), micoService.getVersion(), deploymentStatus);
        return result;
    }

    /**
     * Checks if the {@link MicoService} is already deployed to the Kubernetes cluster. Labels are used for the lookup.
     *
     * @param micoService the {@link MicoService}
     * @return an {@link Optional<Deployment>} with the {@link Deployment} of the Kubernetes service, or an empty {@link Optional<Deployment>} if there is no Kubernetes deployment of the {@link MicoService}.
     */
    public Optional<Deployment> getDeploymentOfMicoService(MicoService micoService) throws
        KubernetesResourceException {
        Map<String, String> labels = CollectionUtils.mapOf(
            LABEL_NAME_KEY, micoService.getShortName(),
            LABEL_VERSION_KEY, micoService.getVersion()
        );
        String namespace = micoKubernetesConfig.getNamespaceMicoWorkspace();

        List<Deployment> deploymentList = kubernetesClient.apps().deployments().inNamespace(namespace).withLabels(labels).list().getItems();
        log.debug("Found {} Kubernetes deployment(s) that match the labels '{}'.", deploymentList.size(), labels.toString());

        if (deploymentList.isEmpty()) {
            log.debug("No Kubernetes deployment found for MicoService '{}' '{}'", micoService.getShortName(), micoService.getVersion());
            return Optional.empty();
        } else if (deploymentList.size() == 1) {
            return Optional.of(deploymentList.get(0));
        } else {
            // It should be not possible that there are multiple deployments for the same version of a MicoService.
            log.warn("MicoService '{}' in version '{}' is deployed multiple times: {}",
                micoService.getShortName(), micoService.getVersion(), deploymentList);
            throw new KubernetesResourceException("There are multiple Kubernetes Deployments for MicoService '"
                + micoService.getShortName() + "' '" + micoService.getVersion() + "'.");
        }
    }

    /**
     * Check if the {@link MicoServiceInterface} is already created for the {@link MicoService} in the Kubernetes
     * cluster. Labels are used for the lookup.
     *
     * @param micoService              the {@link MicoService}
     * @param micoServiceInterfaceName the name of a {@link MicoServiceInterface}
     * @return an {@link Optional<Service>} with the Kubernetes {@link Service},
     * or an empty {@link Optional<Service>} if there is no Kubernetes {@link Service} for this {@link MicoServiceInterface}.
     */
    public Optional<Service> getInterfaceByNameOfMicoService(MicoService micoService, String micoServiceInterfaceName) throws KubernetesResourceException {
        Map<String, String> labels = CollectionUtils.mapOf(
            LABEL_NAME_KEY, micoService.getShortName(),
            LABEL_VERSION_KEY, micoService.getVersion(),
            LABEL_INTERFACE_KEY, micoServiceInterfaceName
        );
        String namespace = micoKubernetesConfig.getNamespaceMicoWorkspace();
        List<Service> serviceList = kubernetesClient.services().inNamespace(namespace).withLabels(labels).list().getItems();
        log.debug("Found {} Kubernetes service(s) that match the labels '{}'.", serviceList.size(), labels.toString());

        if (serviceList.isEmpty()) {
            log.debug("No Kubernetes Service found for MicoServiceInterface '{}' of MicoService '{}' '{}'",
                micoServiceInterfaceName, micoService.getShortName(), micoService.getVersion());
            return Optional.empty();
        } else if (serviceList.size() == 1) {
            return Optional.of(serviceList.get(0));
        } else {
            // It should be not possible that there are multiple services for the same interface of a MicoService.
            log.warn("MicoServiceInterface '{}' of MicoService '{}' in version '{}' is deployed multiple times: {}",
                micoServiceInterfaceName, micoService.getShortName(), micoService.getVersion(), serviceList);
            throw new KubernetesResourceException("There are multiple Kubernetes Services for MicoServiceInterface '"
                + micoServiceInterfaceName + "' of MicoService '" + micoService.getShortName() + "' '" + micoService.getVersion() + "'.");
        }
    }

    /**
     * Looks up if there are any interfaces created for the {@link MicoService} in the Kubernetes cluster. If so, it
     * returns them as a list of Kubernetes {@link Service} objects. Labels are used for the lookup.
     *
     * @param micoService the {@link MicoService}
     * @return the list of Kubernetes {@link Service} objects
     */
    public List<Service> getInterfacesOfMicoService(MicoService micoService) {
        Map<String, String> labels = CollectionUtils.mapOf(
            LABEL_NAME_KEY, micoService.getShortName(),
            LABEL_VERSION_KEY, micoService.getVersion()
        );
        String namespace = micoKubernetesConfig.getNamespaceMicoWorkspace();
        List<Service> serviceList = kubernetesClient.services().inNamespace(namespace).withLabels(labels).list().getItems();
        log.debug("Found {} Kubernetes service(s) that match the labels '{}'.", serviceList.size(), labels.toString());

        return serviceList;
    }

    /**
     * Looks up if the {@link MicoService} is already deployed to the Kubernetes cluster. If so, it returns the list of
     * Kubernetes {@link Pod} objects that belongs to the {@link Deployment}. Labels are used for the lookup.
     *
     * @param micoService the {@link MicoService}
     * @return the list of Kubernetes {@link Pod} objects
     */
    public List<Pod> getPodsCreatedByDeploymentOfMicoService(MicoService micoService) {
        Map<String, String> labels = CollectionUtils.mapOf(
            LABEL_NAME_KEY, micoService.getShortName(),
            LABEL_VERSION_KEY, micoService.getVersion()
        );
        String namespace = micoKubernetesConfig.getNamespaceMicoWorkspace();
        List<Pod> podList = kubernetesClient.pods().inNamespace(namespace).withLabels(labels).list().getItems();
        log.debug("Found {} Kubernetes pod(s) that match the labels '{}'.", podList.size(), labels.toString());

        return podList;
    }

    /**
     * Creates a list of ports based on the service interfaces.
     * This list of ports is intended for use with a container inside a Kubernetes deployment.
     *
     * @param serviceInterfaces the {@link MicoServiceInterface MicoServiceInterfaces}.
     * @return an {@link ArrayList} with the {@link ContainerPort} instances.
     */
    private List<ContainerPort> createContainerPorts(List<MicoServiceInterface> serviceInterfaces) {
        List<ContainerPort> ports = new ArrayList<>();

        for (MicoServiceInterface serviceInterface : serviceInterfaces) {
            for (MicoServicePort servicePort : serviceInterface.getPorts()) {
                ports.add(new ContainerPortBuilder()
                    .withContainerPort(servicePort.getTargetPort())
                    .withProtocol(servicePort.getType().toString())
                    .build());
            }
        }

        return ports;
    }

    /**
     * Creates a list of service ports (port, target port and type) based on a MICO service interface. This list of
     * service ports is intended for use with a Kubernetes service.
     *
     * @param serviceInterface the {@link MicoServiceInterface}.
     * @return an {@link ArrayList} with the {@link ServicePort} instances.
     */
    private List<ServicePort> createServicePorts(MicoServiceInterface serviceInterface) {
        List<ServicePort> ports = new ArrayList<>();

        for (MicoServicePort servicePort : serviceInterface.getPorts()) {
            ports.add(new ServicePortBuilder()
                .withPort(servicePort.getPort())
                .withNewTargetPort(servicePort.getTargetPort())
                .withProtocol(servicePort.getType().toString())
                .build());
        }

        return ports;
    }
<<<<<<< HEAD

=======
    
    /**
     * Undeploys an application. Note that {@link MicoService MicoServices}
     * included in this application will not be undeployed, if and only if
     * they are included in at least one other application. In this case
     * the corresponding Kubernetes deployment will be scaled in.
     * 
     * @param application the {@link MicoApplication}.
     */
    public void undeployApplication(MicoApplication application) {
    	for (MicoService service : application.getServices()) {
    		// Get all service deployment infos for this service,
    		// if there are multiple service deployment infos,
    		// this service is used by multiple applications, i.e.,
    		// this service can't be simply undeployed but has to be
    		// scaled in instead.
			List<MicoServiceDeploymentInfo> serviceDeploymentInfos = serviceDeploymentInfoRepository.findAllByService(service.getShortName(), service.getVersion());

			// Service deployment info of the currently processed service
			Optional<MicoServiceDeploymentInfo> serviceDeploymentInfoOptional = serviceDeploymentInfoRepository.findByApplicationAndService(
				application.getShortName(), application.getVersion(), service.getShortName(), service.getVersion());
			
			// No service deployment info would mean that this service is not deployed
			if (!serviceDeploymentInfoOptional.isPresent() || serviceDeploymentInfos.isEmpty()) {
				log.error("Deployment info for MicoService '{}' in version '{}' is not available in the database.",
				    service.getShortName(), service.getVersion());
				throw new IllegalStateException(
					"Service deployment info for MicoApplication '" 
						+ application.getShortName() + "' '" + application.getVersion()
						+ "' and MicoService '" + service.getShortName() + "' '" + service.getVersion() + "' does not exist!");
			} else {
				MicoServiceDeploymentInfo serviceDeploymentInfo = serviceDeploymentInfoOptional.get();
                if(serviceDeploymentInfo.getKubernetesDeploymentInfo() == null) {
                    log.info("MicoService '{}' '{}' is not deployed for the MicoApplication '{}' '{}'. No undeployment/scaling required.",
                        service.getShortName(), service.getVersion(), application.getShortName(), application.getVersion());
                    continue;
                }

				if (serviceDeploymentInfos.size() == 1) {
					// Service only used by this application -> simply undeploy it
					log.debug("MicoService '{}' in version '{}' is only used by this MicoApplication.",
					    service.getShortName(), service.getVersion());
					undeploy(serviceDeploymentInfos.get(0));
				} else {
					// Service used by multiple applications -> scale in
					log.debug("MicoService '{}' in version '{}' is also used by other MicoApplications.",
						service.getShortName(), service.getVersion());
					
					// Calculate the current total number of requested replicas for 
					// the currently processed service, which is the sum of requested
					// replicas of all applications that are using the current service
					// and are actually deployed.
					int currentTotalRequestedReplicas = 0;
					List<MicoApplication> applicationsUsingCurrentService = applicationRepository
					    .findAllByUsedService(service.getShortName(), service.getVersion());
					for (MicoApplication applicationUsingCurrentService : applicationsUsingCurrentService) {
						if (isApplicationDeployed(applicationUsingCurrentService)) {
							currentTotalRequestedReplicas += getServiceDeploymentInfo(applicationUsingCurrentService, service).getReplicas();
						}
					}
					log.debug("Currently {} replica(s) of MicoService '{}' in version '{}' are requested.",
                        currentTotalRequestedReplicas, serviceDeploymentInfo.getService().getShortName(),
                        serviceDeploymentInfo.getService().getVersion());
					
					// The updated number of total requested replicas for the current service
					// is the current total minus the replicas of the current service.
					int updatedTotalRequestedReplicas = currentTotalRequestedReplicas - serviceDeploymentInfo.getReplicas();
					
					// Actual scaling
					scale(serviceDeploymentInfo, updatedTotalRequestedReplicas);
				}
			}
    	}
    }
    
    /**
     * Scales a Kubernetes deployment for a {@code MicoService} to
     * a given number of replicas. If the specified number of replicas
     * is {@code 0}, the {@code MicoService} will be undeployed.
     * 
     * @param serviceDeploymentInfo the {@link MicoServiceDeploymentInfo}.
     * @param scaleToNumberOfReplicas the updated number of requested replicas
     * 		  for the Kubernetes deployment for the {@link MicoService}.
     */
    private void scale(MicoServiceDeploymentInfo serviceDeploymentInfo, int scaleToNumberOfReplicas) {
    	if (scaleToNumberOfReplicas < 0) {
    		log.warn("Illegal number of requested replicas, no scaling action will be performed.");
    		throw new IllegalArgumentException("Number of replicas must never be negative!");
    	} else if (scaleToNumberOfReplicas == 0) {
    		log.debug("Number of requested replicas is 0, service will be undeployed.");
    		undeploy(serviceDeploymentInfo);
    	} else {
    		log.debug("Scale out/in deployment of MicoService '{}' in version '{}' to {} replica(s).",
				serviceDeploymentInfo.getService().getShortName(),
				serviceDeploymentInfo.getService().getVersion(),
				scaleToNumberOfReplicas);
            kubernetesClient
                .apps()
                .deployments()
                .inNamespace(serviceDeploymentInfo.getKubernetesDeploymentInfo().getNamespace())
                .withName(serviceDeploymentInfo.getKubernetesDeploymentInfo().getDeploymentName())
                .scale(scaleToNumberOfReplicas);
        }
    }
    
    /**
     * Undeploys a {@link MicoService} by deleting all associated Kubernetes
     * resources: {@link Deployment}, {@link Service}, {@link Build}.
     * 
     * @param serviceDeploymentInfo the {@link MicoServiceDeploymentInfo}
     */
    private void undeploy(MicoServiceDeploymentInfo serviceDeploymentInfo) {
    	KubernetesDeploymentInfo kubernetesDeploymentInfo = serviceDeploymentInfo.getKubernetesDeploymentInfo();

        // Delete Kubernetes Deployment
        log.debug("Delete the Kubernetes deployment '{}' of MicoService '{}' in version '{}'.",
            kubernetesDeploymentInfo.getDeploymentName(), serviceDeploymentInfo.getService().getShortName(),
            serviceDeploymentInfo.getService().getVersion());
    	kubernetesClient
    		.apps()
    		.deployments()
    		.inNamespace(kubernetesDeploymentInfo.getNamespace())
    		.withName(kubernetesDeploymentInfo.getDeploymentName())
            .delete();

        // Delete Kubernetes Services
        for (String kubernetesServiceName : kubernetesDeploymentInfo.getServiceNames()) {
            log.debug("Delete the Kubernetes service '{}' of MicoService '{}' in version '{}'.",
                kubernetesServiceName, serviceDeploymentInfo.getService().getShortName(),
                serviceDeploymentInfo.getService().getVersion());
            kubernetesClient
                .services()
                .inNamespace(kubernetesDeploymentInfo.getNamespace())
                .withName(kubernetesServiceName)
                .delete();
        }

        if(buildBotConfig.isBuildCleanUpByUndeploy()) {
            // Clean up Kubernetes Build resources
            log.debug("Clean up build resources for MicoService '{}' in version '{}'.",
                serviceDeploymentInfo.getService().getShortName(), serviceDeploymentInfo.getService().getVersion());
            imageBuilder.deleteBuild(serviceDeploymentInfo.getService());
            kubernetesClient
                .pods()
                .inNamespace(buildBotConfig.getNamespaceBuildExecution())
                .withLabel(ImageBuilder.BUILD_CRD_GROUP + "/buildName", imageBuilder.createBuildName(serviceDeploymentInfo.getService()))
                .delete();
        }

    	// Delete Kubernetes deployment info in database
		log.debug("Delete Kubernetes deployment info in database for MicoService '{}' in version '{}'.",
			serviceDeploymentInfo.getService().getShortName(), serviceDeploymentInfo.getService().getVersion());
		kubernetesDeploymentInfoRepository.delete(serviceDeploymentInfo.getKubernetesDeploymentInfo());
    }
    
    /**
     * Retrieves the service deployment information for a given
     * {@code MicoApplication} and {@code MicoService} from the database.
     * 
     * @param application the {@link MicoApplication}.
     * @param service the {@link MicoService}.
     * @return the {@link MicoServiceDeploymentInfo} if it exists.
     * @throws IllegalStateException if the {@code MicoServiceDeploymentInfo}
     * 		   does not exist in the database.
     */
    private MicoServiceDeploymentInfo getServiceDeploymentInfo(MicoApplication application, MicoService service) throws IllegalStateException {
    	Optional<MicoServiceDeploymentInfo> serviceDeploymentInfoOptional =
    		serviceDeploymentInfoRepository.findByApplicationAndService(
				application.getShortName(), application.getVersion(),
				service.getShortName(), service.getVersion());
    	
    	if (!serviceDeploymentInfoOptional.isPresent()) {
    		log.error("Deployment info for MicoApplication '{}' in version '{}' and "
    			+ "MicoService '{}' in version '{}' is not available in the database.",
			    application.getShortName(), application.getVersion(), service.getShortName(), service.getVersion());
    		throw new IllegalStateException("Service deployment info for MicoApplication '" 
				+ application.getShortName() + "' '" + application.getVersion()
				+ "' and MicoService '" + service.getShortName() + "' '" + service.getVersion() + "' does not exist!");
    	}
    	
    	return serviceDeploymentInfoOptional.get();
    }
    
>>>>>>> 7c1aec58
}<|MERGE_RESOLUTION|>--- conflicted
+++ resolved
@@ -656,9 +656,6 @@
 
         return ports;
     }
-<<<<<<< HEAD
-
-=======
     
     /**
      * Undeploys an application. Note that {@link MicoService MicoServices}
@@ -842,5 +839,4 @@
     	return serviceDeploymentInfoOptional.get();
     }
     
->>>>>>> 7c1aec58
 }