/*
 * Licensed to the Apache Software Foundation (ASF) under one
 * or more contributor license agreements.  See the NOTICE file
 * distributed with this work for additional information
 * regarding copyright ownership.  The ASF licenses this file
 * to you under the Apache License, Version 2.0 (the
 * "License"); you may not use this file except in compliance
 * with the License.  You may obtain a copy of the License at
 *
 *   http://www.apache.org/licenses/LICENSE-2.0
 *
 * Unless required by applicable law or agreed to in writing,
 * software distributed under the License is distributed on an
 * "AS IS" BASIS, WITHOUT WARRANTIES OR CONDITIONS OF ANY
 * KIND, either express or implied.  See the License for the
 * specific language governing permissions and limitations
 * under the License.
 */

package io.github.ust.mico.core.web;

import io.fabric8.kubernetes.api.model.Pod;
import io.fabric8.kubernetes.api.model.Service;
import io.fabric8.kubernetes.api.model.apps.Deployment;
import io.github.ust.mico.core.configuration.PrometheusConfig;
import io.github.ust.mico.core.dto.*;
import io.github.ust.mico.core.exception.KubernetesResourceException;
import io.github.ust.mico.core.exception.PrometheusRequestFailedException;
import io.github.ust.mico.core.model.MicoApplication;
import io.github.ust.mico.core.model.MicoService;
import io.github.ust.mico.core.model.MicoServiceInterface;
import io.github.ust.mico.core.persistence.MicoApplicationRepository;
import io.github.ust.mico.core.persistence.MicoServiceRepository;
import io.github.ust.mico.core.service.MicoKubernetesClient;
import io.github.ust.mico.core.service.MicoStatusService;
import lombok.extern.slf4j.Slf4j;
import org.springframework.beans.factory.annotation.Autowired;
import org.springframework.context.annotation.Bean;
import org.springframework.hateoas.Link;
import org.springframework.hateoas.MediaTypes;
import org.springframework.hateoas.Resource;
import org.springframework.hateoas.Resources;
import org.springframework.http.HttpStatus;
import org.springframework.http.ResponseEntity;
import org.springframework.web.bind.annotation.*;
import org.springframework.web.client.ResourceAccessException;
import org.springframework.web.client.RestTemplate;
import org.springframework.web.server.ResponseStatusException;
import org.springframework.web.util.UriComponentsBuilder;

import java.net.URI;
import java.util.LinkedList;
import java.util.List;
import java.util.Optional;
import java.util.function.Predicate;
import java.util.stream.Collectors;

import static org.springframework.hateoas.mvc.ControllerLinkBuilder.linkTo;
import static org.springframework.hateoas.mvc.ControllerLinkBuilder.methodOn;

@Slf4j
@RestController
@RequestMapping(value = "/" + ApplicationController.PATH_APPLICATIONS, produces = MediaTypes.HAL_JSON_VALUE)
public class ApplicationController {

    private static final String SERVICE_SHORT_NAME = "serviceShortName";

    public static final String PATH_SERVICES = "services";
    public static final String PATH_APPLICATIONS = "applications";

    private static final String PATH_VARIABLE_SHORT_NAME = "shortName";
    private static final String PATH_VARIABLE_VERSION = "version";

    @Autowired
    private MicoApplicationRepository applicationRepository;

    @Autowired
    private MicoServiceRepository serviceRepository;

    @Autowired
    private PrometheusConfig prometheusConfig;

    @Autowired
    private MicoKubernetesClient micoKubernetesClient;

    @Autowired
    private RestTemplate restTemplate;

    @Autowired
    private MicoStatusService micoStatusService;

    @GetMapping()
    public ResponseEntity<Resources<Resource<MicoApplication>>> getAllApplications() {
        List<MicoApplication> allApplications = applicationRepository.findAll(3);
        List<Resource<MicoApplication>> applicationResources = getApplicationResourceList(allApplications);

        return ResponseEntity.ok(
            new Resources<>(applicationResources,
                linkTo(methodOn(ApplicationController.class).getAllApplications()).withSelfRel()));
    }

    @GetMapping("/{" + PATH_VARIABLE_SHORT_NAME + "}")
    public ResponseEntity<Resources<Resource<MicoApplication>>> getApplicationsByShortName(@PathVariable(PATH_VARIABLE_SHORT_NAME) String shortName) {
        List<MicoApplication> micoApplicationList = applicationRepository.findByShortName(shortName);

        List<Resource<MicoApplication>> applicationResourceList = getApplicationResourceList(micoApplicationList);

        return ResponseEntity.ok(
            new Resources<>(applicationResourceList,
                linkTo(methodOn(ApplicationController.class).getApplicationsByShortName(shortName)).withSelfRel()));
    }

    @GetMapping("/{" + PATH_VARIABLE_SHORT_NAME + "}/{" + PATH_VARIABLE_VERSION + "}")
    public ResponseEntity<Resource<MicoApplication>> getApplicationByShortNameAndVersion(@PathVariable(PATH_VARIABLE_SHORT_NAME) String shortName,
                                                                                         @PathVariable(PATH_VARIABLE_VERSION) String version) {
        MicoApplication application = getApplicationFromDatabase(shortName, version);
        return ResponseEntity.ok(new Resource<>(application, getApplicationLinks(application)));
    }

    @PostMapping
    public ResponseEntity<Resource<MicoApplication>> createApplication(@RequestBody MicoApplication newApplication) {
        Optional<MicoApplication> applicationOptional = applicationRepository.
            findByShortNameAndVersion(newApplication.getShortName(), newApplication.getVersion());
        if (applicationOptional.isPresent()) {
            throw new ResponseStatusException(HttpStatus.CONFLICT,
                "Application '" + newApplication.getShortName() + "' '" + newApplication.getVersion() + "' already exists.");
        }
        for (MicoService providedService : newApplication.getServices()) {
            validateProvidedService(providedService);
        }

        // TODO Update deploy info here if necessary

        MicoApplication savedApplication = applicationRepository.save(newApplication);

        return ResponseEntity
            .created(linkTo(methodOn(ApplicationController.class)
                .getApplicationByShortNameAndVersion(savedApplication.getShortName(), savedApplication.getVersion())).toUri())
            .body(new Resource<>(savedApplication, getApplicationLinks(savedApplication)));
    }

    @PutMapping("/{" + PATH_VARIABLE_SHORT_NAME + "}/{" + PATH_VARIABLE_VERSION + "}")
    public ResponseEntity<Resource<MicoApplication>> updateApplication(@PathVariable(PATH_VARIABLE_SHORT_NAME) String shortName,
                                                                       @PathVariable(PATH_VARIABLE_VERSION) String version,
                                                                       @RequestBody MicoApplication application) {
        if (!application.getShortName().equals(shortName) || !application.getVersion().equals(version)) {
            throw new ResponseStatusException(HttpStatus.UNPROCESSABLE_ENTITY,
                "Application shortName or version does not match request body.");
        }

        // Including services must not be updated through this API. There is an own API for that purpose.
        if (application.getServices().size() > 0) {
            throw new ResponseStatusException(HttpStatus.UNPROCESSABLE_ENTITY,
                "Update of an application is only allowed without providing services.");
        }

        MicoApplication existingApplication = getApplicationFromDatabase(shortName, version);
        application.setId(existingApplication.getId());
        application.setServices(existingApplication.getServices());
        MicoApplication updatedApplication = applicationRepository.save(application);

        return ResponseEntity.ok(new Resource<>(updatedApplication, linkTo(methodOn(ApplicationController.class).updateApplication(shortName, version, application)).withSelfRel()));
    }

    @DeleteMapping("/{" + PATH_VARIABLE_SHORT_NAME + "}/{" + PATH_VARIABLE_VERSION + "}")
    public ResponseEntity<Resource<MicoApplication>> deleteApplication(@PathVariable(PATH_VARIABLE_SHORT_NAME) String shortName,
                                                                       @PathVariable(PATH_VARIABLE_VERSION) String version) {
        Optional<MicoApplication> applicationOptional = applicationRepository.findByShortNameAndVersion(shortName, version);
        if (!applicationOptional.isPresent()) {
            // application already deleted
            return ResponseEntity.noContent().build();
        }
        applicationOptional.map(application -> {
            if (application.getDeploymentInfo() == null || application.getDeploymentInfo().getServiceDeploymentInfos() != null) {
                return application; // TODO better deployment detection
            }
            throw new ResponseStatusException(HttpStatus.CONFLICT, "Application is currently deployed!");
        }).map(application -> {
            application.getServices().clear();
            return application;
        }).map(application -> {
            applicationRepository.save(application);
            return application;
        }).map(application -> {
            applicationRepository.delete(application);
            return application;
        });
        return ResponseEntity.noContent().build();
    }

    /**
     * Returns a list of services associated with the mico application specified by the parameters.
     *
     * @param shortName the name of the application
     * @param version   the version of the application
     * @return the list of mico services that are associated with the application
     */
    @GetMapping("/{" + PATH_VARIABLE_SHORT_NAME + "}/{" + PATH_VARIABLE_VERSION + "}/" + PATH_SERVICES)
    public ResponseEntity<Resources<Resource<MicoService>>> getServicesFromApplication(@PathVariable(PATH_VARIABLE_SHORT_NAME) String shortName,
                                                                                       @PathVariable(PATH_VARIABLE_VERSION) String version) {
        MicoApplication micoApplication = getApplicationFromDatabase(shortName, version);
        List<MicoService> micoServices = micoApplication.getServices();
        List<Resource<MicoService>> micoServicesWithLinks = ServiceController.getServiceResourcesList(micoServices);
        return ResponseEntity.ok(
            new Resources<>(micoServicesWithLinks,
                linkTo(methodOn(ApplicationController.class).getServicesFromApplication(shortName, version)).withSelfRel()));
    }

    @PostMapping("/{" + PATH_VARIABLE_SHORT_NAME + "}/{" + PATH_VARIABLE_VERSION + "}/" + PATH_SERVICES)
    public ResponseEntity<Void> addServiceToApplication(@PathVariable(PATH_VARIABLE_SHORT_NAME) String applicationShortName,
                                                        @PathVariable(PATH_VARIABLE_VERSION) String applicationVersion,
                                                        @RequestBody MicoService providedService) {
        MicoApplication application = getApplicationFromDatabase(applicationShortName, applicationVersion);
        MicoService existingService = validateProvidedService(providedService);

        if (!application.getServices().contains(existingService)) {
            log.info("Add service '" + existingService.getShortName() + "' '" + existingService.getVersion() +
                "' to application '" + applicationShortName + "' '" + applicationVersion + "'.");
            application.getServices().add(existingService);
            applicationRepository.save(application);
        } else {
            log.info("Application '" + applicationShortName + "' '" + applicationVersion +
                "' already contains service '" + existingService.getShortName() + "' '" + existingService.getVersion() + "'.");
        }
        return ResponseEntity.noContent().build();
    }

    @DeleteMapping("/{" + PATH_VARIABLE_SHORT_NAME + "}/{" + PATH_VARIABLE_VERSION + "}/services/{" + SERVICE_SHORT_NAME + "}")
    public ResponseEntity deleteServiceFromApplication(@PathVariable(PATH_VARIABLE_SHORT_NAME) String shortName,
                                                       @PathVariable(PATH_VARIABLE_VERSION) String version,
                                                       @PathVariable(SERVICE_SHORT_NAME) String serviceShortName) {
        log.debug("Delete Mico service '{}' from Mico application '{}' in version '{}'", SERVICE_SHORT_NAME, shortName, version);

        MicoApplication application = getApplicationFromDatabase(shortName, version);
        List<MicoService> services = application.getServices();
        log.debug("Service list of application '{}' '{}' has size: {}", shortName, version, services.size());
        Predicate<MicoService> matchServiceShortName = service -> service.getShortName().equals(serviceShortName);
        services.removeIf(matchServiceShortName);
        applicationRepository.save(application);

        // TODO Update Kubernetes deployment

        return ResponseEntity.noContent().build();
    }

    @GetMapping("/{" + PATH_VARIABLE_SHORT_NAME + "}/{" + PATH_VARIABLE_VERSION + "}" + "/status")
    public ResponseEntity<Resource<MicoApplicationDeploymentInformationDTO>> getStatusOfApplication(@PathVariable(PATH_VARIABLE_SHORT_NAME) String shortName,
                                                                                                    @PathVariable(PATH_VARIABLE_VERSION) String version) {
<<<<<<< HEAD
        MicoApplicationDeploymentInformationDTO applicationDeploymentInformation = new MicoApplicationDeploymentInformationDTO();
        Optional<MicoApplication> micoApplicationOptional = applicationRepository.findByShortNameAndVersion(shortName, version);
        if (micoApplicationOptional.isPresent()) {
            log.debug("Aggregate status information of Mico application '{}' '{}' with {} included services",
                shortName, version, micoApplicationOptional.get().getServices());
            applicationDeploymentInformation = micoStatusService.getApplicationStatus(micoApplicationOptional.get());
=======
        MicoApplication application = getApplicationFromDatabase(shortName, version);

        List<MicoService> micoServices = application.getServices();
        log.debug("Aggregate status information of Mico application '{}' '{}' with {} included services",
            shortName, version, micoServices.size());

        MicoApplicationDeploymentInformationDTO applicationDeploymentInformation = new MicoApplicationDeploymentInformationDTO();
        for (MicoService micoService : micoServices) {
            Optional<Deployment> deploymentOptional;
            try {
                deploymentOptional = micoKubernetesClient.getDeploymentOfMicoService(micoService);
            } catch (KubernetesResourceException e) {
                log.error("Error while retrieving Kubernetes deployment of MicoService '{}' '{}'. Continue with next one. Caused by: {}",
                    micoService.getShortName(), micoService.getVersion(), e.getMessage());
                continue;
            }
            if (!deploymentOptional.isPresent()) {
                log.warn("There is no deployment of the MicoService '{}' '{}'. Continue with next one.",
                    micoService.getShortName(), micoService.getVersion());
                continue;
            }

            Deployment deployment = deploymentOptional.get();
            MicoServiceDeploymentInformationDTO serviceDeploymentInformation = new MicoServiceDeploymentInformationDTO();
            int requestedReplicas = deployment.getSpec().getReplicas();
            int availableReplicas = deployment.getStatus().getAvailableReplicas();
            serviceDeploymentInformation.setAvailableReplicas(availableReplicas);
            serviceDeploymentInformation.setRequestedReplicas(requestedReplicas);

            List<Pod> podList = micoKubernetesClient.getPodsCreatedByDeploymentOfMicoService(micoService);
            List<KubernetesPodInfoDTO> podInfos = new LinkedList<>();
            for (Pod pod : podList) {
                KubernetesPodInfoDTO podInfo = getUiPodInfo(pod);
                podInfos.add(podInfo);
            }
            serviceDeploymentInformation.setPodInfo(podInfos);
            applicationDeploymentInformation.getServiceDeploymentInformation().add(serviceDeploymentInformation);

            List<MicoServiceInterface> serviceInterfaces = micoService.getServiceInterfaces();
            if (serviceInterfaces.size() < MINIMAL_EXTERNAL_MICO_INTERFACE_COUNT) {
                throw new ResponseStatusException(HttpStatus.INTERNAL_SERVER_ERROR,
                    "There are " + serviceInterfaces.size() + " service interfaces of MicoService '" +
                        micoService.getShortName() + "' '" + micoService.getVersion() + "'. That is less than the required " +
                        MINIMAL_EXTERNAL_MICO_INTERFACE_COUNT + " service interfaces.");
            }

            for (MicoServiceInterface micoServiceInterface : serviceInterfaces) {
                String serviceInterfaceName = micoServiceInterface.getServiceInterfaceName();
                Optional<Service> kubernetesServiceOptional;
                try {
                    kubernetesServiceOptional = micoKubernetesClient.getInterfaceByNameOfMicoService(micoService, serviceInterfaceName);
                } catch (KubernetesResourceException e) {
                    log.error("Error while retrieving Kubernetes services of MicoServiceInterface '{}' of MicoService '{}' '{}'. " +
                            "Continue with next one. Caused by: {}",
                        serviceInterfaceName, micoService.getShortName(), micoService.getVersion(), e.getMessage());
                    continue;
                }
                if (!kubernetesServiceOptional.isPresent()) {
                    log.warn("There is no service of the MicoServiceInterface '{}' of MicoService '{}' '{}'.",
                        micoService.getShortName(), micoService.getVersion());
                    continue;
                }

                Service kubernetesService = kubernetesServiceOptional.get();
                List<MicoServiceInterfaceDTO> interfacesInformation = new LinkedList<>();
                String serviceName = kubernetesService.getMetadata().getName();
                MicoServiceInterfaceDTO interfaceInformation = new MicoServiceInterfaceDTO(serviceName);
                interfacesInformation.add(interfaceInformation);
                serviceDeploymentInformation.setInterfacesInformation(interfacesInformation);
            }
        }
        return ResponseEntity.ok(new Resource<>(applicationDeploymentInformation));
    }

    /**
     * Returns the existing {@link MicoApplication} object from the database for the given shortName and version.
     *
     * @param shortName the short name of a {@link MicoApplication}
     * @param version   the version of a {@link MicoApplication}
     * @return the existing {@link MicoApplication} from the database
     * @throws ResponseStatusException if a {@link MicoApplication} for the given shortName and version does not exist
     */
    private MicoApplication getApplicationFromDatabase(String shortName, String version) throws ResponseStatusException {
        Optional<MicoApplication> existingApplicationOptional = applicationRepository.findByShortNameAndVersion(shortName, version);
        if (!existingApplicationOptional.isPresent()) {
            throw new ResponseStatusException(HttpStatus.NOT_FOUND, "Application '" + shortName + "' '" + version + "' was not found!");
        }
        return existingApplicationOptional.get();
    }

    private boolean serviceExists(MicoApplication micoApplication, String serviceShortName) {
        return micoApplication.getServices().stream().anyMatch(existingService -> existingService.getShortName().equals(serviceShortName));
    }

    private List<Resource<MicoApplication>> getApplicationResourceList(List<MicoApplication> applications) {
        return applications.stream().map(application -> new Resource<>(application, getApplicationLinks(application)))
            .collect(Collectors.toList());
    }

    private Iterable<Link> getApplicationLinks(MicoApplication application) {
        LinkedList<Link> links = new LinkedList<>();
        links.add(linkTo(methodOn(ApplicationController.class).getApplicationByShortNameAndVersion(application.getShortName(), application.getVersion())).withSelfRel());
        links.add(linkTo(methodOn(ApplicationController.class).getAllApplications()).withRel("applications"));
        return links;
    }

    /**
     * Validates the {@link MicoService} with the data that is stored in the database.
     * If the provided service is valid, return the existing service.
     *
     * @param providedService the {@link MicoService}
     * @return the already existing {@link MicoService}
     * @throws ResponseStatusException if a {@link MicoService} does not exist or there is a conflict
     */
    private MicoService validateProvidedService(MicoService providedService) throws ResponseStatusException {

        // Check if the provided service exists
        Optional<MicoService> existingServiceOptional = serviceRepository.findByShortNameAndVersion(providedService.getShortName(), providedService.getVersion());
        if (!existingServiceOptional.isPresent()) {
            throw new ResponseStatusException(HttpStatus.UNPROCESSABLE_ENTITY,
                "Provided service '" + providedService.getShortName() + "' '" + providedService.getVersion() + "' does not exist!");
        }

        // If more than the short name and the version of the service are provided,
        // check if the data is consistent. If not throw a 409 conflict error.
        MicoService existingService = existingServiceOptional.get();
        if (providedService.getDockerImageUri() != null
            && !providedService.getDockerImageUri().equals(existingService.getDockerImageUri())) {
            throw new ResponseStatusException(HttpStatus.CONFLICT,
                "Provided service '" + providedService.getShortName() + "' '" + providedService.getVersion() +
                    "' has a conflict in the property 'dockerImageUri' with the existing service!");
        }
        if (providedService.getDockerfilePath() != null
            && !providedService.getDockerfilePath().equals(existingService.getDockerfilePath())) {
            throw new ResponseStatusException(HttpStatus.CONFLICT,
                "Provided service '" + providedService.getShortName() + "' '" + providedService.getVersion() +
                    "' has a conflict in the property 'dockerfilePath' with the existing service!");
        }
        if (providedService.getGitCloneUrl() != null
            && !providedService.getGitCloneUrl().equals(existingService.getGitCloneUrl())) {
            throw new ResponseStatusException(HttpStatus.CONFLICT,
                "Provided service '" + providedService.getShortName() + "' '" + providedService.getVersion() +
                    "' has a conflict in the property 'gitCloneUrl' with the existing service!");
        }
        if (providedService.getDescription() != null
            && !providedService.getDescription().equals(existingService.getDescription())) {
            throw new ResponseStatusException(HttpStatus.CONFLICT,
                "Provided service '" + providedService.getShortName() + "' '" + providedService.getVersion() +
                    "' has a conflict in the property 'description' with the existing service!");
        }
        if (providedService.getGitReleaseInfoUrl() != null
            && !providedService.getGitReleaseInfoUrl().equals(existingService.getGitReleaseInfoUrl())) {
            throw new ResponseStatusException(HttpStatus.CONFLICT,
                "Provided service '" + providedService.getShortName() + "' '" + providedService.getVersion() +
                    "' has a conflict in the property 'gitReleaseInfoUrl' with the existing service!");
        }
        if (providedService.getName() != null
            && !providedService.getName().equals(existingService.getName())) {
            throw new ResponseStatusException(HttpStatus.CONFLICT,
                "Provided service '" + providedService.getShortName() + "' '" + providedService.getVersion() +
                    "' has a conflict in the property 'name' with the existing service!");
        }
        if (providedService.getContact() != null
            && !providedService.getContact().equals(existingService.getContact())) {
            throw new ResponseStatusException(HttpStatus.CONFLICT,
                "Provided service '" + providedService.getShortName() + "' '" + providedService.getVersion() +
                    "' has a conflict in the property 'contact' with the existing service!");
        }
        if (providedService.getOwner() != null
            && !providedService.getOwner().equals(existingService.getOwner())) {
            throw new ResponseStatusException(HttpStatus.CONFLICT,
                "Provided service '" + providedService.getShortName() + "' '" + providedService.getVersion() +
                    "' has a conflict in the property 'owner' with the existing service!");
        }
        return existingService;
    }

    private KubernetesPodInfoDTO getUiPodInfo(Pod pod) {
        String nodeName = pod.getSpec().getNodeName();
        String podName = pod.getMetadata().getName();
        String phase = pod.getStatus().getPhase();
        String hostIp = pod.getStatus().getHostIP();
        int memoryUsage = -1;
        int cpuLoad = -1;
        KuberenetesPodMetricsDTO podMetrics = new KuberenetesPodMetricsDTO();
        try {
            memoryUsage = getMemoryUsageForPod(podName);
            cpuLoad = getCpuLoadForPod(podName);
            podMetrics.setAvailable(true);
        } catch (PrometheusRequestFailedException | ResourceAccessException e) {
            podMetrics.setAvailable(false);
            log.error(e.getMessage(), e);
        }
        podMetrics.setMemoryUsage(memoryUsage);
        podMetrics.setCpuLoad(cpuLoad);
        return new KubernetesPodInfoDTO(podName, phase, hostIp, nodeName, podMetrics);
    }

    private int getMemoryUsageForPod(String podName) throws PrometheusRequestFailedException {
        URI prometheusUri = getPrometheusUri(PROMETHEUS_QUERY_FOR_MEMORY_USAGE, podName);
        return requestValueFromPrometheus(prometheusUri);
    }

    private int getCpuLoadForPod(String podName) throws PrometheusRequestFailedException {
        URI prometheusUri = getPrometheusUri(PROMETHEUS_QUERY_FOR_CPU_USAGE, podName);
        return requestValueFromPrometheus(prometheusUri);
    }

    private int requestValueFromPrometheus(URI prometheusUri) throws PrometheusRequestFailedException {

        ResponseEntity<PrometheusResponse> response
            = restTemplate.getForEntity(prometheusUri, PrometheusResponse.class);
        if (response.getStatusCode().is2xxSuccessful()) {
            PrometheusResponse prometheusMemoryResponse = response.getBody();
            if (prometheusMemoryResponse != null) {
                if (prometheusMemoryResponse.wasSuccessful()) {
                    return prometheusMemoryResponse.getValue();
                } else {
                    throw new PrometheusRequestFailedException("The status of the prometheus response was " + prometheusMemoryResponse.getStatus(), response.getStatusCode(), prometheusMemoryResponse.getStatus());
                }
            } else {
                throw new PrometheusRequestFailedException("There was no response body", response.getStatusCode(), null);
            }
>>>>>>> 87033c6e
        } else {
            log.error("MicoApplication not found in application repository.");
        }
        return ResponseEntity.ok(new Resource<>(applicationDeploymentInformation));
    }

}<|MERGE_RESOLUTION|>--- conflicted
+++ resolved
@@ -246,85 +246,8 @@
     @GetMapping("/{" + PATH_VARIABLE_SHORT_NAME + "}/{" + PATH_VARIABLE_VERSION + "}" + "/status")
     public ResponseEntity<Resource<MicoApplicationDeploymentInformationDTO>> getStatusOfApplication(@PathVariable(PATH_VARIABLE_SHORT_NAME) String shortName,
                                                                                                     @PathVariable(PATH_VARIABLE_VERSION) String version) {
-<<<<<<< HEAD
-        MicoApplicationDeploymentInformationDTO applicationDeploymentInformation = new MicoApplicationDeploymentInformationDTO();
-        Optional<MicoApplication> micoApplicationOptional = applicationRepository.findByShortNameAndVersion(shortName, version);
-        if (micoApplicationOptional.isPresent()) {
-            log.debug("Aggregate status information of Mico application '{}' '{}' with {} included services",
-                shortName, version, micoApplicationOptional.get().getServices());
-            applicationDeploymentInformation = micoStatusService.getApplicationStatus(micoApplicationOptional.get());
-=======
-        MicoApplication application = getApplicationFromDatabase(shortName, version);
-
-        List<MicoService> micoServices = application.getServices();
-        log.debug("Aggregate status information of Mico application '{}' '{}' with {} included services",
-            shortName, version, micoServices.size());
-
-        MicoApplicationDeploymentInformationDTO applicationDeploymentInformation = new MicoApplicationDeploymentInformationDTO();
-        for (MicoService micoService : micoServices) {
-            Optional<Deployment> deploymentOptional;
-            try {
-                deploymentOptional = micoKubernetesClient.getDeploymentOfMicoService(micoService);
-            } catch (KubernetesResourceException e) {
-                log.error("Error while retrieving Kubernetes deployment of MicoService '{}' '{}'. Continue with next one. Caused by: {}",
-                    micoService.getShortName(), micoService.getVersion(), e.getMessage());
-                continue;
-            }
-            if (!deploymentOptional.isPresent()) {
-                log.warn("There is no deployment of the MicoService '{}' '{}'. Continue with next one.",
-                    micoService.getShortName(), micoService.getVersion());
-                continue;
-            }
-
-            Deployment deployment = deploymentOptional.get();
-            MicoServiceDeploymentInformationDTO serviceDeploymentInformation = new MicoServiceDeploymentInformationDTO();
-            int requestedReplicas = deployment.getSpec().getReplicas();
-            int availableReplicas = deployment.getStatus().getAvailableReplicas();
-            serviceDeploymentInformation.setAvailableReplicas(availableReplicas);
-            serviceDeploymentInformation.setRequestedReplicas(requestedReplicas);
-
-            List<Pod> podList = micoKubernetesClient.getPodsCreatedByDeploymentOfMicoService(micoService);
-            List<KubernetesPodInfoDTO> podInfos = new LinkedList<>();
-            for (Pod pod : podList) {
-                KubernetesPodInfoDTO podInfo = getUiPodInfo(pod);
-                podInfos.add(podInfo);
-            }
-            serviceDeploymentInformation.setPodInfo(podInfos);
-            applicationDeploymentInformation.getServiceDeploymentInformation().add(serviceDeploymentInformation);
-
-            List<MicoServiceInterface> serviceInterfaces = micoService.getServiceInterfaces();
-            if (serviceInterfaces.size() < MINIMAL_EXTERNAL_MICO_INTERFACE_COUNT) {
-                throw new ResponseStatusException(HttpStatus.INTERNAL_SERVER_ERROR,
-                    "There are " + serviceInterfaces.size() + " service interfaces of MicoService '" +
-                        micoService.getShortName() + "' '" + micoService.getVersion() + "'. That is less than the required " +
-                        MINIMAL_EXTERNAL_MICO_INTERFACE_COUNT + " service interfaces.");
-            }
-
-            for (MicoServiceInterface micoServiceInterface : serviceInterfaces) {
-                String serviceInterfaceName = micoServiceInterface.getServiceInterfaceName();
-                Optional<Service> kubernetesServiceOptional;
-                try {
-                    kubernetesServiceOptional = micoKubernetesClient.getInterfaceByNameOfMicoService(micoService, serviceInterfaceName);
-                } catch (KubernetesResourceException e) {
-                    log.error("Error while retrieving Kubernetes services of MicoServiceInterface '{}' of MicoService '{}' '{}'. " +
-                            "Continue with next one. Caused by: {}",
-                        serviceInterfaceName, micoService.getShortName(), micoService.getVersion(), e.getMessage());
-                    continue;
-                }
-                if (!kubernetesServiceOptional.isPresent()) {
-                    log.warn("There is no service of the MicoServiceInterface '{}' of MicoService '{}' '{}'.",
-                        micoService.getShortName(), micoService.getVersion());
-                    continue;
-                }
-
-                Service kubernetesService = kubernetesServiceOptional.get();
-                List<MicoServiceInterfaceDTO> interfacesInformation = new LinkedList<>();
-                String serviceName = kubernetesService.getMetadata().getName();
-                MicoServiceInterfaceDTO interfaceInformation = new MicoServiceInterfaceDTO(serviceName);
-                interfacesInformation.add(interfaceInformation);
-                serviceDeploymentInformation.setInterfacesInformation(interfacesInformation);
-            }
-        }
+        MicoApplication micoApplication = getApplicationFromDatabase(shortName, version);
+        MicoApplicationDeploymentInformationDTO applicationDeploymentInformation = micoStatusService.getApplicationStatus(micoApplication);
         return ResponseEntity.ok(new Resource<>(applicationDeploymentInformation));
     }
 
@@ -430,58 +353,4 @@
         }
         return existingService;
     }
-
-    private KubernetesPodInfoDTO getUiPodInfo(Pod pod) {
-        String nodeName = pod.getSpec().getNodeName();
-        String podName = pod.getMetadata().getName();
-        String phase = pod.getStatus().getPhase();
-        String hostIp = pod.getStatus().getHostIP();
-        int memoryUsage = -1;
-        int cpuLoad = -1;
-        KuberenetesPodMetricsDTO podMetrics = new KuberenetesPodMetricsDTO();
-        try {
-            memoryUsage = getMemoryUsageForPod(podName);
-            cpuLoad = getCpuLoadForPod(podName);
-            podMetrics.setAvailable(true);
-        } catch (PrometheusRequestFailedException | ResourceAccessException e) {
-            podMetrics.setAvailable(false);
-            log.error(e.getMessage(), e);
-        }
-        podMetrics.setMemoryUsage(memoryUsage);
-        podMetrics.setCpuLoad(cpuLoad);
-        return new KubernetesPodInfoDTO(podName, phase, hostIp, nodeName, podMetrics);
-    }
-
-    private int getMemoryUsageForPod(String podName) throws PrometheusRequestFailedException {
-        URI prometheusUri = getPrometheusUri(PROMETHEUS_QUERY_FOR_MEMORY_USAGE, podName);
-        return requestValueFromPrometheus(prometheusUri);
-    }
-
-    private int getCpuLoadForPod(String podName) throws PrometheusRequestFailedException {
-        URI prometheusUri = getPrometheusUri(PROMETHEUS_QUERY_FOR_CPU_USAGE, podName);
-        return requestValueFromPrometheus(prometheusUri);
-    }
-
-    private int requestValueFromPrometheus(URI prometheusUri) throws PrometheusRequestFailedException {
-
-        ResponseEntity<PrometheusResponse> response
-            = restTemplate.getForEntity(prometheusUri, PrometheusResponse.class);
-        if (response.getStatusCode().is2xxSuccessful()) {
-            PrometheusResponse prometheusMemoryResponse = response.getBody();
-            if (prometheusMemoryResponse != null) {
-                if (prometheusMemoryResponse.wasSuccessful()) {
-                    return prometheusMemoryResponse.getValue();
-                } else {
-                    throw new PrometheusRequestFailedException("The status of the prometheus response was " + prometheusMemoryResponse.getStatus(), response.getStatusCode(), prometheusMemoryResponse.getStatus());
-                }
-            } else {
-                throw new PrometheusRequestFailedException("There was no response body", response.getStatusCode(), null);
-            }
->>>>>>> 87033c6e
-        } else {
-            log.error("MicoApplication not found in application repository.");
-        }
-        return ResponseEntity.ok(new Resource<>(applicationDeploymentInformation));
-    }
-
 }