--- conflicted
+++ resolved
@@ -202,8 +202,8 @@
      * @return the list of mico services that are associated with the application
      */
     @GetMapping("/{" + PATH_VARIABLE_SHORT_NAME + "}/{" + PATH_VARIABLE_VERSION + "}/" + PATH_SERVICES)
-    public ResponseEntity<Resources<Resource<MicoService>>> getMicoServicesFromApplication(@PathVariable(PATH_VARIABLE_SHORT_NAME) String shortName,
-                                                                                           @PathVariable(PATH_VARIABLE_VERSION) String version) {
+    public ResponseEntity<Resources<Resource<MicoService>>> getServicesFromApplication(@PathVariable(PATH_VARIABLE_SHORT_NAME) String shortName,
+                                                                                       @PathVariable(PATH_VARIABLE_VERSION) String version) {
         Optional<MicoApplication> applicationOptional = applicationRepository.findByShortNameAndVersion(shortName, version);
         if (!applicationOptional.isPresent()) {
             throw new ResponseStatusException(HttpStatus.NOT_FOUND,
@@ -214,7 +214,7 @@
         List<Resource<MicoService>> micoServicesWithLinks = ServiceController.getServiceResourcesList(micoServices);
         return ResponseEntity.ok(
             new Resources<>(micoServicesWithLinks,
-                linkTo(methodOn(ApplicationController.class).getMicoServicesFromApplication(shortName, version)).withSelfRel()));
+                linkTo(methodOn(ApplicationController.class).getServicesFromApplication(shortName, version)).withSelfRel()));
     }
 
     @PostMapping("/{" + PATH_VARIABLE_SHORT_NAME + "}/{" + PATH_VARIABLE_VERSION + "}/" + PATH_SERVICES)
@@ -239,6 +239,30 @@
                 "' already contains service '" + service.getShortName() + "' '" + service.getVersion() + "'.");
         }
         return ResponseEntity.noContent().build();
+    }
+
+    @DeleteMapping("/{" + PATH_VARIABLE_SHORT_NAME + "}/{" + PATH_VARIABLE_VERSION + "}/services/{" + SERVICE_SHORT_NAME + "}")
+    public ResponseEntity deleteServiceFromApplication(@PathVariable(PATH_VARIABLE_SHORT_NAME) String shortName,
+                                                       @PathVariable(PATH_VARIABLE_VERSION) String version,
+                                                       @PathVariable(SERVICE_SHORT_NAME) String serviceShortName) {
+        log.debug("Delete Mico service '{}' from Mico application '{}' in version '{}'", SERVICE_SHORT_NAME, shortName, version);
+
+        Optional<MicoApplication> micoApplicationOptional = applicationRepository.findByShortNameAndVersion(shortName, version);
+        if (micoApplicationOptional.isPresent()) {
+            log.debug("Application is present");
+            MicoApplication micoApplication = micoApplicationOptional.get();
+            List<MicoService> services = micoApplication.getServices();
+            log.debug("Service list has size: {}", services.size());
+            Predicate<MicoService> matchServiceShortName = service -> service.getShortName().equals(serviceShortName);
+            services.removeIf(matchServiceShortName);
+            applicationRepository.save(micoApplication);
+
+            // TODO Update Kubernetes deployment
+
+            return ResponseEntity.noContent().build();
+        } else {
+            throw new ResponseStatusException(HttpStatus.NOT_FOUND, "There is no such application");
+        }
     }
 
     @GetMapping("/{" + PATH_VARIABLE_SHORT_NAME + "}/{" + PATH_VARIABLE_VERSION + "}" + "/status")
@@ -321,7 +345,10 @@
         return ResponseEntity.ok(new Resource<>(applicationDeploymentInformation));
     }
 
-<<<<<<< HEAD
+    private boolean serviceExists(MicoApplication micoApplication, String serviceShortName) {
+        return micoApplication.getServices().stream().anyMatch(existingService -> existingService.getShortName().equals(serviceShortName));
+    }
+
     private List<Resource<MicoApplication>> getApplicationResourceList(List<MicoApplication> applications) {
         return applications.stream().map(application -> new Resource<>(application, getApplicationLinks(application)))
             .collect(Collectors.toList());
@@ -354,36 +381,6 @@
         }
     }
 
-=======
-    @DeleteMapping("/{" + PATH_VARIABLE_SHORT_NAME + "}/{" + PATH_VARIABLE_VERSION + "}/services/{" + SERVICE_SHORT_NAME + "}")
-    public ResponseEntity deleteService(@PathVariable(PATH_VARIABLE_SHORT_NAME) String shortName,
-                                        @PathVariable(PATH_VARIABLE_VERSION) String version,
-                                        @PathVariable(SERVICE_SHORT_NAME) String serviceShortName) {
-        log.debug("Delete Mico service '{}' from Mico application '{}' in version '{}'", SERVICE_SHORT_NAME, shortName, version);
-
-        Optional<MicoApplication> micoApplicationOptional = applicationRepository.findByShortNameAndVersion(shortName, version);
-        if (micoApplicationOptional.isPresent()) {
-            log.debug("Application is present");
-            MicoApplication micoApplication = micoApplicationOptional.get();
-            List<MicoService> services = micoApplication.getServices();
-            log.debug("Service list has size: {}", services.size());
-            Predicate<MicoService> matchServiceShortName = service -> service.getShortName().equals(serviceShortName);
-            services.removeIf(matchServiceShortName);
-            applicationRepository.save(micoApplication);
-
-            // TODO Update Kubernetes deployment
-
-            return ResponseEntity.noContent().build();
-        } else {
-            throw new ResponseStatusException(HttpStatus.NOT_FOUND, "There is no such application");
-        }
-    }
-
-    private boolean serviceExists(MicoApplication micoApplication, String serviceShortName) {
-        return micoApplication.getServices().stream().anyMatch(existingService -> existingService.getShortName().equals(serviceShortName));
-    }
-
->>>>>>> 972d6f01
     private KubernetesPodInfoDTO getUiPodInfo(Pod pod) {
         String nodeName = pod.getSpec().getNodeName();
         String podName = pod.getMetadata().getName();
