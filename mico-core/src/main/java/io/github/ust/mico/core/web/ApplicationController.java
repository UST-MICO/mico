--- conflicted
+++ resolved
@@ -22,27 +22,16 @@
 import io.fabric8.kubernetes.api.model.Pod;
 import io.fabric8.kubernetes.api.model.Service;
 import io.fabric8.kubernetes.api.model.apps.Deployment;
-<<<<<<< HEAD
-import io.fabric8.kubernetes.api.model.apps.DeploymentList;
-import io.github.ust.mico.core.configuration.MicoKubernetesConfig;
-import io.github.ust.mico.core.configuration.PrometheusConfig;
-import io.github.ust.mico.core.dto.*;
-=======
 import io.github.ust.mico.core.configuration.PrometheusConfig;
 import io.github.ust.mico.core.dto.*;
 import io.github.ust.mico.core.exception.KubernetesResourceException;
->>>>>>> 7c9101ff
 import io.github.ust.mico.core.exception.PrometheusRequestFailedException;
 import io.github.ust.mico.core.model.MicoApplication;
 import io.github.ust.mico.core.model.MicoService;
 import io.github.ust.mico.core.model.MicoServiceInterface;
 import io.github.ust.mico.core.persistence.MicoApplicationRepository;
 import io.github.ust.mico.core.persistence.MicoServiceRepository;
-<<<<<<< HEAD
-import io.github.ust.mico.core.service.ClusterAwarenessFabric8;
-=======
 import io.github.ust.mico.core.service.MicoKubernetesClient;
->>>>>>> 7c9101ff
 import lombok.extern.slf4j.Slf4j;
 import org.springframework.beans.factory.annotation.Autowired;
 import org.springframework.hateoas.Link;
@@ -211,7 +200,7 @@
 
     @GetMapping("/{" + PATH_VARIABLE_SHORT_NAME + "}/{" + PATH_VARIABLE_VERSION + "}" + "/status")
     public ResponseEntity<Resource<MicoApplicationDeploymentInformationDTO>> getStatusOfApplication(@PathVariable(PATH_VARIABLE_SHORT_NAME) String shortName,
-                                                                                               @PathVariable(PATH_VARIABLE_VERSION) String version) {
+                                                                                                    @PathVariable(PATH_VARIABLE_VERSION) String version) {
         Optional<MicoApplication> micoApplicationOptional = applicationRepository.findByShortNameAndVersion(shortName, version);
         if (!micoApplicationOptional.isPresent()) {
             throw new ResponseStatusException(HttpStatus.NOT_FOUND, "Application '" + shortName + "' '" + version + "' was not found!");
@@ -289,7 +278,6 @@
         return ResponseEntity.ok(new Resource<>(applicationDeploymentInformation));
     }
 
-<<<<<<< HEAD
     @DeleteMapping("/{" + PATH_VARIABLE_SHORT_NAME + "}/{" + PATH_VARIABLE_VERSION + "}/services/{" + SERVICE_SHORT_NAME + "}")
     public ResponseEntity deleteService(@PathVariable(PATH_VARIABLE_SHORT_NAME) String shortName,
                                         @PathVariable(PATH_VARIABLE_VERSION) String version,
@@ -318,10 +306,7 @@
         return micoApplication.getServices().stream().anyMatch(existingService -> existingService.getShortName().equals(serviceShortName));
     }
 
-    private UiPodInfo getUiPodInfo(Pod pod) {
-=======
     private KubernetesPodInfoDTO getUiPodInfo(Pod pod) {
->>>>>>> 7c9101ff
         String nodeName = pod.getSpec().getNodeName();
         String podName = pod.getMetadata().getName();
         String phase = pod.getStatus().getPhase();
