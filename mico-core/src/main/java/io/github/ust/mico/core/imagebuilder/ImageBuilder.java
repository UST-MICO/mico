package io.github.ust.mico.core.imagebuilder;

import io.fabric8.kubernetes.api.model.ObjectMeta;
import io.fabric8.kubernetes.api.model.Pod;
import io.fabric8.kubernetes.api.model.ServiceAccount;
import io.fabric8.kubernetes.api.model.apiextensions.CustomResourceDefinition;
import io.fabric8.kubernetes.api.model.apiextensions.CustomResourceDefinitionList;
import io.fabric8.kubernetes.client.KubernetesClient;
import io.fabric8.kubernetes.client.dsl.MixedOperation;
import io.fabric8.kubernetes.client.dsl.NonNamespaceOperation;
import io.fabric8.kubernetes.client.dsl.Resource;
import io.github.ust.mico.core.ClusterAwarenessFabric8;
import io.github.ust.mico.core.MicoKubernetesBuildBotConfig;
import io.github.ust.mico.core.NotInitializedException;
import io.github.ust.mico.core.imagebuilder.buildtypes.*;
import io.github.ust.mico.core.model.MicoService;
import lombok.extern.slf4j.Slf4j;
import org.springframework.beans.factory.annotation.Autowired;
import org.springframework.stereotype.Service;
import org.springframework.util.StringUtils;

import java.util.List;
import java.util.Optional;
import java.util.concurrent.*;

/**
 * Builds container images by using Knative Build and Kaniko
 */
@Slf4j
@Service
public class ImageBuilder {

    private static final String BUILD_STEP_NAME = "build-and-push";
    private static final String BUILD_CRD_GROUP = "build.knative.dev";
    private static final String BUILD_CRD_NAME = "builds." + BUILD_CRD_GROUP;

    private final MicoKubernetesBuildBotConfig buildBotConfig;
    private final ClusterAwarenessFabric8 cluster;

    private NonNamespaceOperation<Build, BuildList, DoneableBuild, Resource<Build, DoneableBuild>> buildClient;
    private ScheduledExecutorService scheduledBuildStatusCheckService;


    /**
     * @param cluster        The Kubernetes cluster object
     * @param buildBotConfig The build bot configuration for the image builder
     */
    @Autowired
    public ImageBuilder(ClusterAwarenessFabric8 cluster, MicoKubernetesBuildBotConfig buildBotConfig) {
        this.cluster = cluster;
        this.buildBotConfig = buildBotConfig;
    }

    /**
     * Initialize the image builder.
     *
     * @throws NotInitializedException if the image builder was not initialized
     */
    public void init() throws NotInitializedException {
        String namespace = buildBotConfig.getNamespaceBuildExecution();
        String serviceAccountName = buildBotConfig.getDockerRegistryServiceAccountName();

        Optional<CustomResourceDefinition> buildCRD = getBuildCRD();
        if (!buildCRD.isPresent()) {
            log.error("Custom Resource Definition `{}` is not available!", BUILD_CRD_NAME);
            throw new NotInitializedException("Build CRD not available!");
        }
        ServiceAccount buildServiceAccount = cluster.getServiceAccount(serviceAccountName, namespace);
        if (buildServiceAccount == null) {
            log.error("Service account `{}` is not available!", serviceAccountName);
            throw new NotInitializedException("Service account not available!");
        }

        this.buildClient = cluster.getClient().customResources(buildCRD.get(),
            Build.class, BuildList.class, DoneableBuild.class);

        String resourceScope = buildCRD.get().getSpec().getScope();
        log.debug("Build CRD has scope `{}`", resourceScope);

        // Resource scope is either 'Namespaced' or 'Cluster'
        boolean resourceNamespaced = false;
        if (resourceScope.equals("Namespaced")) {
            resourceNamespaced = true;
        }
        if (resourceNamespaced) {
            buildClient = ((MixedOperation<Build, BuildList, DoneableBuild, Resource<Build, DoneableBuild>>)
                buildClient).inNamespace(namespace);
        }

<<<<<<< HEAD
=======
        // TODO Use thread pool
>>>>>>> 138e6386
        scheduledBuildStatusCheckService = Executors.newSingleThreadScheduledExecutor();
    }

    /**
     * Returns the build CRD if exists
     *
     * @return the build CRD
     */
    public Optional<CustomResourceDefinition> getBuildCRD() {
        List<CustomResourceDefinition> crdsItems = getCustomResourceDefinitions();

        for (CustomResourceDefinition crd : crdsItems) {
            ObjectMeta metadata = crd.getMetadata();
            if (metadata != null) {
                String name = metadata.getName();
                if (BUILD_CRD_NAME.equals(name)) {
                    log.debug("Found build CRD => {}", metadata.getSelfLink());
                    return Optional.of(crd);
                }
            }
        }
        return Optional.empty();
    }

    /**
     * Returns the build object
     *
     * @param buildName the name of the build
     * @return the build object
     */
    public Build getBuild(String buildName) {

        return this.buildClient.withName(buildName).get();
    }


    /**
     * @param micoService the MICO service for which the image should be build
     * @return the resulting build
     * @throws NotInitializedException if the image builder was not initialized
     */
    public Build build(MicoService micoService) throws NotInitializedException, IllegalArgumentException {

        if (StringUtils.isEmpty(micoService.getGitCloneUrl())) {
            throw new IllegalArgumentException("Git clone url is missing");
        }

        String namespace = buildBotConfig.getNamespaceBuildExecution();

        String buildName = createBuildName(micoService.getShortName());
        String destination = createImageName(micoService.getShortName(), micoService.getVersion());
        String dockerfilePath;
        if (!StringUtils.isEmpty(micoService.getDockerfilePath())) {
            dockerfilePath = "/workspace/" + micoService.getDockerfilePath();
        } else {
            // TODO check if a Dockerfile is placed in the root directory of the Git repository
            log.warn("Path to Dockerfile of MicoService '{}' is unknown. Try to use 'Dockerfile' in the root directory.", micoService.getShortName());
            dockerfilePath = "/workspace/Dockerfile";
        }
<<<<<<< HEAD
        String gitUrl = micoService.getVcsRoot();
=======
        String gitUrl = micoService.getGitCloneUrl();
>>>>>>> 138e6386
        String gitRevision = micoService.getVersion();

        return createBuild(buildName, destination, dockerfilePath, gitUrl, gitRevision, namespace);
    }

    /**
     * @param buildName   the name of the build
     * @param destination the url of the image destination
     * @param dockerfile  the relative path to the dockerfile
     * @param gitUrl      the URL to the remote git repository
     * @param gitRevision the revision of the git repository. e.g. `master`, commit id or a tag
     * @param namespace   the namespace in which the build is executed
     * @return the resulting build
     * @throws NotInitializedException if the image builder was not initialized
     */
    private Build createBuild(String buildName, String destination, String dockerfile, String gitUrl, String gitRevision, String namespace) throws NotInitializedException {

        if (buildClient == null) {
            throw new NotInitializedException("ImageBuilder is not initialized.");
        }

        Build build = Build.builder()
            .spec(BuildSpec.builder()
                .serviceAccountName(buildBotConfig.getDockerRegistryServiceAccountName())
                .source(SourceSpec.builder()
                    .git(GitSourceSpec.builder()
                        .url(gitUrl)
                        .revision(gitRevision)
                        .build())
                    .build())
                .step(BuildStep.builder()
                    .name(BUILD_STEP_NAME)
                    .image(buildBotConfig.getKanikoExecutorImageUrl())
                    .arg("--dockerfile=" + dockerfile)
                    .arg("--destination=" + destination)
                    .build())
                .build())
            .build();

        ObjectMeta metadata = new ObjectMeta();
        metadata.setName(buildName);
        metadata.setNamespace(namespace);
        build.setMetadata(metadata);

        Build createdBuild = buildClient.createOrReplace(build);
        log.info("Build created");
        log.debug("Created build: {} ", createdBuild);

        return createdBuild;
    }

<<<<<<< HEAD
    public CompletableFuture<Boolean> waitUntilBuildIsFinished(Build build) throws InterruptedException, ExecutionException, TimeoutException {
=======
    public CompletableFuture<Boolean> waitUntilBuildIsFinished(String buildName) throws InterruptedException, ExecutionException, TimeoutException {
>>>>>>> 138e6386
        CompletableFuture<Boolean> completionFuture = new CompletableFuture<>();

        // Create a future that polls every second with a delay of 10 seconds.
        final ScheduledFuture<?> checkFuture = scheduledBuildStatusCheckService.scheduleAtFixedRate(() -> {

<<<<<<< HEAD
=======
            Build build = getBuild(buildName);
>>>>>>> 138e6386
            if (build.getStatus() != null && build.getStatus().getCluster() != null) {
                String buildPodName = build.getStatus().getCluster().getPodName();
                String buildNamespace = build.getStatus().getCluster().getNamespace();
                log.debug("Build is executed with pod '{}' in namespace '{}'", buildPodName, buildNamespace);

                Pod buildPod = this.cluster.getPod(buildPodName, buildBotConfig.getNamespaceBuildExecution());

                log.debug("Current build phase: {}", buildPod.getStatus().getPhase());
                if (buildPod.getStatus().getPhase().equals("Succeeded")) {
                    completionFuture.complete(true);
                    // TODO Clean up build (delete build pod)
                } else if (buildPod.getStatus().getPhase().equals("Failed")) {
                    completionFuture.complete(false);
                }
            } else {
                log.error("Build was not started!");
                completionFuture.complete(false);
            }
        }, 10, 1, TimeUnit.SECONDS);

        // Add a timeout. This is synchronous and blocks the execution.
        completionFuture.get(buildBotConfig.getBuildTimeout(), TimeUnit.SECONDS);

        // When completed cancel future
        completionFuture.whenComplete((result, thrown) -> checkFuture.cancel(true));

        return completionFuture;
    }

    /**
     * Returns a list of custom resource definitions
     *
     * @return the list of custom resource definitions
     */
    private List<CustomResourceDefinition> getCustomResourceDefinitions() {
        KubernetesClient client = cluster.getClient();
        CustomResourceDefinitionList crds = client.customResourceDefinitions().list();
        List<CustomResourceDefinition> crdsItems = crds.getItems();

        // log.debug("CRDs: {}", crdsItems);
        return crdsItems;
    }

    /**
     * Creates a image name based on the service name and the service version (used as image tag).
     *
     * @param serviceName    the name of the MICO service
     * @param serviceVersion the version of the MICO service
     * @return the image name
     */
    public String createImageName(String serviceName, String serviceVersion) {
        return buildBotConfig.getDockerImageRepositoryUrl() + "/" + serviceName + ":" + serviceVersion;
    }

    /**
     * Creates a build name based on the service name.
     *
     * @param serviceName the name of the MICO service
     * @return the build name
     */
    private String createBuildName(String serviceName) {
        return "build-" + serviceName;
    }

    /**
     * Delete the build
     *
     * @param buildName the name of the build
     */
    public void deleteBuild(String buildName) {
        buildClient.withName(buildName).delete();
    }

    /**
     * Delete the build
     *
     * @param build the build object
     */
    public void deleteBuild(Build build) {
        buildClient.delete(build);
    }
}<|MERGE_RESOLUTION|>--- conflicted
+++ resolved
@@ -87,10 +87,7 @@
                 buildClient).inNamespace(namespace);
         }
 
-<<<<<<< HEAD
-=======
         // TODO Use thread pool
->>>>>>> 138e6386
         scheduledBuildStatusCheckService = Executors.newSingleThreadScheduledExecutor();
     }
 
@@ -150,11 +147,7 @@
             log.warn("Path to Dockerfile of MicoService '{}' is unknown. Try to use 'Dockerfile' in the root directory.", micoService.getShortName());
             dockerfilePath = "/workspace/Dockerfile";
         }
-<<<<<<< HEAD
-        String gitUrl = micoService.getVcsRoot();
-=======
         String gitUrl = micoService.getGitCloneUrl();
->>>>>>> 138e6386
         String gitRevision = micoService.getVersion();
 
         return createBuild(buildName, destination, dockerfilePath, gitUrl, gitRevision, namespace);
@@ -206,20 +199,13 @@
         return createdBuild;
     }
 
-<<<<<<< HEAD
-    public CompletableFuture<Boolean> waitUntilBuildIsFinished(Build build) throws InterruptedException, ExecutionException, TimeoutException {
-=======
     public CompletableFuture<Boolean> waitUntilBuildIsFinished(String buildName) throws InterruptedException, ExecutionException, TimeoutException {
->>>>>>> 138e6386
         CompletableFuture<Boolean> completionFuture = new CompletableFuture<>();
 
         // Create a future that polls every second with a delay of 10 seconds.
         final ScheduledFuture<?> checkFuture = scheduledBuildStatusCheckService.scheduleAtFixedRate(() -> {
 
-<<<<<<< HEAD
-=======
             Build build = getBuild(buildName);
->>>>>>> 138e6386
             if (build.getStatus() != null && build.getStatus().getCluster() != null) {
                 String buildPodName = build.getStatus().getCluster().getPodName();
                 String buildNamespace = build.getStatus().getCluster().getNamespace();
