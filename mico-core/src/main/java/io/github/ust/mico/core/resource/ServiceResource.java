--- conflicted
+++ resolved
@@ -292,19 +292,11 @@
 
         try {
             if (version.equals("latest")) {
-<<<<<<< HEAD
                 MicoService service = crawler.crawlGitHubRepoLatestRelease(url, dockerfilePath);
-                return createService(service);
+                return createService(new MicoServiceRequestDTO(service));
             } else {
                 MicoService service = crawler.crawlGitHubRepoSpecificRelease(url, version, dockerfilePath);
-                return createService(service);
-=======
-                MicoService service = crawler.crawlGitHubRepoLatestRelease(url);
                 return createService(new MicoServiceRequestDTO(service));
-            } else {
-                MicoService service = crawler.crawlGitHubRepoSpecificRelease(url, version);
-                return createService(new MicoServiceRequestDTO(service));
->>>>>>> 242e904e
             }
         } catch (IOException e) {
             log.error(e.getMessage(), e);
