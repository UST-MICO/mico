/*
 * Licensed to the Apache Software Foundation (ASF) under one
 * or more contributor license agreements.  See the NOTICE file
 * distributed with this work for additional information
 * regarding copyright ownership.  The ASF licenses this file
 * to you under the Apache License, Version 2.0 (the
 * "License"); you may not use this file except in compliance
 * with the License.  You may obtain a copy of the License at
 *
 *   http://www.apache.org/licenses/LICENSE-2.0
 *
 * Unless required by applicable law or agreed to in writing,
 * software distributed under the License is distributed on an
 * "AS IS" BASIS, WITHOUT WARRANTIES OR CONDITIONS OF ANY
 * KIND, either express or implied.  See the License for the
 * specific language governing permissions and limitations
 * under the License.
 */

package io.github.ust.mico.core.resource;

import static org.springframework.hateoas.mvc.ControllerLinkBuilder.linkTo;
import static org.springframework.hateoas.mvc.ControllerLinkBuilder.methodOn;

import java.io.IOException;
import java.util.ArrayList;
import java.util.List;
import java.util.stream.Collectors;

import javax.validation.Valid;

import org.springframework.beans.factory.annotation.Autowired;
import org.springframework.hateoas.Link;
import org.springframework.hateoas.MediaTypes;
import org.springframework.hateoas.Resource;
import org.springframework.hateoas.Resources;
import org.springframework.http.HttpStatus;
import org.springframework.http.ResponseEntity;
import org.springframework.web.bind.annotation.*;
import org.springframework.web.server.ResponseStatusException;

import com.fasterxml.jackson.core.JsonProcessingException;

import io.github.ust.mico.core.broker.MicoServiceBroker;
import io.github.ust.mico.core.dto.request.CrawlingInfoRequestDTO;
import io.github.ust.mico.core.dto.request.MicoServiceRequestDTO;
import io.github.ust.mico.core.dto.request.MicoVersionRequestDTO;
import io.github.ust.mico.core.dto.response.MicoServiceDependencyGraphResponseDTO;
import io.github.ust.mico.core.dto.response.MicoServiceResponseDTO;
import io.github.ust.mico.core.dto.response.MicoYamlResponseDTO;
import io.github.ust.mico.core.dto.response.status.MicoServiceStatusResponseDTO;
import io.github.ust.mico.core.exception.*;
import io.github.ust.mico.core.model.MicoService;
import io.github.ust.mico.core.model.MicoServiceDependency;
import io.github.ust.mico.core.service.GitHubCrawler;
import io.github.ust.mico.core.service.MicoStatusService;
import lombok.extern.slf4j.Slf4j;

@Slf4j
@RestController
@RequestMapping(value = "/services", produces = MediaTypes.HAL_JSON_VALUE)
public class ServiceResource {

    static final String PATH_VARIABLE_SHORT_NAME = "shortName";
    static final String PATH_VARIABLE_VERSION = "version";
    private static final String PATH_VARIABLE_DEPENDEE_SHORT_NAME = "dependeeShortName";
    private static final String PATH_VARIABLE_DEPENDEE_VERSION = "dependeeVersion";
    private static final String PATH_VARIABLE_IMPORT = "import";
    private static final String PATH_VARIABLE_GITHUB = "github";
    private static final String PATH_GITHUB_ENDPOINT = "/" + PATH_VARIABLE_IMPORT + "/" + PATH_VARIABLE_GITHUB;
    private static final String PATH_DEPENDEES = "dependees";
    private static final String PATH_DEPENDERS = "dependers";
    private static final String PATH_PROMOTE = "promote";
    private static final String PATH_DEPENDENCY_GRAPH = "dependencyGraph";

    @Autowired
    private MicoServiceBroker micoServiceBroker;

    @Autowired
    private MicoStatusService micoStatusService;

    @Autowired
    private GitHubCrawler crawler;

    @GetMapping()
    public ResponseEntity<Resources<Resource<MicoServiceResponseDTO>>> getServiceList() {
        List<MicoService> services = micoServiceBroker.getAllServicesAsList();
        List<Resource<MicoServiceResponseDTO>> serviceResources = getServiceResponseDTOResourcesList(services);
        return ResponseEntity.ok(
            new Resources<>(serviceResources, linkTo(methodOn(ServiceResource.class).getServiceList()).withSelfRel()));
    }

    @GetMapping("/{" + PATH_VARIABLE_SHORT_NAME + "}/{" + PATH_VARIABLE_VERSION + "}")
    public ResponseEntity<Resource<MicoServiceResponseDTO>> getServiceByShortNameAndVersion(@PathVariable(PATH_VARIABLE_SHORT_NAME) String shortName,
                                                                                            @PathVariable(PATH_VARIABLE_VERSION) String version) {
        MicoService service = getServiceFromMicoServiceBroker(shortName, version);
        return ResponseEntity.ok(getServiceResponseDTOResource(service));
    }

    @PutMapping("/{" + PATH_VARIABLE_SHORT_NAME + "}/{" + PATH_VARIABLE_VERSION + "}")
    public ResponseEntity<Resource<MicoServiceResponseDTO>> updateService(@PathVariable(PATH_VARIABLE_SHORT_NAME) String shortName,
                                                                          @PathVariable(PATH_VARIABLE_VERSION) String version,
                                                                          @Valid @RequestBody MicoServiceRequestDTO serviceDto) {
        if (!serviceDto.getShortName().equals(shortName)) {
            throw new ResponseStatusException(HttpStatus.CONFLICT,
                "An update of the short name is not allowed");
        }
        if (!serviceDto.getVersion().equals(version)) {
            throw new ResponseStatusException(HttpStatus.CONFLICT,
                "Version of the provided service does not match the request parameter");
        }

        MicoService updatedService;
        try {
            updatedService = updateServiceViaMicoServiceBroker(shortName, version, serviceDto);
        } catch (MicoServiceIsDeployedException e) {
            throw new ResponseStatusException(HttpStatus.CONFLICT, e.getMessage());
        }

        return ResponseEntity.ok(getServiceResponseDTOResource(updatedService));
    }

    @DeleteMapping("/{" + PATH_VARIABLE_SHORT_NAME + "}/{" + PATH_VARIABLE_VERSION + "}")
    public ResponseEntity<Void> deleteService(@PathVariable(PATH_VARIABLE_SHORT_NAME) String shortName,
                                              @PathVariable(PATH_VARIABLE_VERSION) String version) {
        MicoService service = getServiceFromMicoServiceBroker(shortName, version);

        //TODO: findDependers and getDependers inside deleteService seem to be a logical copy
        try {
            micoServiceBroker.deleteService(service);
        } catch (MicoServiceHasDependersException e) {
            throw new ResponseStatusException(HttpStatus.UNPROCESSABLE_ENTITY, e.getMessage());
        } catch (MicoServiceIsDeployedException e) {
            throw new ResponseStatusException(HttpStatus.CONFLICT, e.getMessage());
        }

        return ResponseEntity.noContent().build();
    }

    @DeleteMapping("/{" + PATH_VARIABLE_SHORT_NAME + "}")
    public ResponseEntity<Void> deleteAllVersionsOfService(@PathVariable(PATH_VARIABLE_SHORT_NAME) String shortName) {
        List<MicoService> micoServiceList = getAllVersionsOfServiceFromMicoServiceBroker(shortName);

        micoServiceList.forEach(service -> {
            try {
                micoServiceBroker.deleteService(service);
            } catch (MicoServiceHasDependersException e) {
                throw new ResponseStatusException(HttpStatus.UNPROCESSABLE_ENTITY, e.getMessage());
            } catch (MicoServiceIsDeployedException e) {
                throw new ResponseStatusException(HttpStatus.CONFLICT, e.getMessage());
            }
        });

        return ResponseEntity.noContent().build();
    }

    @GetMapping("/{" + PATH_VARIABLE_SHORT_NAME + "}/{" + PATH_VARIABLE_VERSION + "}" + "/status")
    public ResponseEntity<Resource<MicoServiceStatusResponseDTO>> getStatusOfService(@PathVariable(PATH_VARIABLE_SHORT_NAME) String shortName,
                                                                                     @PathVariable(PATH_VARIABLE_VERSION) String version) {
        MicoService micoService = getServiceFromMicoServiceBroker(shortName, version);

        MicoServiceStatusResponseDTO serviceStatus = micoStatusService.getServiceStatus(micoService);

        return ResponseEntity.ok(new Resource<>(serviceStatus));
    }

    @GetMapping("/{" + PATH_VARIABLE_SHORT_NAME + "}")
    public ResponseEntity<Resources<Resource<MicoServiceResponseDTO>>> getVersionsOfService(@PathVariable(PATH_VARIABLE_SHORT_NAME) String shortName) {
        List<MicoService> services = micoServiceBroker.getAllVersionsOfServiceFromDatabase(shortName);
        List<Resource<MicoServiceResponseDTO>> serviceResources = getServiceResponseDTOResourcesList(services);

        return ResponseEntity.ok(
            new Resources<>(serviceResources,
                linkTo(methodOn(ServiceResource.class).getVersionsOfService(shortName)).withSelfRel()));
    }

    @PostMapping
    public ResponseEntity<Resource<MicoServiceResponseDTO>> createService(@Valid @RequestBody MicoServiceRequestDTO serviceDto) {
        MicoService persistedService;
        try {
            persistedService = micoServiceBroker.persistService(MicoService.valueOf(serviceDto));
        } catch (MicoServiceAlreadyExistsException e) {
            throw new ResponseStatusException(HttpStatus.CONFLICT,
                "Service '" + serviceDto.getShortName() + "' '" + serviceDto.getVersion() + "' already exists.");
        }

        return ResponseEntity
            .created(linkTo(methodOn(ServiceResource.class).getServiceByShortNameAndVersion(persistedService.getShortName(), persistedService.getVersion())).toUri())
            .body(new Resource<>(new MicoServiceResponseDTO(persistedService), getServiceLinks(persistedService)));
    }

    @GetMapping("/{" + PATH_VARIABLE_SHORT_NAME + "}/{" + PATH_VARIABLE_VERSION + "}/" + PATH_DEPENDEES)
    public ResponseEntity<Resources<Resource<MicoServiceResponseDTO>>> getDependees(@PathVariable(PATH_VARIABLE_SHORT_NAME) String shortName,
                                                                                    @PathVariable(PATH_VARIABLE_VERSION) String version) {
        MicoService service = getServiceFromMicoServiceBroker(shortName, version);
        List<MicoServiceDependency> dependees = service.getDependencies();
        if (dependees == null) {
            throw new ResponseStatusException(HttpStatus.INTERNAL_SERVER_ERROR, "Service dependees must not be null.");
        }

        List<MicoService> services = micoServiceBroker.getDependeesByMicoService(service);

        return ResponseEntity.ok(
            new Resources<>(getServiceResponseDTOResourcesList(services),
                linkTo(methodOn(ServiceResource.class).getDependees(shortName, version)).withSelfRel()));
    }

    /**
     * Creates a new dependency edge between the Service and the depended service.
     */
    @PostMapping("/{" + PATH_VARIABLE_SHORT_NAME + "}/{" + PATH_VARIABLE_VERSION + "}/" + PATH_DEPENDEES
        + "/{" + PATH_VARIABLE_DEPENDEE_SHORT_NAME + "}/{" + PATH_VARIABLE_DEPENDEE_VERSION + "}")
    public ResponseEntity<Void> createNewDependee(@PathVariable(PATH_VARIABLE_SHORT_NAME) String shortName,
                                                  @PathVariable(PATH_VARIABLE_VERSION) String version,
                                                  @PathVariable(PATH_VARIABLE_DEPENDEE_SHORT_NAME) String dependeeShortName,
                                                  @PathVariable(PATH_VARIABLE_DEPENDEE_VERSION) String dependeeVersion) {
        MicoService service = getServiceFromMicoServiceBroker(shortName, version);
        MicoService serviceDependee = getServiceFromMicoServiceBroker(dependeeShortName, dependeeVersion);

        // Check if dependency is already set
        boolean dependencyAlreadyExists = micoServiceBroker.checkIfDependencyAlreadyExists(service, serviceDependee);

        if (dependencyAlreadyExists) {
            throw new ResponseStatusException(HttpStatus.CONFLICT, "The dependency between the given services already exists.");
        }

        try {
            micoServiceBroker.persistNewDependencyBetweenServices(service, serviceDependee);
        } catch (MicoServiceIsDeployedException e) {
            throw new ResponseStatusException(HttpStatus.CONFLICT, e.getMessage());
        }

        //TODO: Shoudn't we return 201 created and the new service (processedServiceDependee) with dependency?
        return ResponseEntity.noContent().build();
    }

    @DeleteMapping("/{" + PATH_VARIABLE_SHORT_NAME + "}/{" + PATH_VARIABLE_VERSION + "}/" + PATH_DEPENDEES)
    public ResponseEntity<Void> deleteAllDependees(@PathVariable(PATH_VARIABLE_SHORT_NAME) String shortName,
                                                   @PathVariable(PATH_VARIABLE_VERSION) String version) {
        MicoService service = getServiceFromMicoServiceBroker(shortName, version);

        try {
            micoServiceBroker.deleteAllDependees(service);
        } catch (MicoServiceIsDeployedException e) {
            throw new ResponseStatusException(HttpStatus.CONFLICT, e.getMessage());
        }

        return ResponseEntity.noContent().build();
    }

    @DeleteMapping("/{" + PATH_VARIABLE_SHORT_NAME + "}/{" + PATH_VARIABLE_VERSION + "}/" + PATH_DEPENDEES
        + "/{" + PATH_VARIABLE_DEPENDEE_SHORT_NAME + "}/{" + PATH_VARIABLE_DEPENDEE_VERSION + "}")
    public ResponseEntity<Void> deleteDependee(@PathVariable(PATH_VARIABLE_SHORT_NAME) String shortName,
                                               @PathVariable(PATH_VARIABLE_VERSION) String version,
                                               @PathVariable(PATH_VARIABLE_DEPENDEE_SHORT_NAME) String dependeeShortName,
                                               @PathVariable(PATH_VARIABLE_DEPENDEE_VERSION) String dependeeVersion) {
        MicoService service = getServiceFromMicoServiceBroker(shortName, version);
        MicoService serviceToDelete = getServiceFromMicoServiceBroker(dependeeShortName, dependeeVersion);

        try {
            micoServiceBroker.deleteDependencyBetweenServices(service, serviceToDelete);
        } catch (MicoServiceIsDeployedException e) {
            throw new ResponseStatusException(HttpStatus.CONFLICT, e.getMessage());
        }

        return ResponseEntity.noContent().build();
    }

    @GetMapping("/{" + PATH_VARIABLE_SHORT_NAME + "}/{" + PATH_VARIABLE_VERSION + "}/" + PATH_DEPENDERS)
    public ResponseEntity<Resources<Resource<MicoServiceResponseDTO>>> getDependers(@PathVariable(PATH_VARIABLE_SHORT_NAME) String shortName,
                                                                                    @PathVariable(PATH_VARIABLE_VERSION) String version) {
        MicoService service = getServiceFromMicoServiceBroker(shortName, version);
        List<MicoService> dependers = micoServiceBroker.findDependers(service);

        return ResponseEntity.ok(
            new Resources<>(getServiceResponseDTOResourcesList(dependers),
                linkTo(methodOn(ServiceResource.class).getDependers(shortName, version)).withSelfRel()));
    }

    @PostMapping(PATH_GITHUB_ENDPOINT)
    public ResponseEntity<Resource<MicoServiceResponseDTO>> importMicoServiceFromGitHub(@Valid @RequestBody CrawlingInfoRequestDTO crawlingInfo) {
        String url = crawlingInfo.getUrl();
        String version = crawlingInfo.getVersion();
        String dockerfilePath = crawlingInfo.getDockerfilePath();
        log.debug("Start importing MicoService from URL '{}'", url);

        try {
            if (version.equals("latest")) {
                MicoService service = crawler.crawlGitHubRepoLatestRelease(url, dockerfilePath);
                return createService(new MicoServiceRequestDTO(service));
            } else {
                MicoService service = crawler.crawlGitHubRepoSpecificRelease(url, version, dockerfilePath);
                return createService(new MicoServiceRequestDTO(service));
            }
        } catch (IOException e) {
            log.error(e.getMessage(), e);
            throw new ResponseStatusException(HttpStatus.INTERNAL_SERVER_ERROR, e.getMessage());

        } catch (IllegalArgumentException e) {
            log.error(e.getMessage(), e);
            throw new ResponseStatusException(HttpStatus.UNPROCESSABLE_ENTITY, e.getMessage());
        }
    }

    @PostMapping("/{" + PATH_VARIABLE_SHORT_NAME + "}/{" + PATH_VARIABLE_VERSION + "}/" + PATH_PROMOTE)
    public ResponseEntity<Resource<MicoServiceResponseDTO>> promoteService(@PathVariable(PATH_VARIABLE_SHORT_NAME) String shortName,
                                                                           @PathVariable(PATH_VARIABLE_VERSION) String version,
                                                                           @Valid @RequestBody MicoVersionRequestDTO newVersionDto) {
        log.debug("Received request to promote MicoService '{}' '{}' to version '{}'", shortName, version, newVersionDto.getVersion());

        MicoService service = getServiceFromMicoServiceBroker(shortName, version);

        MicoService updatedService;
        try {
            updatedService = micoServiceBroker.promoteService(service, newVersionDto.getVersion());
        } catch (MicoServiceAlreadyExistsException e) {
            throw new ResponseStatusException(HttpStatus.CONFLICT, e.getMessage());
        }

        return ResponseEntity.ok(getServiceResponseDTOResource(updatedService));
    }

    @GetMapping(PATH_GITHUB_ENDPOINT)
    public ResponseEntity<Resources<Resource<MicoVersionRequestDTO>>> getVersionsFromGitHub(@RequestParam("url") String url) {
        try {
            log.debug("Start getting versions from URL '{}'.", url);
            List<Resource<MicoVersionRequestDTO>> versions = crawler.getVersionsFromGitHubRepo(url).stream()
                .map(version -> new Resource<>(new MicoVersionRequestDTO(version)))
                .collect(Collectors.toList());
            return ResponseEntity.ok(new Resources<>(versions, linkTo(methodOn(ServiceResource.class).getVersionsFromGitHub(url)).withSelfRel()));
        } catch (IOException e) {
            log.error(e.getMessage(), e);
            throw new ResponseStatusException(HttpStatus.INTERNAL_SERVER_ERROR, e.getMessage());
        }
    }

    @GetMapping("/{" + PATH_VARIABLE_SHORT_NAME + "}/{" + PATH_VARIABLE_VERSION + "}/" + PATH_DEPENDENCY_GRAPH)
    public ResponseEntity<Resource<MicoServiceDependencyGraphResponseDTO>> getDependencyGraph(@PathVariable(PATH_VARIABLE_SHORT_NAME) String shortName,
                                                                                              @PathVariable(PATH_VARIABLE_VERSION) String version) {
        MicoService micoServiceRoot = getServiceFromMicoServiceBroker(shortName, version);

        MicoServiceDependencyGraphResponseDTO micoServiceDependencyGraph;
        try {
            micoServiceDependencyGraph = micoServiceBroker.getDependencyGraph(micoServiceRoot);
        } catch (MicoServiceNotFoundException e) {
            throw new ResponseStatusException(HttpStatus.NOT_FOUND, e.getMessage());
        }

        return ResponseEntity.ok(new Resource<>(micoServiceDependencyGraph,
            linkTo(methodOn(ServiceResource.class).getDependencyGraph(shortName, version)).withSelfRel()));
    }

    /**
     * Return yaml for a {@link MicoService} for the give shortName and version.
     *
     * @param shortName the short name of the {@link MicoService}.
     * @param version   version the version of the {@link MicoService}.
     * @return the kubernetes YAML for the {@link MicoService}.
     */
    @GetMapping("/{" + PATH_VARIABLE_SHORT_NAME + "}/{" + PATH_VARIABLE_VERSION + "}" + "/yaml")
    public ResponseEntity<Resource<MicoYamlResponseDTO>> getServiceYamlByShortNameAndVersion(@PathVariable(PATH_VARIABLE_SHORT_NAME) String shortName,
                                                                                             @PathVariable(PATH_VARIABLE_VERSION) String version) {
        String yaml;
        try {
            yaml = micoServiceBroker.getServiceYamlByShortNameAndVersion(shortName, version);
        } catch (JsonProcessingException e) {
            throw new ResponseStatusException(HttpStatus.INTERNAL_SERVER_ERROR, e.getMessage());
        } catch (MicoServiceNotFoundException e) {
            throw new ResponseStatusException(HttpStatus.NOT_FOUND, e.getMessage());
        }
        return ResponseEntity.ok(new Resource<>(new MicoYamlResponseDTO(yaml)));
    }

    static Resource<MicoServiceResponseDTO> getServiceResponseDTOResource(MicoService service) {
        return new Resource<>(new MicoServiceResponseDTO(service), getServiceLinks(service));
    }

    static List<Resource<MicoServiceResponseDTO>> getServiceResponseDTOResourcesList(List<MicoService> services) {
        return services.stream().map(ServiceResource::getServiceResponseDTOResource).collect(Collectors.toList());
    }

<<<<<<< HEAD
    private static Iterable<Link> getServiceLinks(MicoService service) {
        ArrayList<Link> links = new ArrayList<>();
=======
    static Iterable<Link> getServiceLinks(MicoService service) {
        LinkedList<Link> links = new LinkedList<>();
>>>>>>> a0c509ee
        links.add(linkTo(methodOn(ServiceResource.class).getServiceByShortNameAndVersion(service.getShortName(), service.getVersion())).withSelfRel());
        links.add(linkTo(methodOn(ServiceResource.class).getServiceList()).withRel("services"));
        return links;
    }

    /**
     * Returns the existing {@link MicoService} object from the database for the given shortName and version.
     *
     * @param shortName the short name of a {@link MicoService}
     * @param version   the version of a {@link MicoService}
     * @return the existing {@link MicoService} from the database
     * @throws ResponseStatusException if a {@link MicoService} for the given shortName and version does not exist
     */
    private MicoService getServiceFromMicoServiceBroker(String shortName, String version) throws ResponseStatusException {
        MicoService service;
        try {
            service = micoServiceBroker.getServiceFromDatabase(shortName, version);
        } catch (MicoServiceNotFoundException e) {
            throw new ResponseStatusException(HttpStatus.NOT_FOUND, e.getMessage());
        }
        return service;
    }

    /**
     * Replaces the {@link MicoService} defined by {@code shortName} and {@code version} with the {@link MicoService} given
     * via the {@code serviceDto} parameter.
     * @param shortName the shortName of the old {@link MicoService}.
     * @param version the version of the old {@link MicoService}.
     * @param serviceDto the replacement {@link MicoService}.
     * @return the updated {@link MicoService}.
     * @throws ResponseStatusException if the old {@link MicoService} does not exist.
     */
    private MicoService updateServiceViaMicoServiceBroker(String shortName, String version, MicoServiceRequestDTO serviceDto) throws ResponseStatusException, MicoServiceIsDeployedException {
        MicoService existingService = getServiceFromMicoServiceBroker(shortName, version);
        MicoService newService = MicoService.valueOf(serviceDto)
            .setId(existingService.getId())
            .setServiceInterfaces(existingService.getServiceInterfaces())
            .setDependencies(existingService.getDependencies());
        return micoServiceBroker.updateExistingService(newService);
    }

    private List<MicoService> getAllVersionsOfServiceFromMicoServiceBroker(String shortName) throws ResponseStatusException {
        return micoServiceBroker.getAllVersionsOfServiceFromDatabase(shortName);
    }

}<|MERGE_RESOLUTION|>--- conflicted
+++ resolved
@@ -24,6 +24,7 @@
 
 import java.io.IOException;
 import java.util.ArrayList;
+import java.util.LinkedList;
 import java.util.List;
 import java.util.stream.Collectors;
 
@@ -379,13 +380,8 @@
         return services.stream().map(ServiceResource::getServiceResponseDTOResource).collect(Collectors.toList());
     }
 
-<<<<<<< HEAD
-    private static Iterable<Link> getServiceLinks(MicoService service) {
-        ArrayList<Link> links = new ArrayList<>();
-=======
     static Iterable<Link> getServiceLinks(MicoService service) {
         LinkedList<Link> links = new LinkedList<>();
->>>>>>> a0c509ee
         links.add(linkTo(methodOn(ServiceResource.class).getServiceByShortNameAndVersion(service.getShortName(), service.getVersion())).withSelfRel());
         links.add(linkTo(methodOn(ServiceResource.class).getServiceList()).withRel("services"));
         return links;
