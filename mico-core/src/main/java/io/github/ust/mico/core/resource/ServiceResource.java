/*
 * Licensed to the Apache Software Foundation (ASF) under one
 * or more contributor license agreements.  See the NOTICE file
 * distributed with this work for additional information
 * regarding copyright ownership.  The ASF licenses this file
 * to you under the Apache License, Version 2.0 (the
 * "License"); you may not use this file except in compliance
 * with the License.  You may obtain a copy of the License at
 *
 *   http://www.apache.org/licenses/LICENSE-2.0
 *
 * Unless required by applicable law or agreed to in writing,
 * software distributed under the License is distributed on an
 * "AS IS" BASIS, WITHOUT WARRANTIES OR CONDITIONS OF ANY
 * KIND, either express or implied.  See the License for the
 * specific language governing permissions and limitations
 * under the License.
 */

package io.github.ust.mico.core.resource;

<<<<<<< HEAD
import com.fasterxml.jackson.core.JsonProcessingException;
=======
import io.github.ust.mico.core.broker.MicoServiceBroker;
>>>>>>> 91406137
import io.github.ust.mico.core.dto.request.CrawlingInfoRequestDTO;
import io.github.ust.mico.core.dto.request.MicoServiceRequestDTO;
import io.github.ust.mico.core.dto.request.MicoVersionRequestDTO;
import io.github.ust.mico.core.dto.response.MicoServiceDependencyGraphEdgeResponseDTO;
import io.github.ust.mico.core.dto.response.MicoServiceDependencyGraphResponseDTO;
import io.github.ust.mico.core.dto.response.MicoServiceResponseDTO;
import io.github.ust.mico.core.dto.response.MicoYamlResponseDTO;
import io.github.ust.mico.core.dto.response.status.MicoServiceStatusResponseDTO;
import io.github.ust.mico.core.exception.*;
import io.github.ust.mico.core.model.MicoService;
import io.github.ust.mico.core.model.MicoServiceDependency;
import io.github.ust.mico.core.persistence.MicoServiceRepository;
import io.github.ust.mico.core.service.GitHubCrawler;
import io.github.ust.mico.core.service.MicoKubernetesClient;
import io.github.ust.mico.core.service.MicoStatusService;
import lombok.extern.slf4j.Slf4j;
import org.springframework.beans.factory.annotation.Autowired;
import org.springframework.hateoas.Link;
import org.springframework.hateoas.MediaTypes;
import org.springframework.hateoas.Resource;
import org.springframework.hateoas.Resources;
import org.springframework.http.HttpStatus;
import org.springframework.http.ResponseEntity;
import org.springframework.web.bind.annotation.*;
import org.springframework.web.server.ResponseStatusException;

import javax.validation.Valid;
import java.io.IOException;
import java.util.LinkedList;
import java.util.List;
import java.util.Optional;
import java.util.stream.Collectors;

import static org.springframework.hateoas.mvc.ControllerLinkBuilder.linkTo;
import static org.springframework.hateoas.mvc.ControllerLinkBuilder.methodOn;

@Slf4j
@RestController
@RequestMapping(value = "/services", produces = MediaTypes.HAL_JSON_VALUE)
public class ServiceResource {

    static final String PATH_VARIABLE_SHORT_NAME = "shortName";
    static final String PATH_VARIABLE_VERSION = "version";
    private static final String PATH_VARIABLE_DEPENDEE_SHORT_NAME = "dependeeShortName";
    private static final String PATH_VARIABLE_DEPENDEE_VERSION = "dependeeVersion";
    private static final String PATH_VARIABLE_IMPORT = "import";
    private static final String PATH_VARIABLE_GITHUB = "github";
    private static final String PATH_GITHUB_ENDPOINT = "/" + PATH_VARIABLE_IMPORT + "/" + PATH_VARIABLE_GITHUB;
    private static final String PATH_DEPENDEES = "dependees";
    private static final String PATH_DEPENDERS = "dependers";
    private static final String PATH_PROMOTE = "promote";
    private static final String PATH_DEPENDENCY_GRAPH = "dependencyGraph";

    @Autowired
    private MicoServiceRepository serviceRepository;

    @Autowired
    private MicoServiceBroker micoServiceBroker;

    //TODO. Verfiy if this object can be removed from ServiceResource
    @Autowired
    private MicoStatusService micoStatusService;

    //TODO. Verfiy if this object can be removed from ServiceResource
    @Autowired
    private GitHubCrawler crawler;

    @GetMapping()
    public ResponseEntity<Resources<Resource<MicoServiceResponseDTO>>> getServiceList() {
        List<MicoService> services = micoServiceBroker.getAllServicesAsList();
        List<Resource<MicoServiceResponseDTO>> serviceResources = getServiceResponseDTOResourcesList(services);
        return ResponseEntity.ok(
                new Resources<>(serviceResources, linkTo(methodOn(ServiceResource.class).getServiceList()).withSelfRel()));
    }

    @GetMapping("/{" + PATH_VARIABLE_SHORT_NAME + "}/{" + PATH_VARIABLE_VERSION + "}")
    public ResponseEntity<Resource<MicoServiceResponseDTO>> getServiceByShortNameAndVersion(@PathVariable(PATH_VARIABLE_SHORT_NAME) String shortName,
                                                                                            @PathVariable(PATH_VARIABLE_VERSION) String version) {
        MicoService service = getServiceFromMicoServiceBroker(shortName, version);
        return ResponseEntity.ok(getServiceResponseDTOResource(service));
    }

    @PutMapping("/{" + PATH_VARIABLE_SHORT_NAME + "}/{" + PATH_VARIABLE_VERSION + "}")
    public ResponseEntity<Resource<MicoServiceResponseDTO>> updateService(@PathVariable(PATH_VARIABLE_SHORT_NAME) String shortName,
                                                                          @PathVariable(PATH_VARIABLE_VERSION) String version,
                                                                          @Valid @RequestBody MicoServiceRequestDTO serviceDto) {
        if (!serviceDto.getShortName().equals(shortName)) {
            throw new ResponseStatusException(HttpStatus.CONFLICT,
                    "ShortName of the provided service does not match the request parameter");
        }
        if (!serviceDto.getVersion().equals(version)) {
            throw new ResponseStatusException(HttpStatus.CONFLICT,
                    "Version of the provided service does not match the request parameter");
        }

        MicoService updatedService = updateServiceViaMicoServiceBroker(shortName, version, serviceDto);

        return ResponseEntity.ok(getServiceResponseDTOResource(updatedService));
    }

    @DeleteMapping("/{" + PATH_VARIABLE_SHORT_NAME + "}/{" + PATH_VARIABLE_VERSION + "}")
    public ResponseEntity<Void> deleteService(@PathVariable(PATH_VARIABLE_SHORT_NAME) String shortName,
                                              @PathVariable(PATH_VARIABLE_VERSION) String version) {
        MicoService service = getServiceFromMicoServiceBroker(shortName, version);

        //TODO: findDependers and getDependers inside deleteService seem to be a logical copy
        try {
            micoServiceBroker.deleteService(service);
        } catch (MicoServiceHasDependersException e) {
            throw new ResponseStatusException(HttpStatus.UNPROCESSABLE_ENTITY, e.getMessage());
        } catch (MicoServiceIsDeployedException e) {
            throw new ResponseStatusException(HttpStatus.CONFLICT, e.getMessage());
        } catch (KubernetesResourceException e) {
            throw new ResponseStatusException(HttpStatus.CONFLICT, e.getMessage());
        }

        return ResponseEntity.noContent().build();
    }

    @DeleteMapping("/{" + PATH_VARIABLE_SHORT_NAME + "}")
    public ResponseEntity<Void> deleteAllVersionsOfService(@PathVariable(PATH_VARIABLE_SHORT_NAME) String shortName) {
        List<MicoService> micoServiceList = getAllVersionsOfServiceFromMicoServiceBroker(shortName);

        micoServiceList.forEach(service -> {
            try {
                micoServiceBroker.deleteService(service);
            } catch (KubernetesResourceException e) {
                throw new ResponseStatusException(HttpStatus.CONFLICT, "Service is currently deployed!");
            } catch (MicoServiceHasDependersException e) {
                throw new ResponseStatusException(HttpStatus.UNPROCESSABLE_ENTITY, e.getMessage());
            } catch (MicoServiceIsDeployedException e) {
                throw new ResponseStatusException(HttpStatus.CONFLICT, e.getMessage());
            }
        });

        return ResponseEntity.noContent().build();
    }

    @GetMapping("/{" + PATH_VARIABLE_SHORT_NAME + "}/{" + PATH_VARIABLE_VERSION + "}" + "/status")
    public ResponseEntity<Resource<MicoServiceStatusResponseDTO>> getStatusOfService(@PathVariable(PATH_VARIABLE_SHORT_NAME) String shortName,
                                                                                     @PathVariable(PATH_VARIABLE_VERSION) String version) {
        MicoService micoService = getServiceFromMicoServiceBroker(shortName, version);

        MicoServiceStatusResponseDTO serviceStatus = micoStatusService.getServiceStatus(micoService);

        return ResponseEntity.ok(new Resource<>(serviceStatus));
    }

    @GetMapping("/{" + PATH_VARIABLE_SHORT_NAME + "}")
    public ResponseEntity<Resources<Resource<MicoServiceResponseDTO>>> getVersionsOfService(@PathVariable(PATH_VARIABLE_SHORT_NAME) String shortName) {
        List<MicoService> services;
        try {
            services = micoServiceBroker.getAllVersionsOfServiceFromDatabase(shortName);
        } catch (MicoServiceNotFoundException e) {
            throw new ResponseStatusException(HttpStatus.NOT_FOUND, e.getMessage());
        }

        List<Resource<MicoServiceResponseDTO>> serviceResources = getServiceResponseDTOResourcesList(services);

        return ResponseEntity.ok(
                new Resources<>(serviceResources,
                        linkTo(methodOn(ServiceResource.class).getVersionsOfService(shortName)).withSelfRel()));
    }

    @PostMapping
    public ResponseEntity<Resource<MicoServiceResponseDTO>> createService(@Valid @RequestBody MicoServiceRequestDTO serviceDto) {
        MicoService persistedService;
        try {
            persistedService = micoServiceBroker.persistService(MicoService.valueOf(serviceDto));
        } catch (MicoServiceAlreadyExistsException e) {
            throw new ResponseStatusException(HttpStatus.CONFLICT,
                    "Service '" + serviceDto.getShortName() + "' '" + serviceDto.getVersion() + "' already exists.");
        }

        return ResponseEntity
                .created(linkTo(methodOn(ServiceResource.class).getServiceByShortNameAndVersion(persistedService.getShortName(), persistedService.getVersion())).toUri())
                .body(new Resource<>(new MicoServiceResponseDTO(persistedService), getServiceLinks(persistedService)));
    }

    @GetMapping("/{" + PATH_VARIABLE_SHORT_NAME + "}/{" + PATH_VARIABLE_VERSION + "}/" + PATH_DEPENDEES)
    public ResponseEntity<Resources<Resource<MicoServiceResponseDTO>>> getDependees(@PathVariable(PATH_VARIABLE_SHORT_NAME) String shortName,
                                                                                    @PathVariable(PATH_VARIABLE_VERSION) String version) {
        MicoService service = getServiceFromMicoServiceBroker(shortName, version);
        List<MicoServiceDependency> dependees = service.getDependencies();
        if (dependees == null) {
            throw new ResponseStatusException(HttpStatus.INTERNAL_SERVER_ERROR, "Service dependees must not be null.");
        }

        List<MicoService> services = micoServiceBroker.getDependeesByMicoService(service);

        return ResponseEntity.ok(
                new Resources<>(getServiceResponseDTOResourcesList(services),
                        linkTo(methodOn(ServiceResource.class).getDependees(shortName, version)).withSelfRel()));
    }

    /**
     * Creates a new dependency edge between the Service and the depended service.
     */
    @PostMapping("/{" + PATH_VARIABLE_SHORT_NAME + "}/{" + PATH_VARIABLE_VERSION + "}/" + PATH_DEPENDEES
            + "/{" + PATH_VARIABLE_DEPENDEE_SHORT_NAME + "}/{" + PATH_VARIABLE_DEPENDEE_VERSION + "}")
    public ResponseEntity<Void> createNewDependee(@PathVariable(PATH_VARIABLE_SHORT_NAME) String shortName,
                                                  @PathVariable(PATH_VARIABLE_VERSION) String version,
                                                  @PathVariable(PATH_VARIABLE_DEPENDEE_SHORT_NAME) String dependeeShortName,
                                                  @PathVariable(PATH_VARIABLE_DEPENDEE_VERSION) String dependeeVersion) {
        MicoService service = getServiceFromMicoServiceBroker(shortName, version);
        MicoService serviceDependee = getServiceFromMicoServiceBroker(dependeeShortName, dependeeVersion);

        // Check if dependency is already set
        boolean dependencyAlreadyExists = micoServiceBroker.checkIfDependencyAlreadyExists(service, serviceDependee);

        if (dependencyAlreadyExists) {
            throw new ResponseStatusException(HttpStatus.CONFLICT, "The dependency between the given services already exists.");
        }

        MicoService processedServiceDependee = micoServiceBroker.persistNewDependencyBetweenServices(service, serviceDependee);

        //TODO: Shoudn't we return 201 created and the new service (processedServiceDependee) with dependency?
        return ResponseEntity.noContent().build();
    }

    @DeleteMapping("/{" + PATH_VARIABLE_SHORT_NAME + "}/{" + PATH_VARIABLE_VERSION + "}/" + PATH_DEPENDEES)
    public ResponseEntity<Void> deleteAllDependees(@PathVariable(PATH_VARIABLE_SHORT_NAME) String shortName,
                                                   @PathVariable(PATH_VARIABLE_VERSION) String version) {
        MicoService service = getServiceFromMicoServiceBroker(shortName, version);

        micoServiceBroker.deleteAllDependees(service);

        return ResponseEntity.noContent().build();
    }

    @DeleteMapping("/{" + PATH_VARIABLE_SHORT_NAME + "}/{" + PATH_VARIABLE_VERSION + "}/" + PATH_DEPENDEES
            + "/{" + PATH_VARIABLE_DEPENDEE_SHORT_NAME + "}/{" + PATH_VARIABLE_DEPENDEE_VERSION + "}")
    public ResponseEntity<Void> deleteDependee(@PathVariable(PATH_VARIABLE_SHORT_NAME) String shortName,
                                               @PathVariable(PATH_VARIABLE_VERSION) String version,
                                               @PathVariable(PATH_VARIABLE_DEPENDEE_SHORT_NAME) String dependeeShortName,
                                               @PathVariable(PATH_VARIABLE_DEPENDEE_VERSION) String dependeeVersion) {
        MicoService service = getServiceFromMicoServiceBroker(shortName, version);
        MicoService serviceToDelete = getServiceFromMicoServiceBroker(dependeeShortName, dependeeVersion);

        micoServiceBroker.deleteDependencyBetweenServices(service, serviceToDelete);

        return ResponseEntity.noContent().build();
    }

    @GetMapping("/{" + PATH_VARIABLE_SHORT_NAME + "}/{" + PATH_VARIABLE_VERSION + "}/" + PATH_DEPENDERS)
    public ResponseEntity<Resources<Resource<MicoServiceResponseDTO>>> getDependers(@PathVariable(PATH_VARIABLE_SHORT_NAME) String shortName,
                                                                                    @PathVariable(PATH_VARIABLE_VERSION) String version) {
        MicoService service = getServiceFromMicoServiceBroker(shortName, version);
        List<MicoService> dependers = micoServiceBroker.findDependers(service);

        return ResponseEntity.ok(
                new Resources<>(getServiceResponseDTOResourcesList(dependers),
                        linkTo(methodOn(ServiceResource.class).getDependers(shortName, version)).withSelfRel()));
    }

    @PostMapping(PATH_GITHUB_ENDPOINT)
    public ResponseEntity<Resource<MicoServiceResponseDTO>> importMicoServiceFromGitHub(@Valid @RequestBody CrawlingInfoRequestDTO crawlingInfo) {
        String url = crawlingInfo.getUrl();
        String version = crawlingInfo.getVersion();
        String dockerfilePath = crawlingInfo.getDockerfilePath();
        log.debug("Start importing MicoService from URL '{}'", url);

        try {
            if (version.equals("latest")) {
                MicoService service = crawler.crawlGitHubRepoLatestRelease(url, dockerfilePath);
                return createService(new MicoServiceRequestDTO(service));
            } else {
                MicoService service = crawler.crawlGitHubRepoSpecificRelease(url, version, dockerfilePath);
                return createService(new MicoServiceRequestDTO(service));
            }
        } catch (IOException e) {
            log.error(e.getMessage(), e);
            throw new ResponseStatusException(HttpStatus.INTERNAL_SERVER_ERROR, e.getMessage());

        } catch (IllegalArgumentException e) {
            log.error(e.getMessage(), e);
            throw new ResponseStatusException(HttpStatus.UNPROCESSABLE_ENTITY, e.getMessage());
        }
    }

    @PostMapping("/{" + PATH_VARIABLE_SHORT_NAME + "}/{" + PATH_VARIABLE_VERSION + "}/" + PATH_PROMOTE)
    public ResponseEntity<Resource<MicoServiceResponseDTO>> promoteService(@PathVariable(PATH_VARIABLE_SHORT_NAME) String shortName,
                                                                           @PathVariable(PATH_VARIABLE_VERSION) String version,
                                                                           @Valid @RequestBody MicoVersionRequestDTO newVersionDto) {
        log.debug("Received request to promote MicoService '{}' '{}' to version '{}'", shortName, version, newVersionDto.getVersion());

        MicoService service = getServiceFromMicoServiceBroker(shortName, version);

        MicoService updatedService = micoServiceBroker.promoteService(service, newVersionDto.getVersion());

        return ResponseEntity.ok(getServiceResponseDTOResource(updatedService));
    }

    @GetMapping(PATH_GITHUB_ENDPOINT)
    public ResponseEntity<Resources<Resource<MicoVersionRequestDTO>>> getVersionsFromGitHub(@RequestParam("url") String url) {
        try {
            log.debug("Start getting versions from URL '{}'.", url);
            List<Resource<MicoVersionRequestDTO>> versions = crawler.getVersionsFromGitHubRepo(url).stream()
                    .map(version -> new Resource<>(new MicoVersionRequestDTO(version)))
                    .collect(Collectors.toList());
            return ResponseEntity.ok(new Resources<>(versions, linkTo(methodOn(ServiceResource.class).getVersionsFromGitHub(url)).withSelfRel()));
        } catch (IOException e) {
            log.error(e.getMessage(), e);
            throw new ResponseStatusException(HttpStatus.INTERNAL_SERVER_ERROR, e.getMessage());
        }
    }

    @GetMapping("/{" + PATH_VARIABLE_SHORT_NAME + "}/{" + PATH_VARIABLE_VERSION + "}/" + PATH_DEPENDENCY_GRAPH)
    public ResponseEntity<Resource<MicoServiceDependencyGraphResponseDTO>> getDependencyGraph(@PathVariable(PATH_VARIABLE_SHORT_NAME) String shortName,
                                                                                              @PathVariable(PATH_VARIABLE_VERSION) String version) {
        MicoService micoServiceRoot = getServiceFromMicoServiceBroker(shortName, version);

        MicoServiceDependencyGraphResponseDTO micoServiceDependencyGraph;
        try {
            micoServiceDependencyGraph = micoServiceBroker.getDependencyGraph(micoServiceRoot);
        } catch (MicoServiceNotFoundException e) {
            throw new ResponseStatusException(HttpStatus.NOT_FOUND, e.getMessage());
        }

        return ResponseEntity.ok(new Resource<>(micoServiceDependencyGraph,
                linkTo(methodOn(ServiceResource.class).getDependencyGraph(shortName, version)).withSelfRel()));
    }

<<<<<<< HEAD
    /**
     * Return yaml for a {@link MicoService} for the give shortName and version.
     *
     * @param shortName the short name of the {@link MicoService}.
     * @param version version the version of the {@link MicoService}.
     * @return the kubernetes YAML for the {@link MicoService}.
     */
    @GetMapping("/{" + PATH_VARIABLE_SHORT_NAME + "}/{" + PATH_VARIABLE_VERSION + "}" + "/yaml")
    public ResponseEntity<Resource<MicoYamlResponseDTO>> getServiceYamlByShortNameAndVersion(@PathVariable(PATH_VARIABLE_SHORT_NAME) String shortName,
                                                                                             @PathVariable(PATH_VARIABLE_VERSION) String version) {
        String yaml;
        try {
            yaml = micoKubernetesClient.getYaml(getServiceFromDatabase(shortName, version));
        } catch (KubernetesResourceException e) {
            throw new ResponseStatusException(HttpStatus.CONFLICT, "Deployment of service '" + shortName + "' '" + version + "' has a conflict: " + e.getMessage());
        } catch (JsonProcessingException e) {
            throw new ResponseStatusException(HttpStatus.INTERNAL_SERVER_ERROR, e.getMessage());
        }
        return ResponseEntity.ok(new Resource<>(new MicoYamlResponseDTO(yaml)));
    }

    /**
     * Returns the existing {@link MicoService} object from the database for the given shortName and version.
     *
     * @param shortName the short name of the {@link MicoService}.
     * @param version the version of the {@link MicoService}.
     * @return the {@link MicoService} if it exists.
     * @throws ResponseStatusException if the {@code MicoService} does not exist in the database.
     */
    private MicoService getServiceFromDatabase(String shortName, String version) throws ResponseStatusException {
        Optional<MicoService> serviceOptional = serviceRepository.findByShortNameAndVersion(shortName, version);
        if (!serviceOptional.isPresent()) {
            throw new ResponseStatusException(HttpStatus.NOT_FOUND, "Service '" + shortName + "' '" + version + "' could not be found!");
        }
        return serviceOptional.get();
=======
    protected static Resource<MicoServiceResponseDTO> getServiceResponseDTOResource(MicoService service) {
        return new Resource<>(new MicoServiceResponseDTO(service), getServiceLinks(service));
>>>>>>> 91406137
    }

    protected static List<Resource<MicoServiceResponseDTO>> getServiceResponseDTOResourcesList(List<MicoService> services) {
        return services.stream().map(ServiceResource::getServiceResponseDTOResource).collect(Collectors.toList());
    }

    private static Iterable<Link> getServiceLinks(MicoService service) {
        LinkedList<Link> links = new LinkedList<>();
        links.add(linkTo(methodOn(ServiceResource.class).getServiceByShortNameAndVersion(service.getShortName(), service.getVersion())).withSelfRel());
        links.add(linkTo(methodOn(ServiceResource.class).getServiceList()).withRel("services"));
        return links;
    }

    /**
     * Returns the existing {@link MicoService} object from the database for the given shortName and version.
     *
     * @param shortName the short name of a {@link MicoService}
     * @param version   the version of a {@link MicoService}
     * @return the existing {@link MicoService} from the database
     * @throws ResponseStatusException if a {@link MicoService} for the given shortName and version does not exist
     */
    private MicoService getServiceFromMicoServiceBroker(String shortName, String version) throws ResponseStatusException {
        MicoService service;
        try {
            service = micoServiceBroker.getServiceFromDatabase(shortName, version);
        } catch (MicoServiceNotFoundException e) {
            throw new ResponseStatusException(HttpStatus.NOT_FOUND, e.getMessage());
        }
        return service;
    }

    private MicoService updateServiceViaMicoServiceBroker(String shortName, String version, MicoServiceRequestDTO serviceDto) throws ResponseStatusException {
        MicoService existingService = getServiceFromMicoServiceBroker(shortName, version);
        MicoService updatedService;
        try {
            updatedService = micoServiceBroker.updateExistingService(MicoService.valueOf(serviceDto).setId(existingService.getId()));
        } catch (MicoServiceNotFoundException e) {
            throw new ResponseStatusException(HttpStatus.NOT_FOUND, e.getMessage());
        }
        return updatedService;
    }

    private List<MicoService> getAllVersionsOfServiceFromMicoServiceBroker(String shortName) throws ResponseStatusException {
        List<MicoService> micoServiceList;
        try {
            micoServiceList = micoServiceBroker.getAllVersionsOfServiceFromDatabase(shortName);
        } catch (MicoServiceNotFoundException e) {
            throw new ResponseStatusException(HttpStatus.NOT_FOUND, e.getMessage());
        }
        return micoServiceList;
    }

}<|MERGE_RESOLUTION|>--- conflicted
+++ resolved
@@ -19,15 +19,11 @@
 
 package io.github.ust.mico.core.resource;
 
-<<<<<<< HEAD
 import com.fasterxml.jackson.core.JsonProcessingException;
-=======
 import io.github.ust.mico.core.broker.MicoServiceBroker;
->>>>>>> 91406137
 import io.github.ust.mico.core.dto.request.CrawlingInfoRequestDTO;
 import io.github.ust.mico.core.dto.request.MicoServiceRequestDTO;
 import io.github.ust.mico.core.dto.request.MicoVersionRequestDTO;
-import io.github.ust.mico.core.dto.response.MicoServiceDependencyGraphEdgeResponseDTO;
 import io.github.ust.mico.core.dto.response.MicoServiceDependencyGraphResponseDTO;
 import io.github.ust.mico.core.dto.response.MicoServiceResponseDTO;
 import io.github.ust.mico.core.dto.response.MicoYamlResponseDTO;
@@ -37,7 +33,6 @@
 import io.github.ust.mico.core.model.MicoServiceDependency;
 import io.github.ust.mico.core.persistence.MicoServiceRepository;
 import io.github.ust.mico.core.service.GitHubCrawler;
-import io.github.ust.mico.core.service.MicoKubernetesClient;
 import io.github.ust.mico.core.service.MicoStatusService;
 import lombok.extern.slf4j.Slf4j;
 import org.springframework.beans.factory.annotation.Autowired;
@@ -54,7 +49,6 @@
 import java.io.IOException;
 import java.util.LinkedList;
 import java.util.List;
-import java.util.Optional;
 import java.util.stream.Collectors;
 
 import static org.springframework.hateoas.mvc.ControllerLinkBuilder.linkTo;
@@ -96,7 +90,7 @@
         List<MicoService> services = micoServiceBroker.getAllServicesAsList();
         List<Resource<MicoServiceResponseDTO>> serviceResources = getServiceResponseDTOResourcesList(services);
         return ResponseEntity.ok(
-                new Resources<>(serviceResources, linkTo(methodOn(ServiceResource.class).getServiceList()).withSelfRel()));
+            new Resources<>(serviceResources, linkTo(methodOn(ServiceResource.class).getServiceList()).withSelfRel()));
     }
 
     @GetMapping("/{" + PATH_VARIABLE_SHORT_NAME + "}/{" + PATH_VARIABLE_VERSION + "}")
@@ -112,11 +106,11 @@
                                                                           @Valid @RequestBody MicoServiceRequestDTO serviceDto) {
         if (!serviceDto.getShortName().equals(shortName)) {
             throw new ResponseStatusException(HttpStatus.CONFLICT,
-                    "ShortName of the provided service does not match the request parameter");
+                "ShortName of the provided service does not match the request parameter");
         }
         if (!serviceDto.getVersion().equals(version)) {
             throw new ResponseStatusException(HttpStatus.CONFLICT,
-                    "Version of the provided service does not match the request parameter");
+                "Version of the provided service does not match the request parameter");
         }
 
         MicoService updatedService = updateServiceViaMicoServiceBroker(shortName, version, serviceDto);
@@ -184,8 +178,8 @@
         List<Resource<MicoServiceResponseDTO>> serviceResources = getServiceResponseDTOResourcesList(services);
 
         return ResponseEntity.ok(
-                new Resources<>(serviceResources,
-                        linkTo(methodOn(ServiceResource.class).getVersionsOfService(shortName)).withSelfRel()));
+            new Resources<>(serviceResources,
+                linkTo(methodOn(ServiceResource.class).getVersionsOfService(shortName)).withSelfRel()));
     }
 
     @PostMapping
@@ -195,12 +189,12 @@
             persistedService = micoServiceBroker.persistService(MicoService.valueOf(serviceDto));
         } catch (MicoServiceAlreadyExistsException e) {
             throw new ResponseStatusException(HttpStatus.CONFLICT,
-                    "Service '" + serviceDto.getShortName() + "' '" + serviceDto.getVersion() + "' already exists.");
+                "Service '" + serviceDto.getShortName() + "' '" + serviceDto.getVersion() + "' already exists.");
         }
 
         return ResponseEntity
-                .created(linkTo(methodOn(ServiceResource.class).getServiceByShortNameAndVersion(persistedService.getShortName(), persistedService.getVersion())).toUri())
-                .body(new Resource<>(new MicoServiceResponseDTO(persistedService), getServiceLinks(persistedService)));
+            .created(linkTo(methodOn(ServiceResource.class).getServiceByShortNameAndVersion(persistedService.getShortName(), persistedService.getVersion())).toUri())
+            .body(new Resource<>(new MicoServiceResponseDTO(persistedService), getServiceLinks(persistedService)));
     }
 
     @GetMapping("/{" + PATH_VARIABLE_SHORT_NAME + "}/{" + PATH_VARIABLE_VERSION + "}/" + PATH_DEPENDEES)
@@ -215,15 +209,15 @@
         List<MicoService> services = micoServiceBroker.getDependeesByMicoService(service);
 
         return ResponseEntity.ok(
-                new Resources<>(getServiceResponseDTOResourcesList(services),
-                        linkTo(methodOn(ServiceResource.class).getDependees(shortName, version)).withSelfRel()));
+            new Resources<>(getServiceResponseDTOResourcesList(services),
+                linkTo(methodOn(ServiceResource.class).getDependees(shortName, version)).withSelfRel()));
     }
 
     /**
      * Creates a new dependency edge between the Service and the depended service.
      */
     @PostMapping("/{" + PATH_VARIABLE_SHORT_NAME + "}/{" + PATH_VARIABLE_VERSION + "}/" + PATH_DEPENDEES
-            + "/{" + PATH_VARIABLE_DEPENDEE_SHORT_NAME + "}/{" + PATH_VARIABLE_DEPENDEE_VERSION + "}")
+        + "/{" + PATH_VARIABLE_DEPENDEE_SHORT_NAME + "}/{" + PATH_VARIABLE_DEPENDEE_VERSION + "}")
     public ResponseEntity<Void> createNewDependee(@PathVariable(PATH_VARIABLE_SHORT_NAME) String shortName,
                                                   @PathVariable(PATH_VARIABLE_VERSION) String version,
                                                   @PathVariable(PATH_VARIABLE_DEPENDEE_SHORT_NAME) String dependeeShortName,
@@ -255,7 +249,7 @@
     }
 
     @DeleteMapping("/{" + PATH_VARIABLE_SHORT_NAME + "}/{" + PATH_VARIABLE_VERSION + "}/" + PATH_DEPENDEES
-            + "/{" + PATH_VARIABLE_DEPENDEE_SHORT_NAME + "}/{" + PATH_VARIABLE_DEPENDEE_VERSION + "}")
+        + "/{" + PATH_VARIABLE_DEPENDEE_SHORT_NAME + "}/{" + PATH_VARIABLE_DEPENDEE_VERSION + "}")
     public ResponseEntity<Void> deleteDependee(@PathVariable(PATH_VARIABLE_SHORT_NAME) String shortName,
                                                @PathVariable(PATH_VARIABLE_VERSION) String version,
                                                @PathVariable(PATH_VARIABLE_DEPENDEE_SHORT_NAME) String dependeeShortName,
@@ -275,8 +269,8 @@
         List<MicoService> dependers = micoServiceBroker.findDependers(service);
 
         return ResponseEntity.ok(
-                new Resources<>(getServiceResponseDTOResourcesList(dependers),
-                        linkTo(methodOn(ServiceResource.class).getDependers(shortName, version)).withSelfRel()));
+            new Resources<>(getServiceResponseDTOResourcesList(dependers),
+                linkTo(methodOn(ServiceResource.class).getDependers(shortName, version)).withSelfRel()));
     }
 
     @PostMapping(PATH_GITHUB_ENDPOINT)
@@ -322,8 +316,8 @@
         try {
             log.debug("Start getting versions from URL '{}'.", url);
             List<Resource<MicoVersionRequestDTO>> versions = crawler.getVersionsFromGitHubRepo(url).stream()
-                    .map(version -> new Resource<>(new MicoVersionRequestDTO(version)))
-                    .collect(Collectors.toList());
+                .map(version -> new Resource<>(new MicoVersionRequestDTO(version)))
+                .collect(Collectors.toList());
             return ResponseEntity.ok(new Resources<>(versions, linkTo(methodOn(ServiceResource.class).getVersionsFromGitHub(url)).withSelfRel()));
         } catch (IOException e) {
             log.error(e.getMessage(), e);
@@ -344,15 +338,14 @@
         }
 
         return ResponseEntity.ok(new Resource<>(micoServiceDependencyGraph,
-                linkTo(methodOn(ServiceResource.class).getDependencyGraph(shortName, version)).withSelfRel()));
-    }
-
-<<<<<<< HEAD
+            linkTo(methodOn(ServiceResource.class).getDependencyGraph(shortName, version)).withSelfRel()));
+    }
+
     /**
      * Return yaml for a {@link MicoService} for the give shortName and version.
      *
      * @param shortName the short name of the {@link MicoService}.
-     * @param version version the version of the {@link MicoService}.
+     * @param version   version the version of the {@link MicoService}.
      * @return the kubernetes YAML for the {@link MicoService}.
      */
     @GetMapping("/{" + PATH_VARIABLE_SHORT_NAME + "}/{" + PATH_VARIABLE_VERSION + "}" + "/yaml")
@@ -360,33 +353,20 @@
                                                                                              @PathVariable(PATH_VARIABLE_VERSION) String version) {
         String yaml;
         try {
-            yaml = micoKubernetesClient.getYaml(getServiceFromDatabase(shortName, version));
+            yaml = micoServiceBroker.getServiceYamlByShortNameAndVersion(shortName, version);
         } catch (KubernetesResourceException e) {
             throw new ResponseStatusException(HttpStatus.CONFLICT, "Deployment of service '" + shortName + "' '" + version + "' has a conflict: " + e.getMessage());
         } catch (JsonProcessingException e) {
             throw new ResponseStatusException(HttpStatus.INTERNAL_SERVER_ERROR, e.getMessage());
+        } catch (MicoServiceNotFoundException e) {
+            throw new ResponseStatusException(HttpStatus.NOT_FOUND, e.getMessage());
         }
         return ResponseEntity.ok(new Resource<>(new MicoYamlResponseDTO(yaml)));
     }
 
-    /**
-     * Returns the existing {@link MicoService} object from the database for the given shortName and version.
-     *
-     * @param shortName the short name of the {@link MicoService}.
-     * @param version the version of the {@link MicoService}.
-     * @return the {@link MicoService} if it exists.
-     * @throws ResponseStatusException if the {@code MicoService} does not exist in the database.
-     */
-    private MicoService getServiceFromDatabase(String shortName, String version) throws ResponseStatusException {
-        Optional<MicoService> serviceOptional = serviceRepository.findByShortNameAndVersion(shortName, version);
-        if (!serviceOptional.isPresent()) {
-            throw new ResponseStatusException(HttpStatus.NOT_FOUND, "Service '" + shortName + "' '" + version + "' could not be found!");
-        }
-        return serviceOptional.get();
-=======
+
     protected static Resource<MicoServiceResponseDTO> getServiceResponseDTOResource(MicoService service) {
         return new Resource<>(new MicoServiceResponseDTO(service), getServiceLinks(service));
->>>>>>> 91406137
     }
 
     protected static List<Resource<MicoServiceResponseDTO>> getServiceResponseDTOResourcesList(List<MicoService> services) {
