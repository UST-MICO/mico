/*
 * Licensed to the Apache Software Foundation (ASF) under one
 * or more contributor license agreements.  See the NOTICE file
 * distributed with this work for additional information
 * regarding copyright ownership.  The ASF licenses this file
 * to you under the Apache License, Version 2.0 (the
 * "License"); you may not use this file except in compliance
 * with the License.  You may obtain a copy of the License at
 *
 *   http://www.apache.org/licenses/LICENSE-2.0
 *
 * Unless required by applicable law or agreed to in writing,
 * software distributed under the License is distributed on an
 * "AS IS" BASIS, WITHOUT WARRANTIES OR CONDITIONS OF ANY
 * KIND, either express or implied.  See the License for the
 * specific language governing permissions and limitations
 * under the License.
 */

package io.github.ust.mico.core.resource;

import io.github.ust.mico.core.dto.request.CrawlingInfoRequestDTO;
import io.github.ust.mico.core.dto.request.MicoServiceRequestDTO;
import io.github.ust.mico.core.dto.request.MicoVersionRequestDTO;
import io.github.ust.mico.core.dto.response.MicoServiceDependencyGraphEdgeResponseDTO;
import io.github.ust.mico.core.dto.response.MicoServiceDependencyGraphResponseDTO;
import io.github.ust.mico.core.dto.response.MicoServiceResponseDTO;
import io.github.ust.mico.core.dto.response.status.MicoServiceStatusResponseDTO;
import io.github.ust.mico.core.exception.KubernetesResourceException;
import io.github.ust.mico.core.model.MicoService;
import io.github.ust.mico.core.model.MicoServiceDependency;
import io.github.ust.mico.core.persistence.MicoServiceRepository;
import io.github.ust.mico.core.service.GitHubCrawler;
import io.github.ust.mico.core.service.MicoKubernetesClient;
import io.github.ust.mico.core.service.MicoStatusService;
import lombok.extern.slf4j.Slf4j;
import org.springframework.beans.factory.annotation.Autowired;
import org.springframework.hateoas.Link;
import org.springframework.hateoas.MediaTypes;
import org.springframework.hateoas.Resource;
import org.springframework.hateoas.Resources;
import org.springframework.http.HttpStatus;
import org.springframework.http.ResponseEntity;
import org.springframework.web.bind.annotation.*;
import org.springframework.web.server.ResponseStatusException;

import javax.validation.Valid;
import java.io.IOException;
import java.util.LinkedList;
import java.util.List;
import java.util.Optional;
import java.util.stream.Collectors;

import static org.springframework.hateoas.mvc.ControllerLinkBuilder.linkTo;
import static org.springframework.hateoas.mvc.ControllerLinkBuilder.methodOn;

@Slf4j
@RestController
@RequestMapping(value = "/services", produces = MediaTypes.HAL_JSON_VALUE)
public class ServiceResource {

    public static final String PATH_VARIABLE_SHORT_NAME = "shortName";
    public static final String PATH_VARIABLE_VERSION = "version";
    public static final String PATH_VARIABLE_DEPENDEE_SHORT_NAME = "dependeeShortName";
    public static final String PATH_VARIABLE_DEPENDEE_VERSION = "dependeeVersion";
    public static final String PATH_VARIABLE_IMPORT = "import";
    public static final String PATH_VARIABLE_GITHUB = "github";
    public static final String PATH_GITHUB_ENDPOINT = "/" + PATH_VARIABLE_IMPORT + "/" + PATH_VARIABLE_GITHUB;
    public static final String PATH_DEPENDEES = "dependees";
    public static final String PATH_DEPENDERS = "dependers";
    public static final String PATH_PROMOTE = "promote";
    public static final String PATH_DEPENDENCY_GRAPH = "dependencyGraph";

    @Autowired
    private MicoServiceRepository serviceRepository;

    @Autowired
    private MicoStatusService micoStatusService;

    @Autowired
    private MicoKubernetesClient micoKubernetesClient;

    @Autowired
    private GitHubCrawler crawler;

    @GetMapping()
    public ResponseEntity<Resources<Resource<MicoServiceResponseDTO>>> getServiceList() {
        List<MicoService> services = serviceRepository.findAll(2);
        List<Resource<MicoServiceResponseDTO>> serviceResources = getServiceResponseDTOResourcesList(services);
        return ResponseEntity.ok(
            new Resources<>(serviceResources, linkTo(methodOn(ServiceResource.class).getServiceList()).withSelfRel()));
    }

    @GetMapping("/{" + PATH_VARIABLE_SHORT_NAME + "}/{" + PATH_VARIABLE_VERSION + "}")
    public ResponseEntity<Resource<MicoServiceResponseDTO>> getServiceByShortNameAndVersion(@PathVariable(PATH_VARIABLE_SHORT_NAME) String shortName,
                                                                                            @PathVariable(PATH_VARIABLE_VERSION) String version) {
        MicoService service = getServiceFromDatabase(shortName, version);
        return ResponseEntity.ok(getServiceResponseDTOResource(service));
    }

    @PutMapping("/{" + PATH_VARIABLE_SHORT_NAME + "}/{" + PATH_VARIABLE_VERSION + "}")
    public ResponseEntity<Resource<MicoServiceResponseDTO>> updateService(@PathVariable(PATH_VARIABLE_SHORT_NAME) String shortName,
                                                                          @PathVariable(PATH_VARIABLE_VERSION) String version,
                                                                          @Valid @RequestBody MicoServiceRequestDTO serviceDto) {
        if (!serviceDto.getShortName().equals(shortName)) {
            throw new ResponseStatusException(HttpStatus.CONFLICT,
                "ShortName of the provided service does not match the request parameter");
        }
        if (!serviceDto.getVersion().equals(version)) {
            throw new ResponseStatusException(HttpStatus.CONFLICT,
                "Version of the provided service does not match the request parameter");
        }

        MicoService existingService = getServiceFromDatabase(shortName, version);
        MicoService updatedService = serviceRepository.save(MicoService.valueOf(serviceDto).setId(existingService.getId()));

        return ResponseEntity.ok(getServiceResponseDTOResource(updatedService));
    }

    @DeleteMapping("/{" + PATH_VARIABLE_SHORT_NAME + "}/{" + PATH_VARIABLE_VERSION + "}")
    public ResponseEntity<Void> deleteService(@PathVariable(PATH_VARIABLE_SHORT_NAME) String shortName,
                                              @PathVariable(PATH_VARIABLE_VERSION) String version) throws KubernetesResourceException {
        MicoService service = getServiceFromDatabase(shortName, version);

        throwConflictIfServiceIsDeployed(service);

        if (!serviceRepository.findDependers(shortName, version).isEmpty()) {
            throw new ResponseStatusException(HttpStatus.UNPROCESSABLE_ENTITY,
                "Service '" + service.getShortName() + "' '" + service.getVersion() + "' has dependers, therefore it can't be deleted.");
        }

        serviceRepository.deleteServiceByShortNameAndVersion(shortName, version);
        return ResponseEntity.noContent().build();
    }

    @DeleteMapping("/{" + PATH_VARIABLE_SHORT_NAME + "}")
    public ResponseEntity<Void> deleteAllVersionsOfService(@PathVariable(PATH_VARIABLE_SHORT_NAME) String shortName) throws KubernetesResourceException {
        List<MicoService> micoServiceList = getAllVersionsOfServiceFromDatabase(shortName);

        for (MicoService micoService : micoServiceList) {
            throwConflictIfServiceIsDeployed(micoService);
        }
        micoServiceList.forEach(service -> serviceRepository.delete(service));

        return ResponseEntity.noContent().build();
    }

    @GetMapping("/{" + PATH_VARIABLE_SHORT_NAME + "}/{" + PATH_VARIABLE_VERSION + "}" + "/status")
    public ResponseEntity<Resource<MicoServiceStatusResponseDTO>> getStatusOfService(@PathVariable(PATH_VARIABLE_SHORT_NAME) String shortName,
                                                                                     @PathVariable(PATH_VARIABLE_VERSION) String version) {
        Optional<MicoService> micoServiceOptional = serviceRepository.findByShortNameAndVersion(shortName, version);
        if (!micoServiceOptional.isPresent()) {
            throw new ResponseStatusException(HttpStatus.NOT_FOUND, "Service '" + shortName + "' '" + version + "' was not found!");
        }
        log.debug("Retrieve status information of Mico service '{}' '{}'", shortName, version);
        MicoServiceStatusResponseDTO serviceStatus = micoStatusService.getServiceStatus(micoServiceOptional.get());

        return ResponseEntity.ok(new Resource<>(serviceStatus));
    }

    @GetMapping("/{" + PATH_VARIABLE_SHORT_NAME + "}")
    public ResponseEntity<Resources<Resource<MicoServiceResponseDTO>>> getVersionsOfService(@PathVariable(PATH_VARIABLE_SHORT_NAME) String shortName) {
        List<MicoService> services = serviceRepository.findByShortName(shortName);
        List<Resource<MicoServiceResponseDTO>> serviceResources = getServiceResponseDTOResourcesList(services);
        return ResponseEntity.ok(
            new Resources<>(serviceResources,
                linkTo(methodOn(ServiceResource.class).getVersionsOfService(shortName)).withSelfRel()));
    }

    @PostMapping
    public ResponseEntity<Resource<MicoServiceResponseDTO>> createService(@Valid @RequestBody MicoServiceRequestDTO serviceDto) {
        Optional<MicoService> serviceOptional = serviceRepository.
            findByShortNameAndVersion(serviceDto.getShortName(), serviceDto.getVersion());
        if (serviceOptional.isPresent()) {
            throw new ResponseStatusException(HttpStatus.CONFLICT,
                "Service '" + serviceDto.getShortName() + "' '" + serviceDto.getVersion() + "' already exists.");
        }

        MicoService savedService = serviceRepository.save(MicoService.valueOf(serviceDto));

        return ResponseEntity
            .created(linkTo(methodOn(ServiceResource.class).getServiceByShortNameAndVersion(savedService.getShortName(), savedService.getVersion())).toUri())
            .body(new Resource<>(new MicoServiceResponseDTO(savedService), getServiceLinks(savedService)));
    }

    @GetMapping("/{" + PATH_VARIABLE_SHORT_NAME + "}/{" + PATH_VARIABLE_VERSION + "}/" + PATH_DEPENDEES)
    public ResponseEntity<Resources<Resource<MicoServiceResponseDTO>>> getDependees(@PathVariable(PATH_VARIABLE_SHORT_NAME) String shortName,
                                                                                    @PathVariable(PATH_VARIABLE_VERSION) String version) {
        MicoService service = getServiceFromDatabase(shortName, version);
        List<MicoServiceDependency> dependees = service.getDependencies();
        if (dependees == null) {
            throw new ResponseStatusException(HttpStatus.INTERNAL_SERVER_ERROR, "Service dependees must not be null.");
        }

        List<MicoService> services = serviceRepository.findDependees(shortName, version);

        return ResponseEntity.ok(
            new Resources<>(getServiceResponseDTOResourcesList(services),
                linkTo(methodOn(ServiceResource.class).getDependees(shortName, version)).withSelfRel()));
    }

    /**
     * Creates a new dependency edge between the Service and the depended service.
     */
    @PostMapping("/{" + PATH_VARIABLE_SHORT_NAME + "}/{" + PATH_VARIABLE_VERSION + "}/" + PATH_DEPENDEES
        + "/{" + PATH_VARIABLE_DEPENDEE_SHORT_NAME + "}/{" + PATH_VARIABLE_DEPENDEE_VERSION + "}")
    public ResponseEntity<Void> createNewDependee(@PathVariable(PATH_VARIABLE_SHORT_NAME) String shortName,
                                                  @PathVariable(PATH_VARIABLE_VERSION) String version,
                                                  @PathVariable(PATH_VARIABLE_DEPENDEE_SHORT_NAME) String dependeeShortName,
                                                  @PathVariable(PATH_VARIABLE_DEPENDEE_VERSION) String dependeeVersion) {
        MicoService service = getServiceFromDatabase(shortName, version);

        Optional<MicoService> serviceDependeeOpt = serviceRepository.findByShortNameAndVersion(dependeeShortName, dependeeVersion);
        if (!serviceDependeeOpt.isPresent()) {
            throw new ResponseStatusException(HttpStatus.NOT_FOUND, "The dependee service was not found!");
        }

        // Check if dependency is already set
        boolean dependencyAlreadyExists = (service.getDependencies() != null) && service.getDependencies().stream().anyMatch(
            dependency -> dependency.getDependedService().getShortName().equals(dependeeShortName)
                && dependency.getDependedService().getVersion().equals(dependeeVersion));
        if (dependencyAlreadyExists) {
            return ResponseEntity.noContent().build();
        }

        final MicoServiceDependency processedServiceDependee = new MicoServiceDependency()
            .setDependedService(serviceDependeeOpt.get())
            .setService(service);

        log.info("New dependency for MicoService '{}' '{}' -[:DEPENDS_ON]-> '{}' '{}'", shortName, version,
            processedServiceDependee.getDependedService().getShortName(),
            processedServiceDependee.getDependedService().getVersion());

        service.getDependencies().add(processedServiceDependee);
        serviceRepository.save(service);

        return ResponseEntity.noContent().build();
    }

    @DeleteMapping("/{" + PATH_VARIABLE_SHORT_NAME + "}/{" + PATH_VARIABLE_VERSION + "}/" + PATH_DEPENDEES)
    public ResponseEntity<Void> deleteAllDependees(@PathVariable(PATH_VARIABLE_SHORT_NAME) String shortName,
                                                   @PathVariable(PATH_VARIABLE_VERSION) String version) {
        // We only want to delete the relationships (the edges),
        // not the actual depended services.
        MicoService service = getServiceFromDatabase(shortName, version);
        service.getDependencies().clear();

        serviceRepository.save(service);

        return ResponseEntity.noContent().build();
    }

    @DeleteMapping("/{" + PATH_VARIABLE_SHORT_NAME + "}/{" + PATH_VARIABLE_VERSION + "}/" + PATH_DEPENDEES
        + "/{" + PATH_VARIABLE_DEPENDEE_SHORT_NAME + "}/{" + PATH_VARIABLE_DEPENDEE_VERSION + "}")
    public ResponseEntity<Void> deleteDependee(@PathVariable(PATH_VARIABLE_SHORT_NAME) String shortName,
                                               @PathVariable(PATH_VARIABLE_VERSION) String version,
                                               @PathVariable(PATH_VARIABLE_DEPENDEE_SHORT_NAME) String dependeeShortName,
                                               @PathVariable(PATH_VARIABLE_DEPENDEE_VERSION) String dependeeVersion) {
        // We only want to delete the relationship (the edge),
        // not the actual depended service.
        MicoService service = getServiceFromDatabase(shortName, version);

        // Check whether dependee to delete exists
        Optional<MicoService> serviceOptToDelete = serviceRepository.findByShortNameAndVersion(dependeeShortName, dependeeVersion);
        if (!serviceOptToDelete.isPresent()) {
            throw new ResponseStatusException(HttpStatus.NOT_FOUND, "Service dependee '" + dependeeShortName + "' '" + dependeeVersion + "'  was not found!");
        }
        MicoService serviceToDelete = serviceOptToDelete.get();

        service.getDependencies().removeIf(dependency -> dependency.getDependedService().getId() == serviceToDelete.getId());
        serviceRepository.save(service);

        return ResponseEntity.noContent().build();
    }

    @GetMapping("/{" + PATH_VARIABLE_SHORT_NAME + "}/{" + PATH_VARIABLE_VERSION + "}/" + PATH_DEPENDERS)
    public ResponseEntity<Resources<Resource<MicoServiceResponseDTO>>> getDependers(@PathVariable(PATH_VARIABLE_SHORT_NAME) String shortName,
                                                                                    @PathVariable(PATH_VARIABLE_VERSION) String version) {
        return ResponseEntity.ok(
            new Resources<>(getServiceResponseDTOResourcesList(serviceRepository.findDependers(shortName, version)),
                linkTo(methodOn(ServiceResource.class).getDependers(shortName, version)).withSelfRel()));
    }

    @PostMapping(PATH_GITHUB_ENDPOINT)
    public ResponseEntity<Resource<MicoServiceResponseDTO>> importMicoServiceFromGitHub(@Valid @RequestBody CrawlingInfoRequestDTO crawlingInfo) {
        String url = crawlingInfo.getUrl();
        String version = crawlingInfo.getVersion();
        String dockerfilePath = crawlingInfo.getDockerfilePath();
        log.debug("Start importing MicoService from URL '{}'", url);

        try {
            if (version.equals("latest")) {
                MicoService service = crawler.crawlGitHubRepoLatestRelease(url, dockerfilePath);
                return createService(new MicoServiceRequestDTO(service));
            } else {
                MicoService service = crawler.crawlGitHubRepoSpecificRelease(url, version, dockerfilePath);
                return createService(new MicoServiceRequestDTO(service));
            }
        } catch (IOException e) {
            log.error(e.getMessage(), e);
            throw new ResponseStatusException(HttpStatus.INTERNAL_SERVER_ERROR, e.getMessage());

        } catch (IllegalArgumentException e) {
            log.error(e.getMessage(), e);
            throw new ResponseStatusException(HttpStatus.UNPROCESSABLE_ENTITY, e.getMessage());
        }
    }

    @PostMapping("/{" + PATH_VARIABLE_SHORT_NAME + "}/{" + PATH_VARIABLE_VERSION + "}/" + PATH_PROMOTE)
    public ResponseEntity<Resource<MicoServiceResponseDTO>> promoteService(@PathVariable(PATH_VARIABLE_SHORT_NAME) String shortName,
                                                                           @PathVariable(PATH_VARIABLE_VERSION) String version,
                                                                           @Valid @RequestBody MicoVersionRequestDTO newVersionDto) {
        log.debug("Received request to promote MicoService '{}' '{}' to version '{}'", shortName, version, newVersionDto.getVersion());

        // Service to promote (copy)
        MicoService service = getServiceFromDatabase(shortName, version);
        log.debug("Retrieved following MicoService from database: {}", service);

        // Update the version of the service.
        service.setVersion(newVersionDto.getVersion());

        // In order to copy the service along with all service interfaces nodes
        // and all port nodes of the service interface we need to set the id of
        // service interfaces and ports to null.
        // That way, Neo4j will create new entities instead of updating the existing ones.
        service.setId(null);
        service.getServiceInterfaces().forEach(serviceInterface -> serviceInterface.setId(null));
        service.getServiceInterfaces().forEach(serviceInterface -> serviceInterface.getPorts().forEach(port -> port.setId(null)));

        // Save the new (promoted) service in the database.
        MicoService updatedService = serviceRepository.save(service);
        log.debug("Saved following MicoService in database: {}", updatedService);
        log.info("Promoted service '{}': {} → {}", shortName, version, updatedService.getVersion());

        return ResponseEntity.ok(getServiceResponseDTOResource(updatedService));
    }

    @GetMapping(PATH_GITHUB_ENDPOINT)
    public ResponseEntity<Resources<Resource<MicoVersionRequestDTO>>> getVersionsFromGitHub(@RequestParam("url") String url) {
        try {
            log.debug("Start getting versions from URL '{}'.", url);
            List<Resource<MicoVersionRequestDTO>> versions = crawler.getVersionsFromGitHubRepo(url).stream()
                .map(version -> new Resource<>(new MicoVersionRequestDTO(version)))
                .collect(Collectors.toList());
            return ResponseEntity.ok(new Resources<>(versions, linkTo(methodOn(ServiceResource.class).getVersionsFromGitHub(url)).withSelfRel()));
        } catch (IOException e) {
            log.error(e.getMessage(), e);
            throw new ResponseStatusException(HttpStatus.INTERNAL_SERVER_ERROR, e.getMessage());
        }
    }

    @GetMapping("/{" + PATH_VARIABLE_SHORT_NAME + "}/{" + PATH_VARIABLE_VERSION + "}/" + PATH_DEPENDENCY_GRAPH)
    public ResponseEntity<Resource<MicoServiceDependencyGraphResponseDTO>> getDependencyGraph(@PathVariable(PATH_VARIABLE_SHORT_NAME) String shortName,
                                                                                              @PathVariable(PATH_VARIABLE_VERSION) String version) {
        MicoService micoServiceRoot = getServiceFromDatabase(shortName, version);
        List<MicoService> micoServices = serviceRepository.findDependeesIncludeDepender(micoServiceRoot.getShortName(), micoServiceRoot.getVersion());
        List<MicoServiceResponseDTO> micoServiceDTOS = micoServices.stream().map(MicoServiceResponseDTO::new).collect(Collectors.toList());
        MicoServiceDependencyGraphResponseDTO micoServiceDependencyGraph = new MicoServiceDependencyGraphResponseDTO().setMicoServices(micoServiceDTOS);
        LinkedList<MicoServiceDependencyGraphEdgeResponseDTO> micoServiceDependencyGraphEdgeList = new LinkedList<>();
        for (MicoService micoService : micoServices) {
            //Request each mico service again from the db, because the dependencies are not included
            //in the result of the custom query. TODO improve query to also include the dependencies (Depth parameter)
            MicoService micoServiceFromDB = getServiceFromDatabase(micoService.getShortName(), micoService.getVersion());
            micoServiceFromDB.getDependencies().forEach(micoServiceDependency -> {
                MicoServiceDependencyGraphEdgeResponseDTO edge = new MicoServiceDependencyGraphEdgeResponseDTO(micoService, micoServiceDependency.getDependedService());
                micoServiceDependencyGraphEdgeList.add(edge);
            });
        }
        micoServiceDependencyGraph.setMicoServiceDependencyGraphEdgeList(micoServiceDependencyGraphEdgeList);
        return ResponseEntity.ok(new Resource<>(micoServiceDependencyGraph,
            linkTo(methodOn(ServiceResource.class).getDependencyGraph(shortName, version)).withSelfRel()));
    }

    /**
<<<<<<< HEAD
     * //TODO This is a duplicate of {@link ApplicationResource#getServiceFromDatabase(String, String)} this should be resolved
     * Returns the existing {@link MicoService} object from the database for the given shortName and version.
=======
     * Retrieves a {@code MicoService} from the database for a given short name and version.
>>>>>>> 844b3e63
     *
     * @param shortName the short name of the {@link MicoService}.
     * @param version the version of the {@link MicoService}.
     * @return the {@link MicoService} if it exists.
     * @throws ResponseStatusException if the {@code MicoService} does not exist in the database.
     */
    private MicoService getServiceFromDatabase(String shortName, String version) throws ResponseStatusException {
        Optional<MicoService> serviceOptional = serviceRepository.findByShortNameAndVersion(shortName, version);
        if (!serviceOptional.isPresent()) {
            throw new ResponseStatusException(HttpStatus.NOT_FOUND, "Service '" + shortName + "' '" + version + "' could not be found!");
        }
        return serviceOptional.get();
    }

    private List<MicoService> getAllVersionsOfServiceFromDatabase(String shortName) throws ResponseStatusException {
        List<MicoService> micoServiceList = serviceRepository.findByShortName(shortName);
        log.debug("Retrieve service list from database: {}", micoServiceList);
        if (micoServiceList.isEmpty()) {
            log.error("Service list is empty.");
            throw new ResponseStatusException(HttpStatus.NOT_FOUND, "Could not find any service with name: '" + shortName);
        }
        return micoServiceList;
    }

    /**
     * Checks if a service is deployed and throws a ResponseStatusException with the http status CONFLICT (409) if
     * the service is deployed.
     *
     * @param service Checks if this {@link MicoService} is deployed
     * @throws KubernetesResourceException if the service is deployed. It uses the http status CONFLICT
     */
    private void throwConflictIfServiceIsDeployed(MicoService service) throws KubernetesResourceException {
        if (micoKubernetesClient.isMicoServiceDeployed(service)) {
            log.info("Micoservice '{}' in version '{}' is deployed. It is not possible to delete a deployed service.", service.getShortName(), service.getVersion());
            throw new ResponseStatusException(HttpStatus.CONFLICT, "Service is currently deployed!");
        }
    }

    protected static Resource<MicoServiceResponseDTO> getServiceResponseDTOResource(MicoService service) {
        return new Resource<>(new MicoServiceResponseDTO(service), getServiceLinks(service));
    }

    protected static List<Resource<MicoServiceResponseDTO>> getServiceResponseDTOResourcesList(List<MicoService> services) {
        return services.stream().map(service -> getServiceResponseDTOResource(service)).collect(Collectors.toList());
    }

    protected static Iterable<Link> getServiceLinks(MicoService service) {
        LinkedList<Link> links = new LinkedList<>();
        links.add(linkTo(methodOn(ServiceResource.class).getServiceByShortNameAndVersion(service.getShortName(), service.getVersion())).withSelfRel());
        links.add(linkTo(methodOn(ServiceResource.class).getServiceList()).withRel("services"));
        return links;
    }

}<|MERGE_RESOLUTION|>--- conflicted
+++ resolved
@@ -372,12 +372,7 @@
     }
 
     /**
-<<<<<<< HEAD
-     * //TODO This is a duplicate of {@link ApplicationResource#getServiceFromDatabase(String, String)} this should be resolved
      * Returns the existing {@link MicoService} object from the database for the given shortName and version.
-=======
-     * Retrieves a {@code MicoService} from the database for a given short name and version.
->>>>>>> 844b3e63
      *
      * @param shortName the short name of the {@link MicoService}.
      * @param version the version of the {@link MicoService}.
