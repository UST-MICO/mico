--- conflicted
+++ resolved
@@ -150,10 +150,6 @@
     @GetMapping("/{" + PATH_VARIABLE_SHORT_NAME + "}/{" + PATH_VARIABLE_VERSION + "}" + "/status")
     public ResponseEntity<Resource<MicoServiceStatusResponseDTO>> getStatusOfService(@PathVariable(PATH_VARIABLE_SHORT_NAME) String shortName,
                                                                                      @PathVariable(PATH_VARIABLE_VERSION) String version) {
-<<<<<<< HEAD
-        MicoServiceStatusResponseDTO serviceStatus = new MicoServiceStatusResponseDTO();
-=======
->>>>>>> 975c975e
         Optional<MicoService> micoServiceOptional = serviceRepository.findByShortNameAndVersion(shortName, version);
         if (!micoServiceOptional.isPresent()) {
             throw new ResponseStatusException(HttpStatus.NOT_FOUND, "Service '" + shortName + "' '" + version + "' was not found!");
@@ -376,7 +372,6 @@
         return ResponseEntity.ok(new Resource<>(micoServiceDependencyGraph,
             linkTo(methodOn(ServiceResource.class).getDependencyGraph(shortName, version)).withSelfRel()));
     }
-<<<<<<< HEAD
 
     /**
      * Return yaml for a {@link MicoService} for the give shortname and version.
@@ -398,8 +393,6 @@
         }
         return ResponseEntity.ok(new Resource<>(new MicoYamlResponseDTO(yaml)));
     }
-=======
->>>>>>> 975c975e
 
     /**
      * Returns the existing {@link MicoService} object from the database for the given shortName and version.
