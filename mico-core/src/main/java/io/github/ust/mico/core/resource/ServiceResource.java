/*
 * Licensed to the Apache Software Foundation (ASF) under one
 * or more contributor license agreements.  See the NOTICE file
 * distributed with this work for additional information
 * regarding copyright ownership.  The ASF licenses this file
 * to you under the Apache License, Version 2.0 (the
 * "License"); you may not use this file except in compliance
 * with the License.  You may obtain a copy of the License at
 *
 *   http://www.apache.org/licenses/LICENSE-2.0
 *
 * Unless required by applicable law or agreed to in writing,
 * software distributed under the License is distributed on an
 * "AS IS" BASIS, WITHOUT WARRANTIES OR CONDITIONS OF ANY
 * KIND, either express or implied.  See the License for the
 * specific language governing permissions and limitations
 * under the License.
 */

package io.github.ust.mico.core.resource;

<<<<<<< HEAD
import io.github.ust.mico.core.broker.MicoServiceBroker;
import io.github.ust.mico.core.dto.CrawlingInfoDTO;
import io.github.ust.mico.core.dto.MicoServiceDependencyGraphDTO;
import io.github.ust.mico.core.dto.MicoServiceDependencyGraphEdgeDTO;
import io.github.ust.mico.core.dto.MicoServiceStatusDTO;
=======
import io.github.ust.mico.core.dto.request.CrawlingInfoRequestDTO;
import io.github.ust.mico.core.dto.request.MicoServiceRequestDTO;
import io.github.ust.mico.core.dto.request.MicoVersionRequestDTO;
import io.github.ust.mico.core.dto.response.MicoServiceDependencyGraphEdgeResponseDTO;
import io.github.ust.mico.core.dto.response.MicoServiceDependencyGraphResponseDTO;
import io.github.ust.mico.core.dto.response.MicoServiceResponseDTO;
import io.github.ust.mico.core.dto.response.status.MicoServiceStatusResponseDTO;
>>>>>>> b5b69612
import io.github.ust.mico.core.exception.KubernetesResourceException;
import io.github.ust.mico.core.model.MicoService;
import io.github.ust.mico.core.model.MicoServiceDependency;
import io.github.ust.mico.core.persistence.MicoServiceRepository;
import io.github.ust.mico.core.service.GitHubCrawler;
import io.github.ust.mico.core.service.MicoKubernetesClient;
import io.github.ust.mico.core.service.MicoStatusService;
import lombok.extern.slf4j.Slf4j;
import org.springframework.beans.factory.annotation.Autowired;
import org.springframework.hateoas.Link;
import org.springframework.hateoas.MediaTypes;
import org.springframework.hateoas.Resource;
import org.springframework.hateoas.Resources;
import org.springframework.http.HttpStatus;
import org.springframework.http.ResponseEntity;
import org.springframework.web.bind.annotation.*;
import org.springframework.web.server.ResponseStatusException;

import javax.validation.Valid;
import java.io.IOException;
import java.util.LinkedList;
import java.util.List;
import java.util.Optional;
import java.util.stream.Collectors;

import static org.springframework.hateoas.mvc.ControllerLinkBuilder.linkTo;
import static org.springframework.hateoas.mvc.ControllerLinkBuilder.methodOn;

@Slf4j
@RestController
@RequestMapping(value = "/services", produces = MediaTypes.HAL_JSON_VALUE)
public class ServiceResource {

    public static final String PATH_VARIABLE_SHORT_NAME = "shortName";
    public static final String PATH_VARIABLE_VERSION = "version";
    public static final String PATH_VARIABLE_DEPENDEE_SHORT_NAME = "dependeeShortName";
    public static final String PATH_VARIABLE_DEPENDEE_VERSION = "dependeeVersion";
    public static final String PATH_VARIABLE_IMPORT = "import";
    public static final String PATH_VARIABLE_GITHUB = "github";
    public static final String PATH_GITHUB_ENDPOINT = "/" + PATH_VARIABLE_IMPORT + "/" + PATH_VARIABLE_GITHUB;
    public static final String PATH_DEPENDEES = "dependees";
    public static final String PATH_DEPENDERS = "dependers";
    public static final String PATH_PROMOTE = "promote";
    public static final String PATH_DEPENDENCY_GRAPH = "dependencyGraph";

    @Autowired
    private MicoServiceBroker micoServiceBroker;

    //TODO: remove serviceRepository from ServiceResource
    @Autowired
    private MicoServiceRepository serviceRepository;

    //TODO. Verfiy if this object can be removed from ServiceResource
    @Autowired
    private MicoStatusService micoStatusService;

    //TODO. Verfiy if this object can be removed from ServiceResource
    @Autowired
    private MicoKubernetesClient micoKubernetesClient;

    //TODO. Verfiy if this object can be removed from ServiceResource
    @Autowired
    private GitHubCrawler crawler;

    @GetMapping()
<<<<<<< HEAD
    public ResponseEntity<Resources<Resource<MicoService>>> getServiceList() {
        List<MicoService> services = micoServiceBroker.getAllServicesAsList();
        List<Resource<MicoService>> serviceResources = getServiceResourcesList(services);
        return ResponseEntity.ok(
                new Resources<>(serviceResources,
                        linkTo(methodOn(ServiceResource.class).getServiceList()).withSelfRel()));
=======
    public ResponseEntity<Resources<Resource<MicoServiceResponseDTO>>> getServiceList() {
        List<MicoService> services = serviceRepository.findAll(2);
        List<Resource<MicoServiceResponseDTO>> serviceResources = getServiceResponseDTOResourcesList(services);
        return ResponseEntity.ok(
            new Resources<>(serviceResources, linkTo(methodOn(ServiceResource.class).getServiceList()).withSelfRel()));
>>>>>>> b5b69612
    }

    @GetMapping("/{" + PATH_VARIABLE_SHORT_NAME + "}/{" + PATH_VARIABLE_VERSION + "}")
    public ResponseEntity<Resource<MicoServiceResponseDTO>> getServiceByShortNameAndVersion(@PathVariable(PATH_VARIABLE_SHORT_NAME) String shortName,
                                                                                 @PathVariable(PATH_VARIABLE_VERSION) String version) {
        MicoService service = getServiceFromDatabase(shortName, version);
        return ResponseEntity.ok(getServiceResponseDTOResource(service));
    }

    @PutMapping("/{" + PATH_VARIABLE_SHORT_NAME + "}/{" + PATH_VARIABLE_VERSION + "}")
    public ResponseEntity<Resource<MicoServiceResponseDTO>> updateService(@PathVariable(PATH_VARIABLE_SHORT_NAME) String shortName,
                                           @PathVariable(PATH_VARIABLE_VERSION) String version,
                                           @Valid @RequestBody MicoServiceRequestDTO serviceDto) {
        if (!serviceDto.getShortName().equals(shortName)) {
            throw new ResponseStatusException(HttpStatus.CONFLICT,
                    "ShortName of the provided service does not match the request parameter");
        }
        if (!serviceDto.getVersion().equals(version)) {
            throw new ResponseStatusException(HttpStatus.CONFLICT,
                    "Version of the provided service does not match the request parameter");
        }

<<<<<<< HEAD
        // Including interfaces must not be updated through this API. There is an own API for that purpose.
        if (service.getServiceInterfaces().size() > 0) {
            throw new ResponseStatusException(HttpStatus.UNPROCESSABLE_ENTITY,
                    "Update of a service is only allowed without providing interfaces.");
        }

        //TODO: Replace with updateExistingService method inside ServiceBroker
=======
>>>>>>> b5b69612
        MicoService existingService = getServiceFromDatabase(shortName, version);
        MicoService updatedService = serviceRepository.save(MicoService.valueOf(serviceDto).setId(existingService.getId()));

<<<<<<< HEAD
        return ResponseEntity.ok(new Resource<>(updatedService,
                linkTo(methodOn(ServiceResource.class).updateService(shortName, version, service)).withSelfRel()));
=======
        return ResponseEntity.ok(getServiceResponseDTOResource(updatedService));
>>>>>>> b5b69612
    }

    @DeleteMapping("/{" + PATH_VARIABLE_SHORT_NAME + "}/{" + PATH_VARIABLE_VERSION + "}")
    public ResponseEntity<Void> deleteService(@PathVariable(PATH_VARIABLE_SHORT_NAME) String shortName,
                                              @PathVariable(PATH_VARIABLE_VERSION) String version) throws KubernetesResourceException {
        //TODO: Use ServiceBroker instead
        MicoService service = getServiceFromDatabase(shortName, version);
        throwConflictIfServiceIsDeployed(service);
<<<<<<< HEAD
        if (!getDependers(service).isEmpty()) {
=======

        if (!serviceRepository.findDependers(shortName, version).isEmpty()) {
>>>>>>> b5b69612
            throw new ResponseStatusException(HttpStatus.UNPROCESSABLE_ENTITY,
                    "Service '" + service.getShortName() + "' '" + service.getVersion() + "' has dependers, therefore it can't be deleted.");
        }
        //TODO: Replace with deleteService inside ServiceBroker
        serviceRepository.deleteServiceByShortNameAndVersion(shortName, version);
        return ResponseEntity.noContent().build();
    }

<<<<<<< HEAD
    /**
     * Checks if a service is deployed and throws a ResponseStatusException with the http status CONFLICT (409) if
     * the service is deployed.
     *
     * @param service Checks if this service is deployed
     * @throws KubernetesResourceException if the service is deployed. It uses the http status CONFLICT
     */
    //TODO: Verify if this should be moved to ServiceBroker
    private void throwConflictIfServiceIsDeployed(MicoService service) throws KubernetesResourceException {
        if (micoKubernetesClient.isMicoServiceDeployed(service)) {
            log.info("Micoservice '{}' in version '{}' is deployed. It is not possible to delete a deployed service.", service.getShortName(), service.getVersion());
            throw new ResponseStatusException(HttpStatus.CONFLICT, "Service is currently deployed!");
        }
    }

=======
>>>>>>> b5b69612
    @DeleteMapping("/{" + PATH_VARIABLE_SHORT_NAME + "}")
    public ResponseEntity<Void> deleteAllVersionsOfService(@PathVariable(PATH_VARIABLE_SHORT_NAME) String shortName) throws KubernetesResourceException {
        //TODO: Remove this block, and use ServiceBroker
        List<MicoService> micoServiceList = getAllVersionsOfServiceFromDatabase(shortName);
<<<<<<< HEAD
        log.debug("Got following services from database: {}", micoServiceList);
        for (MicoService micoService : micoServiceList) {
=======

        for(MicoService micoService : micoServiceList){
>>>>>>> b5b69612
            throwConflictIfServiceIsDeployed(micoService);
        }
        micoServiceList.forEach(service -> serviceRepository.delete(service));

        return ResponseEntity.noContent().build();
    }

    @GetMapping("/{" + PATH_VARIABLE_SHORT_NAME + "}/{" + PATH_VARIABLE_VERSION + "}" + "/status")
    public ResponseEntity<Resource<MicoServiceStatusResponseDTO>> getStatusOfService(@PathVariable(PATH_VARIABLE_SHORT_NAME) String shortName,
                                                                             @PathVariable(PATH_VARIABLE_VERSION) String version) {
<<<<<<< HEAD
        //TODO: Use ServiceBroker
        MicoServiceStatusDTO serviceStatus = new MicoServiceStatusDTO();
=======
        MicoServiceStatusResponseDTO serviceStatus = new MicoServiceStatusResponseDTO();
>>>>>>> b5b69612
        Optional<MicoService> micoServiceOptional = serviceRepository.findByShortNameAndVersion(shortName, version);
        if (micoServiceOptional.isPresent()) {
            log.debug("Retrieve status information of Mico service '{}' '{}'",
                    shortName, version);
            serviceStatus = micoStatusService.getServiceStatus(micoServiceOptional.get());
        } else {
            log.error("MicoService not found in service repository.");
        }
        return ResponseEntity.ok(new Resource<>(serviceStatus));
    }

    @GetMapping("/{" + PATH_VARIABLE_SHORT_NAME + "}")
<<<<<<< HEAD
    public ResponseEntity<Resources<Resource<MicoService>>> getVersionsOfService(@PathVariable(PATH_VARIABLE_SHORT_NAME) String shortName) {
        //TODO: Use ServiceBroker
=======
    public ResponseEntity<Resources<Resource<MicoServiceResponseDTO>>> getVersionsOfService(@PathVariable(PATH_VARIABLE_SHORT_NAME) String shortName) {
>>>>>>> b5b69612
        List<MicoService> services = serviceRepository.findByShortName(shortName);
        List<Resource<MicoServiceResponseDTO>> serviceResources = getServiceResponseDTOResourcesList(services);
        return ResponseEntity.ok(
<<<<<<< HEAD
                new Resources<>(serviceResources,
                        linkTo(methodOn(ServiceResource.class).getVersionsOfService(shortName)).withSelfRel()));
=======
            new Resources<>(serviceResources,
                linkTo(methodOn(ServiceResource.class).getVersionsOfService(shortName)).withSelfRel()));
>>>>>>> b5b69612
    }

    @PostMapping
    public ResponseEntity<Resource<MicoServiceResponseDTO>> createService(@Valid @RequestBody MicoServiceRequestDTO serviceDto) {
        Optional<MicoService> serviceOptional = serviceRepository.
<<<<<<< HEAD
                findByShortNameAndVersion(newService.getShortName(), newService.getVersion());
        if (serviceOptional.isPresent()) {
            throw new ResponseStatusException(HttpStatus.CONFLICT,
                    "Service '" + newService.getShortName() + "' '" + newService.getVersion() + "' already exists.");
        }
        for (MicoServiceInterface serviceInterface : newService.getServiceInterfaces()) {
            validateProvidedInterface(newService.getShortName(), newService.getVersion(), serviceInterface);
=======
            findByShortNameAndVersion(serviceDto.getShortName(), serviceDto.getVersion());
        if (serviceOptional.isPresent()) {
            throw new ResponseStatusException(HttpStatus.CONFLICT,
                "Service '" + serviceDto.getShortName() + "' '" + serviceDto.getVersion() + "' already exists.");
>>>>>>> b5b69612
        }

        MicoService savedService = serviceRepository.save(MicoService.valueOf(serviceDto));

        return ResponseEntity
<<<<<<< HEAD
                .created(linkTo(methodOn(ServiceResource.class).getServiceById(savedService.getId())).toUri())
                .body(new Resource<>(newService, getServiceLinks(newService)));
=======
            .created(linkTo(methodOn(ServiceResource.class).getServiceByShortNameAndVersion(savedService.getShortName(), savedService.getVersion())).toUri())
            .body(new Resource<>(new MicoServiceResponseDTO(savedService), getServiceLinks(savedService)));
>>>>>>> b5b69612
    }

    @GetMapping("/{" + PATH_VARIABLE_SHORT_NAME + "}/{" + PATH_VARIABLE_VERSION + "}/" + PATH_DEPENDEES)
    public ResponseEntity<Resources<Resource<MicoServiceResponseDTO>>> getDependees(@PathVariable(PATH_VARIABLE_SHORT_NAME) String shortName,
                                                                         @PathVariable(PATH_VARIABLE_VERSION) String version) {
        //TODO: Use ServiceBroker
        MicoService service = getServiceFromDatabase(shortName, version);
        List<MicoServiceDependency> dependees = service.getDependencies();
        if (dependees == null) {
            throw new ResponseStatusException(HttpStatus.INTERNAL_SERVER_ERROR, "Service dependees must not be null.");
        }

        List<MicoService> services = serviceRepository.findDependees(shortName, version);

        return ResponseEntity.ok(
<<<<<<< HEAD
                new Resources<>(resourceList,
                        linkTo(methodOn(ServiceResource.class).getDependees(shortName, version)).withSelfRel()));
=======
            new Resources<>(getServiceResponseDTOResourcesList(services),
                linkTo(methodOn(ServiceResource.class).getDependees(shortName, version)).withSelfRel()));
>>>>>>> b5b69612
    }

    /**
     * Creates a new dependency edge between the Service and the depended service.
     */
    @PostMapping("/{" + PATH_VARIABLE_SHORT_NAME + "}/{" + PATH_VARIABLE_VERSION + "}/" + PATH_DEPENDEES
        + "/{" + PATH_VARIABLE_DEPENDEE_SHORT_NAME + "}/{" + PATH_VARIABLE_DEPENDEE_VERSION + "}")
    public ResponseEntity<Void> createNewDependee(@PathVariable(PATH_VARIABLE_SHORT_NAME) String shortName,
                                                  @PathVariable(PATH_VARIABLE_VERSION) String version,
                                                  @PathVariable(PATH_VARIABLE_DEPENDEE_SHORT_NAME) String dependeeShortName,
                                                  @PathVariable(PATH_VARIABLE_DEPENDEE_VERSION) String dependeeVersion) {
        MicoService service = getServiceFromDatabase(shortName, version);

<<<<<<< HEAD
        Optional<MicoService> serviceDependeeOpt = serviceRepository.findByShortNameAndVersion(newServiceDependee.getDependedService().getShortName(),
                newServiceDependee.getDependedService().getVersion());
=======
        Optional<MicoService> serviceDependeeOpt = serviceRepository.findByShortNameAndVersion(dependeeShortName, dependeeVersion);
>>>>>>> b5b69612
        if (!serviceDependeeOpt.isPresent()) {
            throw new ResponseStatusException(HttpStatus.NOT_FOUND, "The dependee service was not found!");
        }

        // Check if dependency is already set
        boolean dependencyAlreadyExists = (service.getDependencies() != null) && service.getDependencies().stream().anyMatch(
<<<<<<< HEAD
                dependency -> dependency.getDependedService().getShortName().equals(localShortName)
                        && dependency.getDependedService().getVersion().equals(localVersion));
        if (dependencyAlreadyExists) {
            return ResponseEntity
                    .created(linkTo(methodOn(ServiceResource.class).getServiceById(service.getId())).toUri())
                    .body(new Resource<>(service, getServiceLinks(service)));
=======
            dependency -> dependency.getDependedService().getShortName().equals(dependeeShortName)
                && dependency.getDependedService().getVersion().equals(dependeeVersion));
        if (dependencyAlreadyExists) {
            return ResponseEntity.noContent().build();
>>>>>>> b5b69612
        }

        final MicoServiceDependency processedServiceDependee = new MicoServiceDependency()
                .setDependedService(serviceDependeeOpt.get())
                .setService(service);

        log.info("New dependency for MicoService '{}' '{}' -[:DEPENDS_ON]-> '{}' '{}'", shortName, version,
                processedServiceDependee.getDependedService().getShortName(),
                processedServiceDependee.getDependedService().getVersion());

        service.getDependencies().add(processedServiceDependee);
        serviceRepository.save(service);

<<<<<<< HEAD
        return ResponseEntity
                .created(linkTo(methodOn(ServiceResource.class).getServiceById(savedService.getId())).toUri())
                .body(new Resource<>(savedService, getServiceLinks(savedService)));
=======
        return ResponseEntity.noContent().build();
>>>>>>> b5b69612
    }

    @DeleteMapping("/{" + PATH_VARIABLE_SHORT_NAME + "}/{" + PATH_VARIABLE_VERSION + "}/" + PATH_DEPENDEES)
    public ResponseEntity<Void> deleteAllDependees(@PathVariable(PATH_VARIABLE_SHORT_NAME) String shortName,
                                                                    @PathVariable(PATH_VARIABLE_VERSION) String version) {
    	// We only want to delete the relationships (the edges),
    	// not the actual depended services.
        MicoService service = getServiceFromDatabase(shortName, version);
        service.getDependencies().clear();

        serviceRepository.save(service);

<<<<<<< HEAD
        return ResponseEntity
                .created(linkTo(methodOn(ServiceResource.class).getServiceById(savedService.getId())).toUri())
                .body(new Resource<>(savedService, getServiceLinks(savedService)));
    }

    @DeleteMapping("/{" + PATH_VARIABLE_SHORT_NAME + "}/{" + PATH_VARIABLE_VERSION + "}" + "/dependees"
            + "/{" + PATH_DELETE_SHORT_NAME + "}/{" + PATH_DELETE_VERSION + "}")
    public ResponseEntity<Resource<MicoService>> deleteDependee(@PathVariable(PATH_VARIABLE_SHORT_NAME) String shortName,
                                                                @PathVariable(PATH_VARIABLE_VERSION) String version,
                                                                @PathVariable(PATH_DELETE_SHORT_NAME) String shortNameToDelete,
                                                                @PathVariable(PATH_DELETE_VERSION) String versionToDelete) {
=======
        return ResponseEntity.noContent().build();
    }

    @DeleteMapping("/{" + PATH_VARIABLE_SHORT_NAME + "}/{" + PATH_VARIABLE_VERSION + "}/" + PATH_DEPENDEES
        + "/{" + PATH_VARIABLE_DEPENDEE_SHORT_NAME + "}/{" + PATH_VARIABLE_DEPENDEE_VERSION + "}")
    public ResponseEntity<Void> deleteDependee(@PathVariable(PATH_VARIABLE_SHORT_NAME) String shortName,
                                               @PathVariable(PATH_VARIABLE_VERSION) String version,
                                               @PathVariable(PATH_VARIABLE_DEPENDEE_SHORT_NAME) String dependeeShortName,
                                               @PathVariable(PATH_VARIABLE_DEPENDEE_VERSION) String dependeeVersion) {
    	// We only want to delete the relationship (the edge),
    	// not the actual depended service.
>>>>>>> b5b69612
        MicoService service = getServiceFromDatabase(shortName, version);
        
        // Check whether dependee to delete exists
        Optional<MicoService> serviceOptToDelete = serviceRepository.findByShortNameAndVersion(dependeeShortName, dependeeVersion);
        if (!serviceOptToDelete.isPresent()) {
            throw new ResponseStatusException(HttpStatus.NOT_FOUND, "Service dependee '" + dependeeShortName + "' '" + dependeeVersion + "'  was not found!");
        }
        MicoService serviceToDelete = serviceOptToDelete.get();

        service.getDependencies().removeIf(dependency -> dependency.getDependedService().getId() == serviceToDelete.getId());
        serviceRepository.save(service);

<<<<<<< HEAD
        if (dependees != null) {
            dependees.forEach(dependsOn -> {
                if (dependsOn.getDependedService().getId() != serviceToDelete.getId()) {
                    newDependees.add(dependsOn);
                }
            });
        }

        service.setDependencies(newDependees);
        MicoService savedService = serviceRepository.save(service);

        return ResponseEntity
                .created(linkTo(methodOn(ServiceResource.class).getServiceById(savedService.getId())).toUri())
                .body(new Resource<>(savedService, getServiceLinks(savedService)));
=======
        return ResponseEntity.noContent().build();
>>>>>>> b5b69612
    }

    @GetMapping("/{" + PATH_VARIABLE_SHORT_NAME + "}/{" + PATH_VARIABLE_VERSION + "}/" + PATH_DEPENDERS)
    public ResponseEntity<Resources<Resource<MicoServiceResponseDTO>>> getDependers(@PathVariable(PATH_VARIABLE_SHORT_NAME) String shortName,
                                                                         @PathVariable(PATH_VARIABLE_VERSION) String version) {
        return ResponseEntity.ok(
<<<<<<< HEAD
                new Resources<>(resourceList,
                        linkTo(methodOn(ServiceResource.class).getDependers(shortName, version)).withSelfRel()));
=======
            new Resources<>(getServiceResponseDTOResourcesList(serviceRepository.findDependers(shortName, version)),
                linkTo(methodOn(ServiceResource.class).getDependers(shortName, version)).withSelfRel()));
>>>>>>> b5b69612
    }

    @PostMapping(PATH_GITHUB_ENDPOINT)
    public ResponseEntity<Resource<MicoServiceResponseDTO>> importMicoServiceFromGitHub(@Valid @RequestBody CrawlingInfoRequestDTO crawlingInfo) {
        String url = crawlingInfo.getUrl();
        String version = crawlingInfo.getVersion();
        log.debug("Start importing MicoService from URL '{}'", url);

        try {
            if (version.equals("latest")) {
                MicoService service = crawler.crawlGitHubRepoLatestRelease(url);
                return createService(new MicoServiceRequestDTO(service));
            } else {
                MicoService service = crawler.crawlGitHubRepoSpecificRelease(url, version);
                return createService(new MicoServiceRequestDTO(service));
            }
        } catch (IOException e) {
            log.error(e.getMessage(), e);
            throw new ResponseStatusException(HttpStatus.INTERNAL_SERVER_ERROR, e.getMessage());
        }
    }

    @PostMapping("/{" + PATH_VARIABLE_SHORT_NAME + "}/{" + PATH_VARIABLE_VERSION + "}/" + PATH_PROMOTE)
    public ResponseEntity<Resource<MicoServiceResponseDTO>> promoteService(@PathVariable(PATH_VARIABLE_SHORT_NAME) String shortName,
                                                                @PathVariable(PATH_VARIABLE_VERSION) String version,
                                                                @Valid @RequestBody MicoVersionRequestDTO newVersionDto) {
    	log.debug("Received request to promote MicoService '{}' '{}' to version '{}'", shortName, version, newVersionDto.getVersion());
    	
        // Service to promote (copy)
        MicoService service = getServiceFromDatabase(shortName, version);
        log.debug("Received following MicoService from database: {}", service);

        // Update the version and set id to null, otherwise the original service
        // would be updated but we want a new service instance to be created.
        service.setVersion(newVersionDto.getVersion()).setId(null);

        // Save the new (promoted) service in the database
        MicoService updatedService = serviceRepository.save(service);
        log.debug("Saved following MicoService in database: {}", updatedService);

        return ResponseEntity.ok(getServiceResponseDTOResource(updatedService));
    }

    @GetMapping(PATH_GITHUB_ENDPOINT)
    public ResponseEntity<Resources<Resource<MicoVersionRequestDTO>>> getVersionsFromGitHub(@RequestParam("url") String url) {
        try {
        	log.debug("Start getting versions from URL '{}'.", url);
			List<Resource<MicoVersionRequestDTO>> versions = crawler.getVersionsFromGitHubRepo(url).stream()
			    .map(version -> new Resource<>(new MicoVersionRequestDTO(version)))
			    .collect(Collectors.toList());
			return ResponseEntity.ok(new Resources<>(versions, linkTo(methodOn(ServiceResource.class).getVersionsFromGitHub(url)).withSelfRel()));
        } catch (IOException e) {
            log.error(e.getMessage(), e);
            throw new ResponseStatusException(HttpStatus.INTERNAL_SERVER_ERROR, e.getMessage());
        }
    }

<<<<<<< HEAD
    @GetMapping("/{" + PATH_VARIABLE_SHORT_NAME + "}/{" + PATH_VARIABLE_VERSION + "}" + "/dependencyGraph")
    public ResponseEntity<Resource<MicoServiceDependencyGraphDTO>> getDependencyGraph(@PathVariable(PATH_VARIABLE_SHORT_NAME) String shortName,
                                                                                      @PathVariable(PATH_VARIABLE_VERSION) String version) {
        MicoService micoServiceRoot = getServiceFromDatabase(shortName, version);
        List<MicoService> micoServices = serviceRepository.getAllDependeesOfMicoService(micoServiceRoot.getShortName(), micoServiceRoot.getVersion());
        MicoServiceDependencyGraphDTO micoServiceDependencyGraph = new MicoServiceDependencyGraphDTO().setMicoServices(micoServices);
        LinkedList<MicoServiceDependencyGraphEdgeDTO> micoServiceDependencyGraphEdgeList = new LinkedList<>();
        for (MicoService micoService : micoServices) {
            //Request each mico service again from the db, because the dependencies are not included
            //in the result of the custom query. TODO improve query to also include the dependencies (Depth parameter)
            MicoService micoServiceFromDB = getServiceFromDatabase(micoService.getShortName(), micoService.getVersion());
            micoServiceFromDB.getDependencies().forEach(micoServiceDependency -> {
                MicoServiceDependencyGraphEdgeDTO edge = new MicoServiceDependencyGraphEdgeDTO(micoService, micoServiceDependency.getDependedService());
                micoServiceDependencyGraphEdgeList.add(edge);
            });
        }
        micoServiceDependencyGraph.setMicoServiceDependencyGraphEdgeList(micoServiceDependencyGraphEdgeList);
        return ResponseEntity.ok(new Resource<>(micoServiceDependencyGraph,
                linkTo(methodOn(ServiceResource.class).getDependencyGraph(shortName, version)).withSelfRel()));
    }

    //TODO: Remove here, this method is moved to ServiceBroker
    public List<MicoService> getDependers(MicoService serviceToLookFor) {
        List<MicoService> serviceList = serviceRepository.findAll(2);

        List<MicoService> dependers = new LinkedList<>();

        serviceList.forEach(service -> {
            List<MicoServiceDependency> dependees = service.getDependencies();
            if (dependees != null) {
                dependees.forEach(dependee -> {
                    if (dependee.getDependedService().equals(serviceToLookFor)) {
                        dependers.add(dependee.getService());
                    }
                });
            }
        });

        return dependers;
    }

    //TODO: Verfiy if this redundant code with getServiceFromDatabase
    //TODO: Delete this and move to ServiceBroker if it is not redundant
    private MicoService getService(MicoService newService) {
        Optional<MicoService> serviceOptional = serviceRepository.findByShortNameAndVersion(newService.getShortName(), newService.getVersion());
        return serviceOptional.orElse(null);
    }
=======
    @GetMapping("/{" + PATH_VARIABLE_SHORT_NAME + "}/{" + PATH_VARIABLE_VERSION + "}/" + PATH_DEPENDENCY_GRAPH)
    public ResponseEntity<Resource<MicoServiceDependencyGraphResponseDTO>> getDependencyGraph(@PathVariable(PATH_VARIABLE_SHORT_NAME) String shortName,
                                                                               @PathVariable(PATH_VARIABLE_VERSION) String version) {
       MicoService micoServiceRoot = getServiceFromDatabase(shortName, version);
       List<MicoService> micoServices = serviceRepository.findDependeesIncludeDepender(micoServiceRoot.getShortName(), micoServiceRoot.getVersion());
       List<MicoServiceResponseDTO> micoServiceDTOS = micoServices.stream().map(MicoServiceResponseDTO::new).collect(Collectors.toList());
       MicoServiceDependencyGraphResponseDTO micoServiceDependencyGraph = new MicoServiceDependencyGraphResponseDTO().setMicoServices(micoServiceDTOS);
       LinkedList<MicoServiceDependencyGraphEdgeResponseDTO> micoServiceDependencyGraphEdgeList = new LinkedList<>();
       for (MicoService micoService : micoServices) {
           //Request each mico service again from the db, because the dependencies are not included
           //in the result of the custom query. TODO improve query to also include the dependencies (Depth parameter)
           MicoService micoServiceFromDB = getServiceFromDatabase(micoService.getShortName(), micoService.getVersion());
           micoServiceFromDB.getDependencies().forEach(micoServiceDependency -> {
               MicoServiceDependencyGraphEdgeResponseDTO edge = new MicoServiceDependencyGraphEdgeResponseDTO(micoService,micoServiceDependency.getDependedService());
               micoServiceDependencyGraphEdgeList.add(edge);
           });
       }
       micoServiceDependencyGraph.setMicoServiceDependencyGraphEdgeList(micoServiceDependencyGraphEdgeList);
       return ResponseEntity.ok(new Resource<>(micoServiceDependencyGraph,
           linkTo(methodOn(ServiceResource.class).getDependencyGraph(shortName, version)).withSelfRel()));
	}
>>>>>>> b5b69612

    /**
     * Returns the existing {@link MicoService} object from the database for the given shortName and version.
     *
     * @param shortName the short name of a {@link MicoService}
     * @param version   the version of a {@link MicoService}
     * @return the existing {@link MicoService} from the database
     * @throws ResponseStatusException if a {@link MicoService} for the given shortName and version does not exist
     */
    //TODO: Remove here, already moved to ServiceBroker
    private MicoService getServiceFromDatabase(String shortName, String version) throws ResponseStatusException {
        Optional<MicoService> serviceOpt = serviceRepository.findByShortNameAndVersion(shortName, version);
        if (!serviceOpt.isPresent()) {
            throw new ResponseStatusException(HttpStatus.NOT_FOUND, "Service '" + shortName + "' '" + version + "' was not found!");
        }
        return serviceOpt.get();
    }

    //TODO: Remove, it already exists in ServiceBroker
    private List<MicoService> getAllVersionsOfServiceFromDatabase(String shortName) throws ResponseStatusException {
        List<MicoService> micoServiceList = serviceRepository.findByShortName(shortName);
        log.debug("Retrieve service list from database: {}", micoServiceList);
        if (micoServiceList.isEmpty()) {
            log.error("Service list is empty.");
            throw new ResponseStatusException(HttpStatus.NOT_FOUND, "Could not find any Service with name: '" + shortName);
        }
        return micoServiceList;
    }

<<<<<<< HEAD
    //TODO: Remove method, it already exists in ServiceBroker
    public MicoService getServiceById(Long id) {
        Optional<MicoService> serviceOpt = serviceRepository.findById(id);
        if (!serviceOpt.isPresent()) {
            throw new ResponseStatusException(HttpStatus.NOT_FOUND, "Service with id '" + id + "' was not found!");
        }
        return serviceOpt.get();
    }

    //TODO: Verify if this code is still necessary
    //Get the dependees of a service, check if they exists, if true get the ids and set the dependees
    public MicoService setServiceDependees(MicoService newService) {
        MicoService serviceToGetId = getService(newService);
        if (serviceToGetId == null) {
            // TODO: MicoService name is mandatory! Will be covered by issue mico#490
            MicoService savedService = serviceRepository.save(new MicoService().setShortName(newService.getShortName()).setVersion(newService.getVersion()));

            List<MicoServiceDependency> dependees = savedService.getDependencies();
            LinkedList<MicoService> services = getDependentServices(dependees);

            List<MicoServiceDependency> newDependees = new LinkedList<>();

            if (services != null) {
                services.forEach(service -> newDependees.add(new MicoServiceDependency().setService(savedService).setDependedService(service)));
            }

            savedService.setDependencies(newDependees);

            return savedService;
        } else {
            newService.setId(serviceToGetId.getId());
            List<MicoServiceDependency> dependees = newService.getDependencies();
            LinkedList<MicoService> services = getDependentServices(dependees);

            List<MicoServiceDependency> newDependees = new LinkedList<>();

            services.forEach(service -> newDependees.add(new MicoServiceDependency().setService(newService).setDependedService(service)));

            newService.setDependencies(newDependees);

            return newService;
        }
    }

    //TODO: delete, already moved to ServiceBroker
    private LinkedList<MicoService> getDependentServices(List<MicoServiceDependency> dependees) {
        if (dependees == null) {
            return null;
        }

        LinkedList<MicoService> services = new LinkedList<>();

        dependees.forEach(dependee -> {
            String shortName = dependee.getDependedService().getShortName();
            String version = dependee.getDependedService().getVersion();

            Optional<MicoService> dependeeServiceOpt = serviceRepository.findByShortNameAndVersion(shortName, version);
            MicoService dependeeService = dependeeServiceOpt.orElse(null);
            if (dependeeService == null) {
                // TODO: MicoService name is mandatory! Will be covered by issue mico#490
                MicoService newService = serviceRepository.save(new MicoService().setShortName(shortName).setVersion(version));
                services.add(newService);
            } else {
                services.add(dependeeService);
            }
        });

        return services;
    }

    static List<Resource<MicoService>> getServiceResourcesList(List<MicoService> services) {
        return services.stream().map(service -> new Resource<>(service, getServiceLinks(service)))
                .collect(Collectors.toList());
=======
    /**
     * Checks if a service is deployed and throws a ResponseStatusException with the http status CONFLICT (409) if
     * the service is deployed.
     * @param service Checks if this {@link MicoService} is deployed
     * @throws KubernetesResourceException if the service is deployed. It uses the http status CONFLICT
     */
    private void throwConflictIfServiceIsDeployed(MicoService service) throws KubernetesResourceException {
        if (micoKubernetesClient.isMicoServiceDeployed(service)) {
            log.info("Micoservice '{}' in version '{}' is deployed. It is not possible to delete a deployed service.", service.getShortName(), service.getVersion());
            throw new ResponseStatusException(HttpStatus.CONFLICT, "Service is currently deployed!");
        }
    }
    
    protected static Resource<MicoServiceResponseDTO> getServiceResponseDTOResource(MicoService service) {
		return new Resource<>(new MicoServiceResponseDTO(service), getServiceLinks(service));
    }

    protected static List<Resource<MicoServiceResponseDTO>> getServiceResponseDTOResourcesList(List<MicoService> services) {
		return services.stream().map(service -> getServiceResponseDTOResource(service)).collect(Collectors.toList());
>>>>>>> b5b69612
    }

    protected static Iterable<Link> getServiceLinks(MicoService service) {
        LinkedList<Link> links = new LinkedList<>();
        links.add(linkTo(methodOn(ServiceResource.class).getServiceByShortNameAndVersion(service.getShortName(), service.getVersion())).withSelfRel());
        links.add(linkTo(methodOn(ServiceResource.class).getServiceList()).withRel("services"));
        return links;
    }

<<<<<<< HEAD
    /**
     * Validates the {@link MicoServiceInterface} with the data that is stored in the database.
     * If the provided interface is valid, return the existing interface.
     *
     * @param providedInterface the {@link MicoServiceInterface}
     * @return the already existing {@link MicoServiceInterface}
     * @throws ResponseStatusException if a {@link MicoServiceInterface} does not exist or there is a conflict
     */
    private MicoServiceInterface validateProvidedInterface(
            String serviceName, String serviceVersion, MicoServiceInterface providedInterface) throws ResponseStatusException {

        // Check if the provided interface exists
        Optional<MicoServiceInterface> existingInterfaceOptional = serviceRepository.findInterfaceOfServiceByName(
                providedInterface.getServiceInterfaceName(), serviceName, serviceVersion);
        if (!existingInterfaceOptional.isPresent()) {
            throw new ResponseStatusException(HttpStatus.UNPROCESSABLE_ENTITY,
                    "Provided interface '" + providedInterface.getServiceInterfaceName() + "' of service '" +
                            serviceName + "' '" + serviceVersion + "' does not exist!");
        }

        // If more than the name of the interface is provided,
        // check if the data is consistent. If not throw a 409 conflict error.
        MicoServiceInterface existingInterface = existingInterfaceOptional.get();
        if (providedInterface.getId() != null
                && !providedInterface.getId().equals(existingInterface.getId())) {
            throw new ResponseStatusException(HttpStatus.CONFLICT,
                    "Provided interface '" + providedInterface.getServiceInterfaceName() + "' of service '" +
                            serviceName + "' '" + serviceVersion +
                            "' has a conflict in the property 'id' with the existing interface!");
        }
        if (providedInterface.getDescription() != null
                && !providedInterface.getDescription().equals(existingInterface.getDescription())) {
            throw new ResponseStatusException(HttpStatus.CONFLICT,
                    "Provided interface '" + providedInterface.getServiceInterfaceName() + "' of service '" +
                            serviceName + "' '" + serviceVersion +
                            "' has a conflict in the property 'description' with the existing interface!");
        }
        if (providedInterface.getProtocol() != null
                && !providedInterface.getProtocol().equals(existingInterface.getProtocol())) {
            throw new ResponseStatusException(HttpStatus.CONFLICT,
                    "Provided interface '" + providedInterface.getServiceInterfaceName() + "' of service '" +
                            serviceName + "' '" + serviceVersion +
                            "' has a conflict in the property 'protocol' with the existing interface!");
        }
        if (providedInterface.getPublicDns() != null
                && !providedInterface.getPublicDns().equals(existingInterface.getPublicDns())) {
            throw new ResponseStatusException(HttpStatus.CONFLICT,
                    "Provided interface '" + providedInterface.getServiceInterfaceName() + "' of service '" +
                            serviceName + "' '" + serviceVersion +
                            "' has a conflict in the property 'publicDns' with the existing interface!");
        }
        if (providedInterface.getTransportProtocol() != null
                && !providedInterface.getTransportProtocol().equals(existingInterface.getTransportProtocol())) {
            throw new ResponseStatusException(HttpStatus.CONFLICT,
                    "Provided interface '" + providedInterface.getServiceInterfaceName() + "' of service '" +
                            serviceName + "' '" + serviceVersion +
                            "' has a conflict in the property 'transportProtocol' with the existing interface!");
        }
        return existingInterface;
    }

=======
>>>>>>> b5b69612
}<|MERGE_RESOLUTION|>--- conflicted
+++ resolved
@@ -19,13 +19,7 @@
 
 package io.github.ust.mico.core.resource;
 
-<<<<<<< HEAD
 import io.github.ust.mico.core.broker.MicoServiceBroker;
-import io.github.ust.mico.core.dto.CrawlingInfoDTO;
-import io.github.ust.mico.core.dto.MicoServiceDependencyGraphDTO;
-import io.github.ust.mico.core.dto.MicoServiceDependencyGraphEdgeDTO;
-import io.github.ust.mico.core.dto.MicoServiceStatusDTO;
-=======
 import io.github.ust.mico.core.dto.request.CrawlingInfoRequestDTO;
 import io.github.ust.mico.core.dto.request.MicoServiceRequestDTO;
 import io.github.ust.mico.core.dto.request.MicoVersionRequestDTO;
@@ -33,7 +27,6 @@
 import io.github.ust.mico.core.dto.response.MicoServiceDependencyGraphResponseDTO;
 import io.github.ust.mico.core.dto.response.MicoServiceResponseDTO;
 import io.github.ust.mico.core.dto.response.status.MicoServiceStatusResponseDTO;
->>>>>>> b5b69612
 import io.github.ust.mico.core.exception.KubernetesResourceException;
 import io.github.ust.mico.core.model.MicoService;
 import io.github.ust.mico.core.model.MicoServiceDependency;
@@ -99,20 +92,11 @@
     private GitHubCrawler crawler;
 
     @GetMapping()
-<<<<<<< HEAD
-    public ResponseEntity<Resources<Resource<MicoService>>> getServiceList() {
-        List<MicoService> services = micoServiceBroker.getAllServicesAsList();
-        List<Resource<MicoService>> serviceResources = getServiceResourcesList(services);
-        return ResponseEntity.ok(
-                new Resources<>(serviceResources,
-                        linkTo(methodOn(ServiceResource.class).getServiceList()).withSelfRel()));
-=======
     public ResponseEntity<Resources<Resource<MicoServiceResponseDTO>>> getServiceList() {
         List<MicoService> services = serviceRepository.findAll(2);
         List<Resource<MicoServiceResponseDTO>> serviceResources = getServiceResponseDTOResourcesList(services);
         return ResponseEntity.ok(
             new Resources<>(serviceResources, linkTo(methodOn(ServiceResource.class).getServiceList()).withSelfRel()));
->>>>>>> b5b69612
     }
 
     @GetMapping("/{" + PATH_VARIABLE_SHORT_NAME + "}/{" + PATH_VARIABLE_VERSION + "}")
@@ -135,25 +119,17 @@
                     "Version of the provided service does not match the request parameter");
         }
 
-<<<<<<< HEAD
         // Including interfaces must not be updated through this API. There is an own API for that purpose.
-        if (service.getServiceInterfaces().size() > 0) {
-            throw new ResponseStatusException(HttpStatus.UNPROCESSABLE_ENTITY,
-                    "Update of a service is only allowed without providing interfaces.");
-        }
+//        if (service.getServiceInterfaces().size() > 0) {
+//            throw new ResponseStatusException(HttpStatus.UNPROCESSABLE_ENTITY,
+//                    "Update of a service is only allowed without providing interfaces.");
+//        }
 
         //TODO: Replace with updateExistingService method inside ServiceBroker
-=======
->>>>>>> b5b69612
         MicoService existingService = getServiceFromDatabase(shortName, version);
         MicoService updatedService = serviceRepository.save(MicoService.valueOf(serviceDto).setId(existingService.getId()));
 
-<<<<<<< HEAD
-        return ResponseEntity.ok(new Resource<>(updatedService,
-                linkTo(methodOn(ServiceResource.class).updateService(shortName, version, service)).withSelfRel()));
-=======
         return ResponseEntity.ok(getServiceResponseDTOResource(updatedService));
->>>>>>> b5b69612
     }
 
     @DeleteMapping("/{" + PATH_VARIABLE_SHORT_NAME + "}/{" + PATH_VARIABLE_VERSION + "}")
@@ -162,12 +138,8 @@
         //TODO: Use ServiceBroker instead
         MicoService service = getServiceFromDatabase(shortName, version);
         throwConflictIfServiceIsDeployed(service);
-<<<<<<< HEAD
-        if (!getDependers(service).isEmpty()) {
-=======
 
         if (!serviceRepository.findDependers(shortName, version).isEmpty()) {
->>>>>>> b5b69612
             throw new ResponseStatusException(HttpStatus.UNPROCESSABLE_ENTITY,
                     "Service '" + service.getShortName() + "' '" + service.getVersion() + "' has dependers, therefore it can't be deleted.");
         }
@@ -176,35 +148,13 @@
         return ResponseEntity.noContent().build();
     }
 
-<<<<<<< HEAD
-    /**
-     * Checks if a service is deployed and throws a ResponseStatusException with the http status CONFLICT (409) if
-     * the service is deployed.
-     *
-     * @param service Checks if this service is deployed
-     * @throws KubernetesResourceException if the service is deployed. It uses the http status CONFLICT
-     */
-    //TODO: Verify if this should be moved to ServiceBroker
-    private void throwConflictIfServiceIsDeployed(MicoService service) throws KubernetesResourceException {
-        if (micoKubernetesClient.isMicoServiceDeployed(service)) {
-            log.info("Micoservice '{}' in version '{}' is deployed. It is not possible to delete a deployed service.", service.getShortName(), service.getVersion());
-            throw new ResponseStatusException(HttpStatus.CONFLICT, "Service is currently deployed!");
-        }
-    }
-
-=======
->>>>>>> b5b69612
     @DeleteMapping("/{" + PATH_VARIABLE_SHORT_NAME + "}")
     public ResponseEntity<Void> deleteAllVersionsOfService(@PathVariable(PATH_VARIABLE_SHORT_NAME) String shortName) throws KubernetesResourceException {
         //TODO: Remove this block, and use ServiceBroker
         List<MicoService> micoServiceList = getAllVersionsOfServiceFromDatabase(shortName);
-<<<<<<< HEAD
+
         log.debug("Got following services from database: {}", micoServiceList);
         for (MicoService micoService : micoServiceList) {
-=======
-
-        for(MicoService micoService : micoServiceList){
->>>>>>> b5b69612
             throwConflictIfServiceIsDeployed(micoService);
         }
         micoServiceList.forEach(service -> serviceRepository.delete(service));
@@ -215,12 +165,8 @@
     @GetMapping("/{" + PATH_VARIABLE_SHORT_NAME + "}/{" + PATH_VARIABLE_VERSION + "}" + "/status")
     public ResponseEntity<Resource<MicoServiceStatusResponseDTO>> getStatusOfService(@PathVariable(PATH_VARIABLE_SHORT_NAME) String shortName,
                                                                              @PathVariable(PATH_VARIABLE_VERSION) String version) {
-<<<<<<< HEAD
         //TODO: Use ServiceBroker
-        MicoServiceStatusDTO serviceStatus = new MicoServiceStatusDTO();
-=======
         MicoServiceStatusResponseDTO serviceStatus = new MicoServiceStatusResponseDTO();
->>>>>>> b5b69612
         Optional<MicoService> micoServiceOptional = serviceRepository.findByShortNameAndVersion(shortName, version);
         if (micoServiceOptional.isPresent()) {
             log.debug("Retrieve status information of Mico service '{}' '{}'",
@@ -233,53 +179,28 @@
     }
 
     @GetMapping("/{" + PATH_VARIABLE_SHORT_NAME + "}")
-<<<<<<< HEAD
-    public ResponseEntity<Resources<Resource<MicoService>>> getVersionsOfService(@PathVariable(PATH_VARIABLE_SHORT_NAME) String shortName) {
-        //TODO: Use ServiceBroker
-=======
     public ResponseEntity<Resources<Resource<MicoServiceResponseDTO>>> getVersionsOfService(@PathVariable(PATH_VARIABLE_SHORT_NAME) String shortName) {
->>>>>>> b5b69612
         List<MicoService> services = serviceRepository.findByShortName(shortName);
         List<Resource<MicoServiceResponseDTO>> serviceResources = getServiceResponseDTOResourcesList(services);
         return ResponseEntity.ok(
-<<<<<<< HEAD
-                new Resources<>(serviceResources,
-                        linkTo(methodOn(ServiceResource.class).getVersionsOfService(shortName)).withSelfRel()));
-=======
             new Resources<>(serviceResources,
                 linkTo(methodOn(ServiceResource.class).getVersionsOfService(shortName)).withSelfRel()));
->>>>>>> b5b69612
     }
 
     @PostMapping
     public ResponseEntity<Resource<MicoServiceResponseDTO>> createService(@Valid @RequestBody MicoServiceRequestDTO serviceDto) {
         Optional<MicoService> serviceOptional = serviceRepository.
-<<<<<<< HEAD
-                findByShortNameAndVersion(newService.getShortName(), newService.getVersion());
-        if (serviceOptional.isPresent()) {
-            throw new ResponseStatusException(HttpStatus.CONFLICT,
-                    "Service '" + newService.getShortName() + "' '" + newService.getVersion() + "' already exists.");
-        }
-        for (MicoServiceInterface serviceInterface : newService.getServiceInterfaces()) {
-            validateProvidedInterface(newService.getShortName(), newService.getVersion(), serviceInterface);
-=======
             findByShortNameAndVersion(serviceDto.getShortName(), serviceDto.getVersion());
         if (serviceOptional.isPresent()) {
             throw new ResponseStatusException(HttpStatus.CONFLICT,
                 "Service '" + serviceDto.getShortName() + "' '" + serviceDto.getVersion() + "' already exists.");
->>>>>>> b5b69612
         }
 
         MicoService savedService = serviceRepository.save(MicoService.valueOf(serviceDto));
 
         return ResponseEntity
-<<<<<<< HEAD
-                .created(linkTo(methodOn(ServiceResource.class).getServiceById(savedService.getId())).toUri())
-                .body(new Resource<>(newService, getServiceLinks(newService)));
-=======
             .created(linkTo(methodOn(ServiceResource.class).getServiceByShortNameAndVersion(savedService.getShortName(), savedService.getVersion())).toUri())
             .body(new Resource<>(new MicoServiceResponseDTO(savedService), getServiceLinks(savedService)));
->>>>>>> b5b69612
     }
 
     @GetMapping("/{" + PATH_VARIABLE_SHORT_NAME + "}/{" + PATH_VARIABLE_VERSION + "}/" + PATH_DEPENDEES)
@@ -295,13 +216,8 @@
         List<MicoService> services = serviceRepository.findDependees(shortName, version);
 
         return ResponseEntity.ok(
-<<<<<<< HEAD
-                new Resources<>(resourceList,
-                        linkTo(methodOn(ServiceResource.class).getDependees(shortName, version)).withSelfRel()));
-=======
             new Resources<>(getServiceResponseDTOResourcesList(services),
                 linkTo(methodOn(ServiceResource.class).getDependees(shortName, version)).withSelfRel()));
->>>>>>> b5b69612
     }
 
     /**
@@ -315,31 +231,17 @@
                                                   @PathVariable(PATH_VARIABLE_DEPENDEE_VERSION) String dependeeVersion) {
         MicoService service = getServiceFromDatabase(shortName, version);
 
-<<<<<<< HEAD
-        Optional<MicoService> serviceDependeeOpt = serviceRepository.findByShortNameAndVersion(newServiceDependee.getDependedService().getShortName(),
-                newServiceDependee.getDependedService().getVersion());
-=======
         Optional<MicoService> serviceDependeeOpt = serviceRepository.findByShortNameAndVersion(dependeeShortName, dependeeVersion);
->>>>>>> b5b69612
         if (!serviceDependeeOpt.isPresent()) {
             throw new ResponseStatusException(HttpStatus.NOT_FOUND, "The dependee service was not found!");
         }
 
         // Check if dependency is already set
         boolean dependencyAlreadyExists = (service.getDependencies() != null) && service.getDependencies().stream().anyMatch(
-<<<<<<< HEAD
-                dependency -> dependency.getDependedService().getShortName().equals(localShortName)
-                        && dependency.getDependedService().getVersion().equals(localVersion));
-        if (dependencyAlreadyExists) {
-            return ResponseEntity
-                    .created(linkTo(methodOn(ServiceResource.class).getServiceById(service.getId())).toUri())
-                    .body(new Resource<>(service, getServiceLinks(service)));
-=======
             dependency -> dependency.getDependedService().getShortName().equals(dependeeShortName)
                 && dependency.getDependedService().getVersion().equals(dependeeVersion));
         if (dependencyAlreadyExists) {
             return ResponseEntity.noContent().build();
->>>>>>> b5b69612
         }
 
         final MicoServiceDependency processedServiceDependee = new MicoServiceDependency()
@@ -353,13 +255,7 @@
         service.getDependencies().add(processedServiceDependee);
         serviceRepository.save(service);
 
-<<<<<<< HEAD
-        return ResponseEntity
-                .created(linkTo(methodOn(ServiceResource.class).getServiceById(savedService.getId())).toUri())
-                .body(new Resource<>(savedService, getServiceLinks(savedService)));
-=======
         return ResponseEntity.noContent().build();
->>>>>>> b5b69612
     }
 
     @DeleteMapping("/{" + PATH_VARIABLE_SHORT_NAME + "}/{" + PATH_VARIABLE_VERSION + "}/" + PATH_DEPENDEES)
@@ -372,19 +268,6 @@
 
         serviceRepository.save(service);
 
-<<<<<<< HEAD
-        return ResponseEntity
-                .created(linkTo(methodOn(ServiceResource.class).getServiceById(savedService.getId())).toUri())
-                .body(new Resource<>(savedService, getServiceLinks(savedService)));
-    }
-
-    @DeleteMapping("/{" + PATH_VARIABLE_SHORT_NAME + "}/{" + PATH_VARIABLE_VERSION + "}" + "/dependees"
-            + "/{" + PATH_DELETE_SHORT_NAME + "}/{" + PATH_DELETE_VERSION + "}")
-    public ResponseEntity<Resource<MicoService>> deleteDependee(@PathVariable(PATH_VARIABLE_SHORT_NAME) String shortName,
-                                                                @PathVariable(PATH_VARIABLE_VERSION) String version,
-                                                                @PathVariable(PATH_DELETE_SHORT_NAME) String shortNameToDelete,
-                                                                @PathVariable(PATH_DELETE_VERSION) String versionToDelete) {
-=======
         return ResponseEntity.noContent().build();
     }
 
@@ -396,7 +279,6 @@
                                                @PathVariable(PATH_VARIABLE_DEPENDEE_VERSION) String dependeeVersion) {
     	// We only want to delete the relationship (the edge),
     	// not the actual depended service.
->>>>>>> b5b69612
         MicoService service = getServiceFromDatabase(shortName, version);
         
         // Check whether dependee to delete exists
@@ -409,37 +291,15 @@
         service.getDependencies().removeIf(dependency -> dependency.getDependedService().getId() == serviceToDelete.getId());
         serviceRepository.save(service);
 
-<<<<<<< HEAD
-        if (dependees != null) {
-            dependees.forEach(dependsOn -> {
-                if (dependsOn.getDependedService().getId() != serviceToDelete.getId()) {
-                    newDependees.add(dependsOn);
-                }
-            });
-        }
-
-        service.setDependencies(newDependees);
-        MicoService savedService = serviceRepository.save(service);
-
-        return ResponseEntity
-                .created(linkTo(methodOn(ServiceResource.class).getServiceById(savedService.getId())).toUri())
-                .body(new Resource<>(savedService, getServiceLinks(savedService)));
-=======
         return ResponseEntity.noContent().build();
->>>>>>> b5b69612
     }
 
     @GetMapping("/{" + PATH_VARIABLE_SHORT_NAME + "}/{" + PATH_VARIABLE_VERSION + "}/" + PATH_DEPENDERS)
     public ResponseEntity<Resources<Resource<MicoServiceResponseDTO>>> getDependers(@PathVariable(PATH_VARIABLE_SHORT_NAME) String shortName,
                                                                          @PathVariable(PATH_VARIABLE_VERSION) String version) {
         return ResponseEntity.ok(
-<<<<<<< HEAD
-                new Resources<>(resourceList,
-                        linkTo(methodOn(ServiceResource.class).getDependers(shortName, version)).withSelfRel()));
-=======
             new Resources<>(getServiceResponseDTOResourcesList(serviceRepository.findDependers(shortName, version)),
                 linkTo(methodOn(ServiceResource.class).getDependers(shortName, version)).withSelfRel()));
->>>>>>> b5b69612
     }
 
     @PostMapping(PATH_GITHUB_ENDPOINT)
@@ -497,55 +357,6 @@
         }
     }
 
-<<<<<<< HEAD
-    @GetMapping("/{" + PATH_VARIABLE_SHORT_NAME + "}/{" + PATH_VARIABLE_VERSION + "}" + "/dependencyGraph")
-    public ResponseEntity<Resource<MicoServiceDependencyGraphDTO>> getDependencyGraph(@PathVariable(PATH_VARIABLE_SHORT_NAME) String shortName,
-                                                                                      @PathVariable(PATH_VARIABLE_VERSION) String version) {
-        MicoService micoServiceRoot = getServiceFromDatabase(shortName, version);
-        List<MicoService> micoServices = serviceRepository.getAllDependeesOfMicoService(micoServiceRoot.getShortName(), micoServiceRoot.getVersion());
-        MicoServiceDependencyGraphDTO micoServiceDependencyGraph = new MicoServiceDependencyGraphDTO().setMicoServices(micoServices);
-        LinkedList<MicoServiceDependencyGraphEdgeDTO> micoServiceDependencyGraphEdgeList = new LinkedList<>();
-        for (MicoService micoService : micoServices) {
-            //Request each mico service again from the db, because the dependencies are not included
-            //in the result of the custom query. TODO improve query to also include the dependencies (Depth parameter)
-            MicoService micoServiceFromDB = getServiceFromDatabase(micoService.getShortName(), micoService.getVersion());
-            micoServiceFromDB.getDependencies().forEach(micoServiceDependency -> {
-                MicoServiceDependencyGraphEdgeDTO edge = new MicoServiceDependencyGraphEdgeDTO(micoService, micoServiceDependency.getDependedService());
-                micoServiceDependencyGraphEdgeList.add(edge);
-            });
-        }
-        micoServiceDependencyGraph.setMicoServiceDependencyGraphEdgeList(micoServiceDependencyGraphEdgeList);
-        return ResponseEntity.ok(new Resource<>(micoServiceDependencyGraph,
-                linkTo(methodOn(ServiceResource.class).getDependencyGraph(shortName, version)).withSelfRel()));
-    }
-
-    //TODO: Remove here, this method is moved to ServiceBroker
-    public List<MicoService> getDependers(MicoService serviceToLookFor) {
-        List<MicoService> serviceList = serviceRepository.findAll(2);
-
-        List<MicoService> dependers = new LinkedList<>();
-
-        serviceList.forEach(service -> {
-            List<MicoServiceDependency> dependees = service.getDependencies();
-            if (dependees != null) {
-                dependees.forEach(dependee -> {
-                    if (dependee.getDependedService().equals(serviceToLookFor)) {
-                        dependers.add(dependee.getService());
-                    }
-                });
-            }
-        });
-
-        return dependers;
-    }
-
-    //TODO: Verfiy if this redundant code with getServiceFromDatabase
-    //TODO: Delete this and move to ServiceBroker if it is not redundant
-    private MicoService getService(MicoService newService) {
-        Optional<MicoService> serviceOptional = serviceRepository.findByShortNameAndVersion(newService.getShortName(), newService.getVersion());
-        return serviceOptional.orElse(null);
-    }
-=======
     @GetMapping("/{" + PATH_VARIABLE_SHORT_NAME + "}/{" + PATH_VARIABLE_VERSION + "}/" + PATH_DEPENDENCY_GRAPH)
     public ResponseEntity<Resource<MicoServiceDependencyGraphResponseDTO>> getDependencyGraph(@PathVariable(PATH_VARIABLE_SHORT_NAME) String shortName,
                                                                                @PathVariable(PATH_VARIABLE_VERSION) String version) {
@@ -567,7 +378,6 @@
        return ResponseEntity.ok(new Resource<>(micoServiceDependencyGraph,
            linkTo(methodOn(ServiceResource.class).getDependencyGraph(shortName, version)).withSelfRel()));
 	}
->>>>>>> b5b69612
 
     /**
      * Returns the existing {@link MicoService} object from the database for the given shortName and version.
@@ -597,81 +407,6 @@
         return micoServiceList;
     }
 
-<<<<<<< HEAD
-    //TODO: Remove method, it already exists in ServiceBroker
-    public MicoService getServiceById(Long id) {
-        Optional<MicoService> serviceOpt = serviceRepository.findById(id);
-        if (!serviceOpt.isPresent()) {
-            throw new ResponseStatusException(HttpStatus.NOT_FOUND, "Service with id '" + id + "' was not found!");
-        }
-        return serviceOpt.get();
-    }
-
-    //TODO: Verify if this code is still necessary
-    //Get the dependees of a service, check if they exists, if true get the ids and set the dependees
-    public MicoService setServiceDependees(MicoService newService) {
-        MicoService serviceToGetId = getService(newService);
-        if (serviceToGetId == null) {
-            // TODO: MicoService name is mandatory! Will be covered by issue mico#490
-            MicoService savedService = serviceRepository.save(new MicoService().setShortName(newService.getShortName()).setVersion(newService.getVersion()));
-
-            List<MicoServiceDependency> dependees = savedService.getDependencies();
-            LinkedList<MicoService> services = getDependentServices(dependees);
-
-            List<MicoServiceDependency> newDependees = new LinkedList<>();
-
-            if (services != null) {
-                services.forEach(service -> newDependees.add(new MicoServiceDependency().setService(savedService).setDependedService(service)));
-            }
-
-            savedService.setDependencies(newDependees);
-
-            return savedService;
-        } else {
-            newService.setId(serviceToGetId.getId());
-            List<MicoServiceDependency> dependees = newService.getDependencies();
-            LinkedList<MicoService> services = getDependentServices(dependees);
-
-            List<MicoServiceDependency> newDependees = new LinkedList<>();
-
-            services.forEach(service -> newDependees.add(new MicoServiceDependency().setService(newService).setDependedService(service)));
-
-            newService.setDependencies(newDependees);
-
-            return newService;
-        }
-    }
-
-    //TODO: delete, already moved to ServiceBroker
-    private LinkedList<MicoService> getDependentServices(List<MicoServiceDependency> dependees) {
-        if (dependees == null) {
-            return null;
-        }
-
-        LinkedList<MicoService> services = new LinkedList<>();
-
-        dependees.forEach(dependee -> {
-            String shortName = dependee.getDependedService().getShortName();
-            String version = dependee.getDependedService().getVersion();
-
-            Optional<MicoService> dependeeServiceOpt = serviceRepository.findByShortNameAndVersion(shortName, version);
-            MicoService dependeeService = dependeeServiceOpt.orElse(null);
-            if (dependeeService == null) {
-                // TODO: MicoService name is mandatory! Will be covered by issue mico#490
-                MicoService newService = serviceRepository.save(new MicoService().setShortName(shortName).setVersion(version));
-                services.add(newService);
-            } else {
-                services.add(dependeeService);
-            }
-        });
-
-        return services;
-    }
-
-    static List<Resource<MicoService>> getServiceResourcesList(List<MicoService> services) {
-        return services.stream().map(service -> new Resource<>(service, getServiceLinks(service)))
-                .collect(Collectors.toList());
-=======
     /**
      * Checks if a service is deployed and throws a ResponseStatusException with the http status CONFLICT (409) if
      * the service is deployed.
@@ -691,7 +426,6 @@
 
     protected static List<Resource<MicoServiceResponseDTO>> getServiceResponseDTOResourcesList(List<MicoService> services) {
 		return services.stream().map(service -> getServiceResponseDTOResource(service)).collect(Collectors.toList());
->>>>>>> b5b69612
     }
 
     protected static Iterable<Link> getServiceLinks(MicoService service) {
@@ -700,16 +434,15 @@
         links.add(linkTo(methodOn(ServiceResource.class).getServiceList()).withRel("services"));
         return links;
     }
-
-<<<<<<< HEAD
-    /**
+    //TODO: verify if this can be deleted
+   /* *//**
      * Validates the {@link MicoServiceInterface} with the data that is stored in the database.
      * If the provided interface is valid, return the existing interface.
      *
      * @param providedInterface the {@link MicoServiceInterface}
      * @return the already existing {@link MicoServiceInterface}
      * @throws ResponseStatusException if a {@link MicoServiceInterface} does not exist or there is a conflict
-     */
+     *//*
     private MicoServiceInterface validateProvidedInterface(
             String serviceName, String serviceVersion, MicoServiceInterface providedInterface) throws ResponseStatusException {
 
@@ -762,7 +495,5 @@
         }
         return existingInterface;
     }
-
-=======
->>>>>>> b5b69612
+*/
 }