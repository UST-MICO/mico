/*
 * Licensed to the Apache Software Foundation (ASF) under one
 * or more contributor license agreements.  See the NOTICE file
 * distributed with this work for additional information
 * regarding copyright ownership.  The ASF licenses this file
 * to you under the Apache License, Version 2.0 (the
 * "License"); you may not use this file except in compliance
 * with the License.  You may obtain a copy of the License at
 *
 *   http://www.apache.org/licenses/LICENSE-2.0
 *
 * Unless required by applicable law or agreed to in writing,
 * software distributed under the License is distributed on an
 * "AS IS" BASIS, WITHOUT WARRANTIES OR CONDITIONS OF ANY
 * KIND, either express or implied.  See the License for the
 * specific language governing permissions and limitations
 * under the License.
 */

package io.github.ust.mico.core.broker;

import io.github.ust.mico.core.dto.request.KFConnectorDeploymentInfoRequestDTO;
import io.github.ust.mico.core.exception.*;
import io.github.ust.mico.core.model.*;
import io.github.ust.mico.core.persistence.MicoServiceDeploymentInfoRepository;
import lombok.extern.slf4j.Slf4j;
import org.springframework.beans.factory.annotation.Autowired;
import org.springframework.stereotype.Service;
import java.util.List;
import java.util.Optional;
<<<<<<< HEAD
import java.util.stream.Collectors;
import static io.github.ust.mico.core.model.MicoTopicRole.Role.*;

=======
>>>>>>> 29f0ea49

@Slf4j
@Service
public class KafkaFaasConnectorDeploymentInfoBroker {

    @Autowired
    private MicoApplicationBroker applicationBroker;

    @Autowired
    private MicoServiceDeploymentInfoRepository deploymentInfoRepository;

    /**
     * Fetches a list of {@link MicoServiceDeploymentInfo MicoServiceDeploymentInfos} of all KafkaFaasConnector instances
     * associated with the specified {@link MicoApplication}.
     *
     * @param micoApplicationShortName the shortName of the micoApplication
     * @param micoApplicationVersion   the version of the micoApplication
     * @return the list of {@link MicoServiceDeploymentInfo MicoServiceDeploymentInfos}
     * @throws MicoApplicationNotFoundException if there is no such micoApplication
     */
    public List<MicoServiceDeploymentInfo> getKafkaFaasConnectorDeploymentInformation(
        String micoApplicationShortName, String micoApplicationVersion) throws MicoApplicationNotFoundException {

        MicoApplication micoApplication = applicationBroker.getMicoApplicationByShortNameAndVersion(micoApplicationShortName, micoApplicationVersion);
        List<MicoServiceDeploymentInfo> micoServiceDeploymentInfos = micoApplication.getKafkaFaasConnectorDeploymentInfos();
        log.debug("There are {} KafkaFaasConnector deployment information for MicoApplication '{}' in version '{}'.",
                micoServiceDeploymentInfos.size(), micoApplicationShortName, micoApplicationVersion);
        return micoApplication.getKafkaFaasConnectorDeploymentInfos();
    }

<<<<<<< HEAD

    /**
     * Updates an existing {@link MicoServiceDeploymentInfo} in the database
     * based on the values of a {@link KFConnectorDeploymentInfoRequestDTO} object.
     *
     * @param instanceId                          the instance id of the deployment {@link MicoApplication}
     * @param kfConnectorDeploymentInfoRequestDTO the {@link KFConnectorDeploymentInfoRequestDTO}
     * @return the new {@link MicoServiceDeploymentInfo} stored in the database
     * @throws MicoServiceDeploymentInformationNotFoundException if there is no {@code MicoServiceDeploymentInfo} stored in the database
     */
    public MicoServiceDeploymentInfo updateKafkaFaasConnectorDeploymentInformation(String instanceId, KFConnectorDeploymentInfoRequestDTO kfConnectorDeploymentInfoRequestDTO)
            throws MicoServiceDeploymentInformationNotFoundException {

        Optional<MicoServiceDeploymentInfo> storedServiceDeploymentInfoOptional = deploymentInfoRepository.findByInstanceId(instanceId);

        if(!storedServiceDeploymentInfoOptional.isPresent()) {
            throw new MicoServiceDeploymentInformationNotFoundException(instanceId);
        }
        MicoServiceDeploymentInfo storedServiceDeploymentInfo = storedServiceDeploymentInfoOptional.get();
        // TODO Deployed services should also be updated.
        return saveValuesToDatabase(kfConnectorDeploymentInfoRequestDTO, storedServiceDeploymentInfo);
    }

    private MicoServiceDeploymentInfo saveValuesToDatabase(KFConnectorDeploymentInfoRequestDTO kfConnectorDeploymentInfoRequestDTO,
                                                           MicoServiceDeploymentInfo storedServiceDeploymentInfo) {

        eventuallyUpdateTopics(kfConnectorDeploymentInfoRequestDTO, storedServiceDeploymentInfo);
        eventuallyUpdateOpenFaaSFunction(kfConnectorDeploymentInfoRequestDTO, storedServiceDeploymentInfo);
        deploymentInfoRepository.save(storedServiceDeploymentInfo);
        return storedServiceDeploymentInfo;
    }

    private void eventuallyUpdateTopics(KFConnectorDeploymentInfoRequestDTO kfConnectorDeploymentInfoRequestDTO,
                                                   MicoServiceDeploymentInfo storedServiceDeploymentInfo) {
        // update existing topics
        List<MicoTopicRole> topics = storedServiceDeploymentInfo.getTopics();
        for (MicoTopicRole role: topics) {
            MicoTopic topic = role.getTopic();
            switch (role.getRole()) {
                case INPUT: topic.setName(kfConnectorDeploymentInfoRequestDTO.getInputTopicName()); break;
                case OUTPUT: topic.setName(kfConnectorDeploymentInfoRequestDTO.getOutputTopicName()); break;
                    case DEAD_LETTER: //TODO
                case INVALID_MESSAGE: //TODO
                case TEST_MESSAGE_OUTPUT: //TODO
            }
        }
        // add topics, if they do not exist, yet
        List<MicoTopicRole.Role> storedTopicRoles = storedServiceDeploymentInfo.getTopics().stream().map(
                topic -> topic.getRole()).collect(Collectors.toList());

        for(MicoTopicRole.Role role: MicoTopicRole.Role.values()) {
            // TODO, currently the the KFConnectorDeploymentInfoRequestDTO only provides INPUT and OUTPUT.
            //  As soon as it also provides DEAD_LETTER, INVALID_MESSAGE and TEST_MESSAGE_OUTPUT this should be
            //  handled here as well

            if(!storedTopicRoles.contains(role) && (role == INPUT | role == OUTPUT)) {
                storedServiceDeploymentInfo.getTopics().add(
                        new MicoTopicRole()
                                .setRole(role)
                                .setServiceDeploymentInfo(storedServiceDeploymentInfo)
                                .setTopic(new MicoTopic().setName(
                                        (role == INPUT) ? kfConnectorDeploymentInfoRequestDTO.getInputTopicName()
                                                        : kfConnectorDeploymentInfoRequestDTO.getOutputTopicName()
                                )));
            }
        }
    }

    private void eventuallyUpdateOpenFaaSFunction(KFConnectorDeploymentInfoRequestDTO kfConnectorDeploymentInfoRequestDTO,
                                                  MicoServiceDeploymentInfo storedServiceDeploymentInfo) {
        OpenFaaSFunction openFaaSFunction = storedServiceDeploymentInfo.getOpenFaaSFunction();
        if(openFaaSFunction == null) {
            storedServiceDeploymentInfo.setOpenFaaSFunction(
                    new OpenFaaSFunction().setName(kfConnectorDeploymentInfoRequestDTO.getOpenFaaSFunctionName()));
        }
        else {
            openFaaSFunction.setName(kfConnectorDeploymentInfoRequestDTO.getOpenFaaSFunctionName());
        }
    }
=======
    /**
     * Filters the list of {@link MicoServiceDeploymentInfo} from
     * {@link KafkaFaasConnectorDeploymentInfoBroker#getKafkaFaasConnectorDeploymentInformation(String, String)}
     * for a specific {@code instanceId}.
     *
     * @param micoApplicationShortName the short name of the {@link MicoApplication}
     * @param micoApplicationVersion   the version of the {@link MicoApplication}
     * @param instanceId               the instance ID of the {@link MicoServiceDeploymentInfo}
     * @return a single {@link MicoServiceDeploymentInfo} with an instance ID equal to the give one.
     * @throws MicoApplicationNotFoundException if the {@link MicoApplication} does not exist.
     */
    public Optional<MicoServiceDeploymentInfo> getKafkaFaasConnectorDeploymentInformation(
        String micoApplicationShortName, String micoApplicationVersion, String instanceId) throws MicoApplicationNotFoundException {
        List<MicoServiceDeploymentInfo> micoServiceDeploymentInfos = getKafkaFaasConnectorDeploymentInformation(micoApplicationShortName, micoApplicationVersion);
        Optional<MicoServiceDeploymentInfo> micoServiceDeploymentInfoOptional = micoServiceDeploymentInfos.stream()
            .filter(sdi -> sdi.getInstanceId().equals(instanceId))
            .reduce((a, b) -> {
                    throw new IllegalStateException("There are multiple KafkaFaasConnectors with the same instance id: " + a + ", " + b);
                }
            );
        if (micoServiceDeploymentInfoOptional.isPresent()) {
            log.debug("There is a micoServiceDeploymentInfo for MicoApplication '{}' in version '{}' with the instanceId '{}'.", micoApplicationShortName, micoApplicationVersion, instanceId);
        } else {
            log.debug("There is no micoServiceDeploymentInfo for MicoApplication '{}' in version '{}' with the instanceId '{}'.", micoApplicationShortName, micoApplicationVersion, instanceId);
        }
        return micoServiceDeploymentInfoOptional;
    }

>>>>>>> 29f0ea49
}<|MERGE_RESOLUTION|>--- conflicted
+++ resolved
@@ -20,20 +20,21 @@
 package io.github.ust.mico.core.broker;
 
 import io.github.ust.mico.core.dto.request.KFConnectorDeploymentInfoRequestDTO;
-import io.github.ust.mico.core.exception.*;
+import io.github.ust.mico.core.exception.MicoApplicationNotFoundException;
+import io.github.ust.mico.core.exception.MicoServiceDeploymentInformationNotFoundException;
 import io.github.ust.mico.core.model.*;
 import io.github.ust.mico.core.persistence.MicoServiceDeploymentInfoRepository;
 import lombok.extern.slf4j.Slf4j;
 import org.springframework.beans.factory.annotation.Autowired;
 import org.springframework.stereotype.Service;
+
 import java.util.List;
 import java.util.Optional;
-<<<<<<< HEAD
 import java.util.stream.Collectors;
-import static io.github.ust.mico.core.model.MicoTopicRole.Role.*;
 
-=======
->>>>>>> 29f0ea49
+import static io.github.ust.mico.core.model.MicoTopicRole.Role.INPUT;
+import static io.github.ust.mico.core.model.MicoTopicRole.Role.OUTPUT;
+
 
 @Slf4j
 @Service
@@ -60,91 +61,10 @@
         MicoApplication micoApplication = applicationBroker.getMicoApplicationByShortNameAndVersion(micoApplicationShortName, micoApplicationVersion);
         List<MicoServiceDeploymentInfo> micoServiceDeploymentInfos = micoApplication.getKafkaFaasConnectorDeploymentInfos();
         log.debug("There are {} KafkaFaasConnector deployment information for MicoApplication '{}' in version '{}'.",
-                micoServiceDeploymentInfos.size(), micoApplicationShortName, micoApplicationVersion);
+            micoServiceDeploymentInfos.size(), micoApplicationShortName, micoApplicationVersion);
         return micoApplication.getKafkaFaasConnectorDeploymentInfos();
     }
 
-<<<<<<< HEAD
-
-    /**
-     * Updates an existing {@link MicoServiceDeploymentInfo} in the database
-     * based on the values of a {@link KFConnectorDeploymentInfoRequestDTO} object.
-     *
-     * @param instanceId                          the instance id of the deployment {@link MicoApplication}
-     * @param kfConnectorDeploymentInfoRequestDTO the {@link KFConnectorDeploymentInfoRequestDTO}
-     * @return the new {@link MicoServiceDeploymentInfo} stored in the database
-     * @throws MicoServiceDeploymentInformationNotFoundException if there is no {@code MicoServiceDeploymentInfo} stored in the database
-     */
-    public MicoServiceDeploymentInfo updateKafkaFaasConnectorDeploymentInformation(String instanceId, KFConnectorDeploymentInfoRequestDTO kfConnectorDeploymentInfoRequestDTO)
-            throws MicoServiceDeploymentInformationNotFoundException {
-
-        Optional<MicoServiceDeploymentInfo> storedServiceDeploymentInfoOptional = deploymentInfoRepository.findByInstanceId(instanceId);
-
-        if(!storedServiceDeploymentInfoOptional.isPresent()) {
-            throw new MicoServiceDeploymentInformationNotFoundException(instanceId);
-        }
-        MicoServiceDeploymentInfo storedServiceDeploymentInfo = storedServiceDeploymentInfoOptional.get();
-        // TODO Deployed services should also be updated.
-        return saveValuesToDatabase(kfConnectorDeploymentInfoRequestDTO, storedServiceDeploymentInfo);
-    }
-
-    private MicoServiceDeploymentInfo saveValuesToDatabase(KFConnectorDeploymentInfoRequestDTO kfConnectorDeploymentInfoRequestDTO,
-                                                           MicoServiceDeploymentInfo storedServiceDeploymentInfo) {
-
-        eventuallyUpdateTopics(kfConnectorDeploymentInfoRequestDTO, storedServiceDeploymentInfo);
-        eventuallyUpdateOpenFaaSFunction(kfConnectorDeploymentInfoRequestDTO, storedServiceDeploymentInfo);
-        deploymentInfoRepository.save(storedServiceDeploymentInfo);
-        return storedServiceDeploymentInfo;
-    }
-
-    private void eventuallyUpdateTopics(KFConnectorDeploymentInfoRequestDTO kfConnectorDeploymentInfoRequestDTO,
-                                                   MicoServiceDeploymentInfo storedServiceDeploymentInfo) {
-        // update existing topics
-        List<MicoTopicRole> topics = storedServiceDeploymentInfo.getTopics();
-        for (MicoTopicRole role: topics) {
-            MicoTopic topic = role.getTopic();
-            switch (role.getRole()) {
-                case INPUT: topic.setName(kfConnectorDeploymentInfoRequestDTO.getInputTopicName()); break;
-                case OUTPUT: topic.setName(kfConnectorDeploymentInfoRequestDTO.getOutputTopicName()); break;
-                    case DEAD_LETTER: //TODO
-                case INVALID_MESSAGE: //TODO
-                case TEST_MESSAGE_OUTPUT: //TODO
-            }
-        }
-        // add topics, if they do not exist, yet
-        List<MicoTopicRole.Role> storedTopicRoles = storedServiceDeploymentInfo.getTopics().stream().map(
-                topic -> topic.getRole()).collect(Collectors.toList());
-
-        for(MicoTopicRole.Role role: MicoTopicRole.Role.values()) {
-            // TODO, currently the the KFConnectorDeploymentInfoRequestDTO only provides INPUT and OUTPUT.
-            //  As soon as it also provides DEAD_LETTER, INVALID_MESSAGE and TEST_MESSAGE_OUTPUT this should be
-            //  handled here as well
-
-            if(!storedTopicRoles.contains(role) && (role == INPUT | role == OUTPUT)) {
-                storedServiceDeploymentInfo.getTopics().add(
-                        new MicoTopicRole()
-                                .setRole(role)
-                                .setServiceDeploymentInfo(storedServiceDeploymentInfo)
-                                .setTopic(new MicoTopic().setName(
-                                        (role == INPUT) ? kfConnectorDeploymentInfoRequestDTO.getInputTopicName()
-                                                        : kfConnectorDeploymentInfoRequestDTO.getOutputTopicName()
-                                )));
-            }
-        }
-    }
-
-    private void eventuallyUpdateOpenFaaSFunction(KFConnectorDeploymentInfoRequestDTO kfConnectorDeploymentInfoRequestDTO,
-                                                  MicoServiceDeploymentInfo storedServiceDeploymentInfo) {
-        OpenFaaSFunction openFaaSFunction = storedServiceDeploymentInfo.getOpenFaaSFunction();
-        if(openFaaSFunction == null) {
-            storedServiceDeploymentInfo.setOpenFaaSFunction(
-                    new OpenFaaSFunction().setName(kfConnectorDeploymentInfoRequestDTO.getOpenFaaSFunctionName()));
-        }
-        else {
-            openFaaSFunction.setName(kfConnectorDeploymentInfoRequestDTO.getOpenFaaSFunctionName());
-        }
-    }
-=======
     /**
      * Filters the list of {@link MicoServiceDeploymentInfo} from
      * {@link KafkaFaasConnectorDeploymentInfoBroker#getKafkaFaasConnectorDeploymentInformation(String, String)}
@@ -173,5 +93,86 @@
         return micoServiceDeploymentInfoOptional;
     }
 
->>>>>>> 29f0ea49
+
+    /**
+     * Updates an existing {@link MicoServiceDeploymentInfo} in the database
+     * based on the values of a {@link KFConnectorDeploymentInfoRequestDTO} object.
+     *
+     * @param instanceId                          the instance id of the deployment {@link MicoApplication}
+     * @param kfConnectorDeploymentInfoRequestDTO the {@link KFConnectorDeploymentInfoRequestDTO}
+     * @return the new {@link MicoServiceDeploymentInfo} stored in the database
+     * @throws MicoServiceDeploymentInformationNotFoundException if there is no {@code MicoServiceDeploymentInfo} stored in the database
+     */
+    public MicoServiceDeploymentInfo updateKafkaFaasConnectorDeploymentInformation(String instanceId, KFConnectorDeploymentInfoRequestDTO kfConnectorDeploymentInfoRequestDTO)
+        throws MicoServiceDeploymentInformationNotFoundException {
+
+        Optional<MicoServiceDeploymentInfo> storedServiceDeploymentInfoOptional = deploymentInfoRepository.findByInstanceId(instanceId);
+
+        if (!storedServiceDeploymentInfoOptional.isPresent()) {
+            throw new MicoServiceDeploymentInformationNotFoundException(instanceId);
+        }
+        MicoServiceDeploymentInfo storedServiceDeploymentInfo = storedServiceDeploymentInfoOptional.get();
+        // TODO Deployed services should also be updated.
+        return saveValuesToDatabase(kfConnectorDeploymentInfoRequestDTO, storedServiceDeploymentInfo);
+    }
+
+    private MicoServiceDeploymentInfo saveValuesToDatabase(KFConnectorDeploymentInfoRequestDTO kfConnectorDeploymentInfoRequestDTO,
+                                                           MicoServiceDeploymentInfo storedServiceDeploymentInfo) {
+
+        eventuallyUpdateTopics(kfConnectorDeploymentInfoRequestDTO, storedServiceDeploymentInfo);
+        eventuallyUpdateOpenFaaSFunction(kfConnectorDeploymentInfoRequestDTO, storedServiceDeploymentInfo);
+        deploymentInfoRepository.save(storedServiceDeploymentInfo);
+        return storedServiceDeploymentInfo;
+    }
+
+    private void eventuallyUpdateTopics(KFConnectorDeploymentInfoRequestDTO kfConnectorDeploymentInfoRequestDTO,
+                                        MicoServiceDeploymentInfo storedServiceDeploymentInfo) {
+        // update existing topics
+        List<MicoTopicRole> topics = storedServiceDeploymentInfo.getTopics();
+        for (MicoTopicRole role : topics) {
+            MicoTopic topic = role.getTopic();
+            switch (role.getRole()) {
+                case INPUT:
+                    topic.setName(kfConnectorDeploymentInfoRequestDTO.getInputTopicName());
+                    break;
+                case OUTPUT:
+                    topic.setName(kfConnectorDeploymentInfoRequestDTO.getOutputTopicName());
+                    break;
+                case DEAD_LETTER: //TODO
+                case INVALID_MESSAGE: //TODO
+                case TEST_MESSAGE_OUTPUT: //TODO
+            }
+        }
+        // add topics, if they do not exist, yet
+        List<MicoTopicRole.Role> storedTopicRoles = storedServiceDeploymentInfo.getTopics().stream().map(
+            topic -> topic.getRole()).collect(Collectors.toList());
+
+        for (MicoTopicRole.Role role : MicoTopicRole.Role.values()) {
+            // TODO, currently the the KFConnectorDeploymentInfoRequestDTO only provides INPUT and OUTPUT.
+            //  As soon as it also provides DEAD_LETTER, INVALID_MESSAGE and TEST_MESSAGE_OUTPUT this should be
+            //  handled here as well
+
+            if (!storedTopicRoles.contains(role) && (role == INPUT | role == OUTPUT)) {
+                storedServiceDeploymentInfo.getTopics().add(
+                    new MicoTopicRole()
+                        .setRole(role)
+                        .setServiceDeploymentInfo(storedServiceDeploymentInfo)
+                        .setTopic(new MicoTopic().setName(
+                            (role == INPUT) ? kfConnectorDeploymentInfoRequestDTO.getInputTopicName()
+                                : kfConnectorDeploymentInfoRequestDTO.getOutputTopicName()
+                        )));
+            }
+        }
+    }
+
+    private void eventuallyUpdateOpenFaaSFunction(KFConnectorDeploymentInfoRequestDTO kfConnectorDeploymentInfoRequestDTO,
+                                                  MicoServiceDeploymentInfo storedServiceDeploymentInfo) {
+        OpenFaaSFunction openFaaSFunction = storedServiceDeploymentInfo.getOpenFaaSFunction();
+        if (openFaaSFunction == null) {
+            storedServiceDeploymentInfo.setOpenFaaSFunction(
+                new OpenFaaSFunction().setName(kfConnectorDeploymentInfoRequestDTO.getOpenFaaSFunctionName()));
+        } else {
+            openFaaSFunction.setName(kfConnectorDeploymentInfoRequestDTO.getOpenFaaSFunctionName());
+        }
+    }
 }