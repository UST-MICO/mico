--- conflicted
+++ resolved
@@ -28,10 +28,6 @@
 import io.github.ust.mico.core.exception.NotInitializedException;
 import io.github.ust.mico.core.model.*;
 import io.github.ust.mico.core.persistence.MicoApplicationRepository;
-<<<<<<< HEAD
-import io.github.ust.mico.core.persistence.MicoBackgroundJobRepository;
-=======
->>>>>>> d3f66954
 import io.github.ust.mico.core.persistence.MicoServiceDeploymentInfoRepository;
 import io.github.ust.mico.core.persistence.MicoServiceRepository;
 import io.github.ust.mico.core.service.MicoCoreBackgroundJobFactory;
@@ -86,12 +82,6 @@
     @Autowired
     private MicoKubernetesClient micoKubernetesClient;
 
-<<<<<<< HEAD
-    @Autowired
-    private MicoBackgroundJobRepository backgroundJobRepo;
-
-=======
->>>>>>> d3f66954
     @PostMapping
     public ResponseEntity<Resource<MicoApplicationJobStatusResponseDTO>> deploy(@PathVariable(PATH_VARIABLE_SHORT_NAME) String shortName,
                                                                                 @PathVariable(PATH_VARIABLE_VERSION) String version) {
@@ -117,19 +107,11 @@
             // Check if a build for this MicoService is already running.
             // If yes no build is required, lock changes to running jobs.
             // If the current job status is done, error or cancel delete it and create a new job to get a new id.
-<<<<<<< HEAD
-            Optional<MicoServiceBackgroundJob> jobOptional = getJobByMicoService(
+            Optional<MicoServiceBackgroundJob> jobOptional = backgroundJobBroker.getJobByMicoService(
                 micoService.getShortName(), micoService.getVersion(), MicoServiceBackgroundJob.Type.BUILD);
             if (jobOptional.isPresent()) {
                 if (jobOptional.get().getStatus() != MicoServiceBackgroundJob.Status.RUNNING) {
-                    backgroundJobRepo.delete(jobOptional.get());
-=======
-            Optional<MicoServiceBackgroundTask> taskOptional = backgroundTaskBroker.getTaskByMicoService(
-                micoService.getShortName(), micoService.getVersion(), MicoServiceBackgroundTask.Type.BUILD);
-            if (taskOptional.isPresent()) {
-                if (taskOptional.get().getStatus() != MicoServiceBackgroundTask.Status.RUNNING) {
-                    backgroundTaskBroker.deleteJob(taskOptional.get().getId());
->>>>>>> d3f66954
+                    backgroundJobBroker.deleteJob(jobOptional.get().getId());
                 } else {
                     log.debug("Build job of MicoService '{}' '{}' is already running.",
                         micoService.getShortName(), micoService.getVersion());
@@ -141,18 +123,11 @@
             MicoServiceBackgroundJob job = new MicoServiceBackgroundJob()
                 .setServiceShortName(micoService.getShortName())
                 .setServiceVersion(micoService.getVersion())
-<<<<<<< HEAD
                 .setType(MicoServiceBackgroundJob.Type.BUILD);
-            backgroundJobRepo.save(job);
-            job.setJob(backgroundJobFactory.runAsync(() -> buildImageAndWait(micoService), dockerImageUri -> {
-                if(dockerImageUri != null) {
-=======
-                .setType(MicoServiceBackgroundTask.Type.BUILD);
-            backgroundTaskBroker.saveJob(task);
-
-            task.setJob(backgroundTaskFactory.runAsync(() -> buildImageAndWait(micoService), dockerImageUri -> {
+            backgroundJobBroker.saveJob(job);
+
+            job.setFuture(backgroundJobFactory.runAsync(() -> buildImageAndWait(micoService), dockerImageUri -> {
                 if (dockerImageUri != null) {
->>>>>>> d3f66954
                     log.info("Build of MicoService '{}' in version '{}' finished with image '{}'.",
                         micoService.getShortName(), micoService.getVersion(), dockerImageUri);
 
@@ -160,19 +135,11 @@
                     MicoService savedMicoService = serviceRepository.save(micoService);
                     try {
                         createKubernetesResources(micoApplication, savedMicoService);
-<<<<<<< HEAD
-                        saveMicoBackgroundJobStatus(micoService.getShortName(), micoService.getVersion(),
-                            MicoServiceBackgroundJob.Status.DONE, MicoServiceBackgroundJob.Type.BUILD, null);
+                        backgroundJobBroker.saveNewStatus(micoService.getShortName(), micoService.getVersion(),
+                            MicoServiceBackgroundJob.Type.BUILD, MicoServiceBackgroundJob.Status.DONE);
                     } catch (KubernetesResourceException kre) {
-                        saveMicoBackgroundJobStatus(micoService.getShortName(), micoService.getVersion(),
-                            MicoServiceBackgroundJob.Status.ERROR, MicoServiceBackgroundJob.Type.BUILD, kre.getMessage());
-=======
-                        backgroundTaskBroker.saveNewStatus(micoService.getShortName(), micoService.getVersion(),
-                            MicoServiceBackgroundTask.Type.BUILD, MicoServiceBackgroundTask.Status.DONE);
-                    } catch (KubernetesResourceException kre) {
-                        backgroundTaskBroker.saveNewStatus(micoService.getShortName(), micoService.getVersion(),
-                            MicoServiceBackgroundTask.Type.BUILD, MicoServiceBackgroundTask.Status.ERROR, kre.getMessage());
->>>>>>> d3f66954
+                        backgroundJobBroker.saveNewStatus(micoService.getShortName(), micoService.getVersion(),
+                            MicoServiceBackgroundJob.Type.BUILD, MicoServiceBackgroundJob.Status.ERROR, kre.getMessage());
                         log.error(kre.getMessage(), kre);
                         exceptionHandler(kre);
                     }
@@ -180,12 +147,8 @@
                     log.error("Build of MicoService '{}' in version '{}' failed.", micoService.getShortName(), micoService.getVersion());
                 }
             }, this::exceptionHandler));
-<<<<<<< HEAD
-            backgroundJobRepo.save(job);
-=======
->>>>>>> d3f66954
-
-            backgroundTaskBroker.saveJob(task);
+
+            backgroundJobBroker.saveJob(job);
         }
 
         return ResponseEntity
@@ -193,27 +156,6 @@
             .body(new Resource<>(new MicoApplicationJobStatusResponseDTO(backgroundJobBroker.getJobStatusByApplicationShortNameAndVersion(shortName, version))));
     }
 
-<<<<<<< HEAD
-    private Optional<MicoServiceBackgroundJob> getJobByMicoService(String micoServiceShortName, String micoServiceVersion, MicoServiceBackgroundJob.Type type) {
-        return backgroundJobRepo.findByServiceShortNameAndServiceVersionAndType(micoServiceShortName, micoServiceVersion, type);
-    }
-
-    private void saveMicoBackgroundJobStatus(String micoServiceShortName, String micoServiceVersion,
-                                             MicoServiceBackgroundJob.Status status, MicoServiceBackgroundJob.Type type,
-                                             @Nullable String errorMessage) {
-        Optional<MicoServiceBackgroundJob> jobOptional = getJobByMicoService(micoServiceShortName, micoServiceVersion, type);
-        if (jobOptional.isPresent()) {
-            MicoServiceBackgroundJob job = jobOptional.get();
-            log.debug("Saving status of '{}'", job);
-            job.setErrorMessage(errorMessage);
-            job.setStatus(status);
-            MicoServiceBackgroundJob savedJob = backgroundJobRepo.save(job);
-            log.info("Job status of '{}' is '{}'", savedJob.getId(), savedJob.getStatus());
-        }
-    }
-
-=======
->>>>>>> d3f66954
     private void checkIfMicoApplicationIsDeployable(MicoApplication micoApplication) {
         if (micoApplication.getServices() == null || micoApplication.getServices().isEmpty()) {
             throw new ResponseStatusException(HttpStatus.UNPROCESSABLE_ENTITY,
@@ -235,19 +177,15 @@
     }
 
     private String buildImageAndWait(MicoService micoService) {
-<<<<<<< HEAD
-        saveMicoBackgroundJobStatus(micoService.getShortName(), micoService.getVersion(), MicoServiceBackgroundJob.Status.RUNNING, MicoServiceBackgroundJob.Type.BUILD, null);
-=======
-        backgroundTaskBroker.saveNewStatus(micoService.getShortName(), micoService.getVersion(),
-            MicoServiceBackgroundTask.Type.BUILD, MicoServiceBackgroundTask.Status.RUNNING);
->>>>>>> d3f66954
+        backgroundJobBroker.saveNewStatus(micoService.getShortName(), micoService.getVersion(),
+            MicoServiceBackgroundJob.Type.BUILD, MicoServiceBackgroundJob.Status.RUNNING);
         try {
             Build build = imageBuilder.build(micoService);
             String buildName = build.getMetadata().getName();
 
             // Blocks this thread until build is finished, failed or TimeoutException is thrown
             CompletableFuture<Boolean> booleanCompletableFuture = imageBuilder.waitUntilBuildIsFinished(buildName);
-            backgroundTaskBroker.saveJobOfTask(micoService.getShortName(), micoService.getVersion(), MicoServiceBackgroundTask.Type.BUILD, booleanCompletableFuture);
+            backgroundJobBroker.saveFutureOfJob(micoService.getShortName(), micoService.getVersion(), MicoServiceBackgroundJob.Type.BUILD, booleanCompletableFuture);
             if (booleanCompletableFuture.get()) {
                 return imageBuilder.createImageName(micoService.getShortName(), micoService.getVersion());
             } else {
@@ -256,14 +194,9 @@
             }
         } catch (NotInitializedException | InterruptedException | ExecutionException | ImageBuildException | TimeoutException e) {
             log.error(e.getMessage(), e);
-<<<<<<< HEAD
-            saveMicoBackgroundJobStatus(micoService.getShortName(), micoService.getVersion(), MicoServiceBackgroundJob.Status.ERROR, MicoServiceBackgroundJob.Type.BUILD, e.getMessage());
-            // TODO Handle NotInitializedException in async job properly
-=======
-            backgroundTaskBroker.saveNewStatus(micoService.getShortName(), micoService.getVersion(),
-                MicoServiceBackgroundTask.Type.BUILD, MicoServiceBackgroundTask.Status.ERROR, e.getMessage());
-            // TODO Handle NotInitializedException in async task properly
->>>>>>> d3f66954
+            backgroundJobBroker.saveNewStatus(micoService.getShortName(), micoService.getVersion(),
+                MicoServiceBackgroundJob.Type.BUILD, MicoServiceBackgroundJob.Status.ERROR, e.getMessage());
+            // TODO Handle NotInitializedException in async Job properly
             return null;
         }
     }
