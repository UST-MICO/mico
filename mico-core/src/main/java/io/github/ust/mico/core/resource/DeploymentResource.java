--- conflicted
+++ resolved
@@ -25,7 +25,6 @@
 import java.util.concurrent.CompletableFuture;
 import java.util.concurrent.ExecutionException;
 import java.util.concurrent.TimeoutException;
-import java.util.stream.Collectors;
 
 import org.springframework.beans.factory.annotation.Autowired;
 import org.springframework.hateoas.MediaTypes;
@@ -49,30 +48,11 @@
 import io.github.ust.mico.core.service.imagebuilder.ImageBuilder;
 import io.github.ust.mico.core.util.FutureUtils;
 import lombok.extern.slf4j.Slf4j;
-<<<<<<< HEAD
-import org.springframework.beans.factory.annotation.Autowired;
-import org.springframework.hateoas.MediaTypes;
-import org.springframework.hateoas.Resource;
-import org.springframework.http.HttpStatus;
-import org.springframework.http.ResponseEntity;
-import org.springframework.web.bind.annotation.PathVariable;
-import org.springframework.web.bind.annotation.PostMapping;
-import org.springframework.web.bind.annotation.RequestMapping;
-import org.springframework.web.bind.annotation.RestController;
-import org.springframework.web.server.ResponseStatusException;
-
-import java.util.ArrayList;
-import java.util.List;
+
 import java.util.Objects;
-import java.util.Optional;
-import java.util.concurrent.CompletableFuture;
 import java.util.concurrent.CompletionException;
-import java.util.concurrent.ExecutionException;
-import java.util.concurrent.TimeoutException;
 
 import static java.util.stream.Collectors.toList;
-=======
->>>>>>> 7c1aec58
 
 @Slf4j
 @RestController
@@ -210,7 +190,34 @@
             .body(new Resource<>(new MicoApplicationJobStatusResponseDTO(backgroundJobBroker.getJobStatusByApplicationShortNameAndVersion(shortName, version))));
     }
 
-<<<<<<< HEAD
+    @PostMapping("/undeploy")
+    public ResponseEntity<Void> undeploy(@PathVariable(PATH_VARIABLE_SHORT_NAME) String shortName,
+                                         @PathVariable(PATH_VARIABLE_VERSION) String version) {
+        // Retrieve application from database and check whether it exists
+        Optional<MicoApplication> applicationOptional = applicationRepository.findByShortNameAndVersion(shortName, version);
+        if (!applicationOptional.isPresent()) {
+            throw new ResponseStatusException(HttpStatus.NOT_FOUND, "Application '" + shortName + "' '" + version + "' was not found!");
+        }
+
+        MicoApplication application = applicationOptional.get();
+        log.info("Undeploy MicoApplication '{}' in version '{}' with {} included MicoService(s).",
+            shortName, version, application.getServices().size());
+
+        if (!micoKubernetesClient.isApplicationDeployed(application)) {
+            // Currently we undeploy all MicoServices regardless whether the application is considered
+            // to be deployed or not.
+            // The reason is that there are possible some MicoServices deployed successfully and some not.
+            // This undeployment should delete/scale the actually existing deployments.
+            log.info("MicoApplication '{}' in version '{}' is considered to be not deployed. " +
+                "Nevertheless check if there are any MicoServices that should be undeployed.",
+                application.getShortName(), application.getVersion());
+        }
+        // TODO: Undeploy only if application is deployed or it is in a conflicted state. Covered by mico#535
+        micoKubernetesClient.undeployApplication(application);
+
+        return ResponseEntity.noContent().build();
+    }
+
     private MicoServiceDeploymentInfo buildMicoService(MicoServiceDeploymentInfo serviceDeploymentInfo) {
         MicoService micoService = serviceDeploymentInfo.getService();
         try {
@@ -231,34 +238,6 @@
             throw new RuntimeException(e);
         }
         return serviceDeploymentInfo;
-=======
-    @PostMapping("/undeploy")
-    public ResponseEntity<Void> undeploy(@PathVariable(PATH_VARIABLE_SHORT_NAME) String shortName,
-                                         @PathVariable(PATH_VARIABLE_VERSION) String version) {
-        // Retrieve application from database and check whether it exists
-        Optional<MicoApplication> applicationOptional = applicationRepository.findByShortNameAndVersion(shortName, version);
-        if (!applicationOptional.isPresent()) {
-            throw new ResponseStatusException(HttpStatus.NOT_FOUND, "Application '" + shortName + "' '" + version + "' was not found!");
-        }
-
-        MicoApplication application = applicationOptional.get();
-        log.info("Undeploy MicoApplication '{}' in version '{}' with {} included MicoService(s).",
-            shortName, version, application.getServices().size());
-
-        if (!micoKubernetesClient.isApplicationDeployed(application)) {
-            // Currently we undeploy all MicoServices regardless whether the application is considered
-            // to be deployed or not.
-            // The reason is that there are possible some MicoServices deployed successfully and some not.
-            // This undeployment should delete/scale the actually existing deployments.
-            log.info("MicoApplication '{}' in version '{}' is considered to be not deployed. " +
-                "Nevertheless check if there are any MicoServices that should be undeployed.",
-                application.getShortName(), application.getVersion());
-        }
-        // TODO: Undeploy only if application is deployed or it is in a conflicted state. Covered by mico#535
-        micoKubernetesClient.undeployApplication(application);
-
-        return ResponseEntity.noContent().build();
->>>>>>> 7c1aec58
     }
 
     private void checkIfMicoApplicationIsDeployable(MicoApplication micoApplication) {
