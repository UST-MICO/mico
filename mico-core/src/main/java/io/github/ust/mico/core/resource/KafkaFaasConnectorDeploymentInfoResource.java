/*
 * Licensed to the Apache Software Foundation (ASF) under one
 * or more contributor license agreements.  See the NOTICE file
 * distributed with this work for additional information
 * regarding copyright ownership.  The ASF licenses this file
 * to you under the Apache License, Version 2.0 (the
 * "License"); you may not use this file except in compliance
 * with the License.  You may obtain a copy of the License at
 *
 *   http://www.apache.org/licenses/LICENSE-2.0
 *
 * Unless required by applicable law or agreed to in writing,
 * software distributed under the License is distributed on an
 * "AS IS" BASIS, WITHOUT WARRANTIES OR CONDITIONS OF ANY
 * KIND, either express or implied.  See the License for the
 * specific language governing permissions and limitations
 * under the License.
 */

package io.github.ust.mico.core.resource;

import io.github.ust.mico.core.broker.KafkaFaasConnectorDeploymentInfoBroker;
import io.github.ust.mico.core.dto.response.KFConnectorDeploymentInfoResponseDTO;
import io.github.ust.mico.core.exception.MicoApplicationNotFoundException;
import io.github.ust.mico.core.model.MicoService;
import io.github.ust.mico.core.model.MicoServiceDeploymentInfo;
import lombok.extern.slf4j.Slf4j;
import org.springframework.beans.factory.annotation.Autowired;
import org.springframework.hateoas.Link;
import org.springframework.hateoas.MediaTypes;
import org.springframework.hateoas.Resource;
import org.springframework.hateoas.Resources;
import org.springframework.http.HttpStatus;
import org.springframework.http.ResponseEntity;
import org.springframework.web.bind.annotation.GetMapping;
import org.springframework.web.bind.annotation.PathVariable;
import org.springframework.web.bind.annotation.RequestMapping;
import org.springframework.web.bind.annotation.RestController;
import org.springframework.web.server.ResponseStatusException;

import java.util.LinkedList;
import java.util.List;

import static io.github.ust.mico.core.resource.ApplicationResource.*;
import static org.springframework.hateoas.mvc.ControllerLinkBuilder.linkTo;
import static org.springframework.hateoas.mvc.ControllerLinkBuilder.methodOn;

@Slf4j
@RestController
@RequestMapping(value = PATH_APPLICATIONS, produces = MediaTypes.HAL_JSON_VALUE)
public class KafkaFaasConnectorDeploymentInfoResource {

    public static final String PATH_KAFKA_FAAS_CONNECTOR_DEPLOYMENT_INFORMATION = "kafkaFaasConnectorDeploymentInformation";

    @Autowired
    private KafkaFaasConnectorDeploymentInfoBroker kafkaFaasConnectorDeploymentInfoBroker;

<<<<<<< HEAD
    @GetMapping("/{" + PATH_VARIABLE_SHORT_NAME + "}/{" + PATH_VARIABLE_VERSION + "}/" + PATH_KAFKA_FAAS_CONNECOTR_DEPLOYMENT_INFORMATION)
    public ResponseEntity<Resources<Resource<KFConnectorDeploymentInfoResponseDTO>>> getKafkaFaasConnectorDeploymentInformation(@PathVariable(PATH_VARIABLE_SHORT_NAME) String shortName,
=======
    @GetMapping("/{" + PATH_VARIABLE_SHORT_NAME + "}/{" + PATH_VARIABLE_VERSION + "}/" + PATH_KAFKA_FAAS_CONNECTOR_DEPLOYMENT_INFORMATION)
    public ResponseEntity<Resources<Resource<MicoServiceDeploymentInfoResponseDTO>>> getKafkaFaasConnectorDeploymentInformation(@PathVariable(PATH_VARIABLE_SHORT_NAME) String shortName,
>>>>>>> ea98748b
                                                                                                                                @PathVariable(PATH_VARIABLE_VERSION) String version) {
        log.debug("Get the KafkaFaasConnector deployment information of the MicoApplication '{}' '{}'.", shortName, version);
        List<MicoServiceDeploymentInfo> micoServiceDeploymentInfos;
        try {
            micoServiceDeploymentInfos = kafkaFaasConnectorDeploymentInfoBroker.getKafkaFaasConnectorDeploymentInformation(shortName, version);
        } catch (MicoApplicationNotFoundException e) {
            throw new ResponseStatusException(HttpStatus.NOT_FOUND, e.getMessage());
        }
        List<Resource<KFConnectorDeploymentInfoResponseDTO>> micoServiceDeploymentInfoResources = getKfConnectorDeploymentInfoResponseDTOResources(shortName, version, micoServiceDeploymentInfos);
        return ResponseEntity.ok(new Resources<>(micoServiceDeploymentInfoResources, linkTo(methodOn(KafkaFaasConnectorDeploymentInfoResource.class).getKafkaFaasConnectorDeploymentInformation(shortName, version)).withSelfRel()));
    }

    /**
     * Warps a list of {@link MicoServiceDeploymentInfo} into a list of {@link KFConnectorDeploymentInfoResponseDTO} resources.
     *
     * @param shortName
     * @param version
     * @param micoServiceDeploymentInfos
     * @return A list of resources. Each item in the list contains a {@link KFConnectorDeploymentInfoResponseDTO}.
     */
    private List<Resource<KFConnectorDeploymentInfoResponseDTO>> getKfConnectorDeploymentInfoResponseDTOResources(@PathVariable(PATH_VARIABLE_SHORT_NAME) String shortName, @PathVariable(PATH_VARIABLE_VERSION) String version, List<MicoServiceDeploymentInfo> micoServiceDeploymentInfos) {
        LinkedList<Resource<KFConnectorDeploymentInfoResponseDTO>> micoServiceDeploymentInfoResources = new LinkedList<>();
        for (MicoServiceDeploymentInfo micoServiceDeploymentInfo : micoServiceDeploymentInfos) {
            Resource<KFConnectorDeploymentInfoResponseDTO> micoServiceDeploymentInfoResource = getKfConnectorDeploymentInfoResponseDTOResource(shortName, version, micoServiceDeploymentInfo);
            micoServiceDeploymentInfoResources.add(micoServiceDeploymentInfoResource);
        }
<<<<<<< HEAD
        return micoServiceDeploymentInfoResources;
    }

    /**
     * Warps a {@link KFConnectorDeploymentInfoResponseDTO} into a HATOAS resource with a link to the application and a self-link.
     *
     * @param shortName
     * @param version
     * @param micoServiceDeploymentInfo
     * @return
     */
    private Resource<KFConnectorDeploymentInfoResponseDTO> getKfConnectorDeploymentInfoResponseDTOResource(@PathVariable(PATH_VARIABLE_SHORT_NAME) String shortName, @PathVariable(PATH_VARIABLE_VERSION) String version, MicoServiceDeploymentInfo micoServiceDeploymentInfo) {
        KFConnectorDeploymentInfoResponseDTO kfConnectorDeploymentInfoResponseDTO = new KFConnectorDeploymentInfoResponseDTO(micoServiceDeploymentInfo);
        MicoService micoService = micoServiceDeploymentInfo.getService();
        LinkedList<Link> links = new LinkedList<>();
        links.add(linkTo(methodOn(ApplicationResource.class).getApplicationByShortNameAndVersion(shortName, version)).withRel("application"));
        links.add(linkTo(methodOn(ServiceResource.class).getServiceByShortNameAndVersion(micoService.getShortName(), micoService.getVersion())).withRel("kafkaFaasConnector"));
        return new Resource<>(kfConnectorDeploymentInfoResponseDTO, links);
=======
        return ResponseEntity.ok(new Resources<>(micoServiceDeploymentInfoResources,
            linkTo(methodOn(KafkaFaasConnectorDeploymentInfoResource.class).getKafkaFaasConnectorDeploymentInformation(shortName, version)).withSelfRel()));
>>>>>>> ea98748b
    }

}<|MERGE_RESOLUTION|>--- conflicted
+++ resolved
@@ -55,13 +55,9 @@
     @Autowired
     private KafkaFaasConnectorDeploymentInfoBroker kafkaFaasConnectorDeploymentInfoBroker;
 
-<<<<<<< HEAD
-    @GetMapping("/{" + PATH_VARIABLE_SHORT_NAME + "}/{" + PATH_VARIABLE_VERSION + "}/" + PATH_KAFKA_FAAS_CONNECOTR_DEPLOYMENT_INFORMATION)
+
+    @GetMapping("/{" + PATH_VARIABLE_SHORT_NAME + "}/{" + PATH_VARIABLE_VERSION + "}/" + PATH_KAFKA_FAAS_CONNECTOR_DEPLOYMENT_INFORMATION)
     public ResponseEntity<Resources<Resource<KFConnectorDeploymentInfoResponseDTO>>> getKafkaFaasConnectorDeploymentInformation(@PathVariable(PATH_VARIABLE_SHORT_NAME) String shortName,
-=======
-    @GetMapping("/{" + PATH_VARIABLE_SHORT_NAME + "}/{" + PATH_VARIABLE_VERSION + "}/" + PATH_KAFKA_FAAS_CONNECTOR_DEPLOYMENT_INFORMATION)
-    public ResponseEntity<Resources<Resource<MicoServiceDeploymentInfoResponseDTO>>> getKafkaFaasConnectorDeploymentInformation(@PathVariable(PATH_VARIABLE_SHORT_NAME) String shortName,
->>>>>>> ea98748b
                                                                                                                                 @PathVariable(PATH_VARIABLE_VERSION) String version) {
         log.debug("Get the KafkaFaasConnector deployment information of the MicoApplication '{}' '{}'.", shortName, version);
         List<MicoServiceDeploymentInfo> micoServiceDeploymentInfos;
@@ -88,7 +84,6 @@
             Resource<KFConnectorDeploymentInfoResponseDTO> micoServiceDeploymentInfoResource = getKfConnectorDeploymentInfoResponseDTOResource(shortName, version, micoServiceDeploymentInfo);
             micoServiceDeploymentInfoResources.add(micoServiceDeploymentInfoResource);
         }
-<<<<<<< HEAD
         return micoServiceDeploymentInfoResources;
     }
 
@@ -107,10 +102,6 @@
         links.add(linkTo(methodOn(ApplicationResource.class).getApplicationByShortNameAndVersion(shortName, version)).withRel("application"));
         links.add(linkTo(methodOn(ServiceResource.class).getServiceByShortNameAndVersion(micoService.getShortName(), micoService.getVersion())).withRel("kafkaFaasConnector"));
         return new Resource<>(kfConnectorDeploymentInfoResponseDTO, links);
-=======
-        return ResponseEntity.ok(new Resources<>(micoServiceDeploymentInfoResources,
-            linkTo(methodOn(KafkaFaasConnectorDeploymentInfoResource.class).getKafkaFaasConnectorDeploymentInformation(shortName, version)).withSelfRel()));
->>>>>>> ea98748b
     }
 
 }