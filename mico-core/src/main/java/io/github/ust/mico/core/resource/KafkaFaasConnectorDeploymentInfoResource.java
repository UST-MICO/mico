--- conflicted
+++ resolved
@@ -22,7 +22,8 @@
 import io.github.ust.mico.core.broker.KafkaFaasConnectorDeploymentInfoBroker;
 import io.github.ust.mico.core.dto.request.KFConnectorDeploymentInfoRequestDTO;
 import io.github.ust.mico.core.dto.response.KFConnectorDeploymentInfoResponseDTO;
-import io.github.ust.mico.core.exception.*;
+import io.github.ust.mico.core.exception.MicoApplicationNotFoundException;
+import io.github.ust.mico.core.exception.MicoServiceDeploymentInformationNotFoundException;
 import io.github.ust.mico.core.model.MicoApplication;
 import io.github.ust.mico.core.model.MicoService;
 import io.github.ust.mico.core.model.MicoServiceDeploymentInfo;
@@ -68,30 +69,10 @@
         return ResponseEntity.ok(new Resources<>(micoServiceDeploymentInfoResources, linkTo(methodOn(KafkaFaasConnectorDeploymentInfoResource.class).getKafkaFaasConnectorDeploymentInformation(shortName, version)).withSelfRel()));
     }
 
-<<<<<<< HEAD
-
-    @PutMapping("/{" + PATH_VARIABLE_SHORT_NAME + "}/{" + PATH_VARIABLE_VERSION + "}/" + PATH_KAFKA_FAAS_CONNECTOR_DEPLOYMENT_INFORMATION + "/{" + PATH_VARIABLE_KAFKA_FAAS_CONNECTOR_INSTANCE_ID + "}")
-    public ResponseEntity<Resource<KFConnectorDeploymentInfoRequestDTO >> updateKafkaFaasConnectorDeploymentInfo(@PathVariable(PATH_VARIABLE_KAFKA_FAAS_CONNECTOR_INSTANCE_ID) String instanceID,
-                                                                             @Valid @RequestBody KFConnectorDeploymentInfoRequestDTO kfConnectorDeploymentInfoRequestDTO) {
-        MicoServiceDeploymentInfo updatedServiceDeploymentInfo;
-        try {
-            updatedServiceDeploymentInfo = kafkaFaasConnectorDeploymentInfoBroker.updateKafkaFaasConnectorDeploymentInformation(
-                    instanceID, kfConnectorDeploymentInfoRequestDTO);
-        } catch (MicoServiceDeploymentInformationNotFoundException e) {
-            throw new ResponseStatusException(HttpStatus.NOT_FOUND, e.getMessage());
-        }
-        // Convert to service deployment info DTO and return it
-
-        KFConnectorDeploymentInfoResponseDTO updatedKFConnectorDeploymentInfoResponseDto = new KFConnectorDeploymentInfoResponseDTO(updatedServiceDeploymentInfo);
-        return ResponseEntity.ok(new Resource<>(updatedKFConnectorDeploymentInfoResponseDto));
-    }
-
-
-=======
-    @GetMapping("/{" + PATH_VARIABLE_SHORT_NAME + "}/{" + PATH_VARIABLE_VERSION + "}/" + PATH_KAFKA_FAAS_CONNECTOR + "/{" + PATH_VARIABLE_INSTANCE_ID + "}")
+    @GetMapping("/{" + PATH_VARIABLE_SHORT_NAME + "}/{" + PATH_VARIABLE_VERSION + "}/" + PATH_KAFKA_FAAS_CONNECTOR + "/{" + PATH_VARIABLE_KAFKA_FAAS_CONNECTOR_INSTANCE_ID + "}")
     public ResponseEntity<Resource<KFConnectorDeploymentInfoResponseDTO>> getKafkaFaasConnectorDeploymentInformationInstance(@PathVariable(PATH_VARIABLE_SHORT_NAME) String shortName,
                                                                                                                              @PathVariable(PATH_VARIABLE_VERSION) String version,
-                                                                                                                             @PathVariable(PATH_VARIABLE_INSTANCE_ID) String instanceId) {
+                                                                                                                             @PathVariable(PATH_VARIABLE_KAFKA_FAAS_CONNECTOR_INSTANCE_ID) String instanceId) {
         log.debug("Get the KafkaFaasConnector deployment information of the MicoApplication '{}' '{}' with the instance id '{}'.", shortName, version, instanceId);
         Optional<MicoServiceDeploymentInfo> micoServiceDeploymentInfoOptional;
         try {
@@ -105,7 +86,23 @@
         return ResponseEntity.ok(kfConnectorDeploymentInfoResponseDTOResource);
     }
 
->>>>>>> 29f0ea49
+    @PutMapping("/{" + PATH_VARIABLE_SHORT_NAME + "}/{" + PATH_VARIABLE_VERSION + "}/" + PATH_KAFKA_FAAS_CONNECTOR + "/{" + PATH_VARIABLE_KAFKA_FAAS_CONNECTOR_INSTANCE_ID + "}")
+    public ResponseEntity<Resource<KFConnectorDeploymentInfoRequestDTO>> updateKafkaFaasConnectorDeploymentInfo(@PathVariable(PATH_VARIABLE_KAFKA_FAAS_CONNECTOR_INSTANCE_ID) String instanceID,
+                                                                                                                @Valid @RequestBody KFConnectorDeploymentInfoRequestDTO kfConnectorDeploymentInfoRequestDTO) {
+        MicoServiceDeploymentInfo updatedServiceDeploymentInfo;
+        try {
+            updatedServiceDeploymentInfo = kafkaFaasConnectorDeploymentInfoBroker.updateKafkaFaasConnectorDeploymentInformation(
+                instanceID, kfConnectorDeploymentInfoRequestDTO);
+        } catch (MicoServiceDeploymentInformationNotFoundException e) {
+            throw new ResponseStatusException(HttpStatus.NOT_FOUND, e.getMessage());
+        }
+        // Convert to service deployment info DTO and return it
+
+        KFConnectorDeploymentInfoResponseDTO updatedKFConnectorDeploymentInfoResponseDto = new KFConnectorDeploymentInfoResponseDTO(updatedServiceDeploymentInfo);
+        return ResponseEntity.ok(new Resource<>(updatedKFConnectorDeploymentInfoResponseDto));
+    }
+
+
     /**
      * Wraps a list of {@link MicoServiceDeploymentInfo MicoServiceDeploymentInfos} into a list of {@link KFConnectorDeploymentInfoResponseDTO} resources.
      *
