package io.github.ust.mico.core;

import com.fasterxml.jackson.databind.ObjectMapper;
import io.github.ust.mico.core.REST.ServiceController;
import org.junit.Before;
import org.junit.Ignore;
import org.junit.Test;
import org.junit.runner.RunWith;
import org.mockito.MockitoAnnotations;
import org.springframework.beans.factory.annotation.Autowired;
import org.springframework.beans.factory.annotation.Value;
import org.springframework.boot.test.autoconfigure.OverrideAutoConfiguration;
import org.springframework.boot.test.autoconfigure.web.servlet.WebMvcTest;
import org.springframework.boot.test.mock.mockito.MockBean;
import org.springframework.hateoas.MediaTypes;
import org.springframework.http.HttpHeaders;
import org.springframework.test.context.ContextConfiguration;
import org.springframework.test.context.junit4.SpringRunner;
import org.springframework.test.context.web.WebAppConfiguration;
import org.springframework.test.web.servlet.MockMvc;
import org.springframework.test.web.servlet.ResultActions;
import org.springframework.test.web.servlet.setup.MockMvcBuilders;
import org.springframework.web.context.WebApplicationContext;

import java.util.Arrays;
import java.util.LinkedList;
import java.util.List;
import java.util.Optional;

import static org.hamcrest.CoreMatchers.is;
import static org.hamcrest.Matchers.hasSize;
import static org.mockito.ArgumentMatchers.any;
import static org.mockito.BDDMockito.given;
import static org.springframework.test.web.servlet.request.MockMvcRequestBuilders.*;
import static org.springframework.test.web.servlet.result.MockMvcResultHandlers.print;
import static org.springframework.test.web.servlet.result.MockMvcResultMatchers.*;

@RunWith(SpringRunner.class)
@WebMvcTest(ServiceController.class)
@OverrideAutoConfiguration(enabled = true) //Needed to override our neo4j config
@ContextConfiguration(classes = {MicoCoreApplication.class,WebConfig.class})
@WebAppConfiguration
public class ServiceControllerTests {

    public static final String JSON_PATH_LINKS_SECTION = "$._links.";
    public static final String SELF_HREF = "self.href";
    public static final String INTERFACES_HREF = "interfaces.href";
    public static final String SERVICES_HREF = "services.href";
    public static final String SERVICE_INTERFACE_SELF_LINK_PART = "services/ShortName/1.0/interfaces";
    //TODO: Use these variables inside the tests instead of the local variables
    public static final String SHORT_NAME = "ServiceShortName";
    public static final String VERSION = "1.0.0";
    private static final String DESCRIPTION = "Some description";
    private static final String BASE_PATH = "/services/";
    private static final String DEPENDEES_BASE_PATH = "/services/" + SHORT_NAME + "/" + VERSION + "/dependees";
    private static final String SHORT_NAME_TO_DELETE = "shortNameToDelete";
    private static final String VERSION_TO_DELETE = "1.0.1";
    private static final String DELETE_SPECIFIC_DEPENDEES_PATH = "/services/" + SHORT_NAME + "/" + VERSION + "/dependees/" + SHORT_NAME_TO_DELETE + "/" + VERSION_TO_DELETE;
    private static final String DEPENDERS_PATH = "/services/" + SHORT_NAME + "/" + VERSION + "/dependers";
    private static final Long TEST_ID = new Long(45325345);

<<<<<<< HEAD
    @Value("${cors-policy.allowed-origins}")
    String[] allowedOrigins;
=======
>>>>>>> 7365e1b9

    @Autowired
    private WebApplicationContext context;

    private MockMvc mvc;

    @Before
    public void setup() {
        MockitoAnnotations.initMocks(this);
        this.mvc = MockMvcBuilders.webAppContextSetup(this.context).dispatchOptions(true).build();
    }

    @MockBean
    private ServiceRepository serviceRepository;

    @Autowired
    private ObjectMapper mapper;

    @Test
    public void getCompleteServiceList() throws Exception {
        given(serviceRepository.findAll()).willReturn(
            Arrays.asList(
                new Service("ShortName1", "1.0.1", "Test service"),
                new Service("ShortName1", "1.0.0", "Test service"),
                new Service("ShortName2", "1.0.0", "Test service2")));

        mvc.perform(get("/services").accept(MediaTypes.HAL_JSON_VALUE))
            .andDo(print())
            .andExpect(status().isOk())
            .andExpect(header().string(HttpHeaders.CONTENT_TYPE, MediaTypes.HAL_JSON_UTF8_VALUE))
            .andExpect(jsonPath("$._embedded.serviceList[*]", hasSize(3)))
            .andExpect(jsonPath("$._embedded.serviceList[?(@.shortName =='ShortName1' && @.version == '1.0.0' && @.description == 'Test service' )]", hasSize(1)))
            .andExpect(jsonPath("$._embedded.serviceList[?(@.shortName =='ShortName1' && @.version == '1.0.1' && @.description == 'Test service' )]", hasSize(1)))
            .andExpect(jsonPath("$._embedded.serviceList[?(@.shortName =='ShortName2' && @.version == '1.0.0' && @.description == 'Test service2' )]", hasSize(1)))
            .andExpect(jsonPath(JSON_PATH_LINKS_SECTION + "self.href", is("http://localhost/services")))
            .andReturn();
    }

    @Test
    public void getServiceViaShortNameAndVersion() throws Exception {
        given(serviceRepository.findByShortNameAndVersion("ShortName1", "1.0.1")).willReturn(
            Optional.of(new Service("ShortName1", "1.0.1", "Test service")));

        mvc.perform(get("/services/ShortName1/1.0.1").accept(MediaTypes.HAL_JSON_VALUE))
            .andDo(print())
            .andExpect(status().isOk())
            .andExpect(header().string(HttpHeaders.CONTENT_TYPE, MediaTypes.HAL_JSON_UTF8_VALUE))
            .andExpect(jsonPath("$.description", is("Test service")))
            .andExpect(jsonPath("$.shortName", is("ShortName1")))
            .andExpect(jsonPath("$.version", is("1.0.1")))
            .andExpect(jsonPath(JSON_PATH_LINKS_SECTION + SELF_HREF, is("http://localhost/services/ShortName1/1.0.1")))
            .andExpect(jsonPath(JSON_PATH_LINKS_SECTION + "services.href", is("http://localhost/services")))
            .andReturn();
    }

    //TODO: Verfiy how to test an autogenerated id
    @Ignore
    @Test
    public void getServiceById() throws Exception {
        Long id = new Long(45325345);
        String shortName = "ServiceShortName";
        String version = "1.0.0";
        String description = "Some description";
        String urlTemplate = BASE_PATH + id;
        String linksSelf = "http://localhost" + urlTemplate;
        String linksServices = "http://localhost/services";

        given(serviceRepository.findById(id)).willReturn(Optional.of(new Service(shortName, version, description)));

        mvc.perform(get(urlTemplate).accept(MediaTypes.HAL_JSON_UTF8_VALUE))
            .andDo(print())
            .andExpect(status().isOk())
            .andExpect(header().string(HttpHeaders.CONTENT_TYPE, MediaTypes.HAL_JSON_UTF8_VALUE))
            .andExpect(jsonPath("$.id", is(id)))
            .andExpect(jsonPath("$.description", is(description)))
            .andExpect(jsonPath("$.shortName", is(shortName)))
            .andExpect(jsonPath("$.version", is(version)))
            .andExpect(jsonPath(JSON_PATH_LINKS_SECTION + SELF_HREF, is(linksSelf)))
            .andExpect(jsonPath(JSON_PATH_LINKS_SECTION + SERVICES_HREF, is(linksServices)))
            .andReturn();
    }


    private ServiceInterface generateServiceInterface(String serviceInterfaceName1, String serviceInterfaceDescription1, String s, String http) {
        ServiceInterface serviceInterface1 = new ServiceInterface(serviceInterfaceName1);
        serviceInterface1.setDescription(serviceInterfaceDescription1);
        serviceInterface1.setPort(s);
        serviceInterface1.setProtocol(http);
        return serviceInterface1;
    }

    @Test
    public void createService() throws Exception {
        Service service = new Service(SHORT_NAME, VERSION, DESCRIPTION);

        given(serviceRepository.save(any(Service.class))).willReturn(service);

        final ResultActions result = mvc.perform(post(BASE_PATH)
            .content(mapper.writeValueAsBytes(service))
            .contentType(MediaTypes.HAL_JSON_UTF8_VALUE))
            .andDo(print());

        result.andExpect(status().isCreated());
    }

    @Test
    public void deleteAllServiceDependees() throws Exception {
        Service service = new Service(SHORT_NAME, VERSION, DESCRIPTION);

        given(serviceRepository.findByShortNameAndVersion(SHORT_NAME, VERSION)).willReturn(Optional.of(service));
        given(serviceRepository.save(any(Service.class))).willReturn(service);

        ResultActions resultDelete = mvc.perform(delete(DEPENDEES_BASE_PATH)
            .contentType(MediaTypes.HAL_JSON_UTF8_VALUE))
            .andDo(print());

        resultDelete.andExpect(status().isCreated());
    }

    @Test
    public void deleteSpecificServiceDependee() throws Exception {
        Service service = new Service(SHORT_NAME, VERSION, DESCRIPTION);
        Service serviceToDelete = new Service(SHORT_NAME_TO_DELETE, VERSION_TO_DELETE);

        given(serviceRepository.findByShortNameAndVersion(SHORT_NAME, VERSION)).willReturn(Optional.of(service));
        given(serviceRepository.save(any(Service.class))).willReturn(service);
        given(serviceRepository.findByShortNameAndVersion(SHORT_NAME_TO_DELETE, VERSION_TO_DELETE)).willReturn(Optional.of(serviceToDelete));

        System.out.println(DELETE_SPECIFIC_DEPENDEES_PATH);

        ResultActions resultDelete = mvc.perform(delete(DELETE_SPECIFIC_DEPENDEES_PATH)
            .contentType(MediaTypes.HAL_JSON_UTF8_VALUE))
            .andDo(print());

        resultDelete.andExpect(status().isCreated());
    }

<<<<<<< HEAD

    @Test
    public void corsPolicy() throws Exception {

        mvc.perform(get("/services/").accept(MediaTypes.HAL_JSON_VALUE)
            .header("Origin", allowedOrigins))
            .andDo(print())
            .andExpect(status().isOk())
            .andExpect(jsonPath(JSON_PATH_LINKS_SECTION + SELF_HREF, endsWith("/services"))).andReturn();
    }

    @Test
    public void corsPolicyNotAllowedOrigin() throws Exception {

        mvc.perform(get("/services/").accept(MediaTypes.HAL_JSON_VALUE)
            .header("Origin", "http://notAllowedOrigin.com"))
            .andDo(print())
            .andExpect(status().isForbidden())
            .andExpect(content().string(is("Invalid CORS request")))
            .andReturn();
=======
    @Test
    public void getServiceDependers() throws Exception {
        Service service = new Service(SHORT_NAME, VERSION, DESCRIPTION);
        Service serviceOne = new Service("ServiceShortNameOne", "1.0.0", "Some test service description");
        Service serviceTwo = new Service("ServiceShortNameOne", "2.0.1", "Some test service description");
        Service serviceThree = new Service("ServiceShortNameTwo", "1.0.0", "Some test service description");

        List<DependsOn> dependsOnOne = new LinkedList<>();
        List<DependsOn> dependsOnTwo = new LinkedList<>();
        List<DependsOn> dependsOnThree = new LinkedList<>();

        dependsOnOne.add(new DependsOn(serviceOne, service));
        dependsOnTwo.add(new DependsOn(serviceTwo, service));
        dependsOnThree.add(new DependsOn(serviceThree, service));

        serviceOne.setDependsOn(dependsOnOne);
        serviceTwo.setDependsOn(dependsOnTwo);
        serviceThree.setDependsOn(dependsOnThree);

        given(serviceRepository.findAll()).willReturn(Arrays.asList(service, serviceOne, serviceTwo, serviceThree));
        given(serviceRepository.findByShortNameAndVersion(SHORT_NAME, VERSION)).willReturn(Optional.of(service));

        ResultActions result = mvc.perform(get(DEPENDERS_PATH)
            .contentType(MediaTypes.HAL_JSON_UTF8_VALUE))
            .andDo(print())
            .andExpect(jsonPath("$._embedded.serviceList[*]", hasSize(3)))
            .andExpect(jsonPath("$._embedded.serviceList[?(@.shortName =='ServiceShortNameOne' && @.version == '1.0.0' && @.description == 'Some test service description' )]", hasSize(1)))
            .andExpect(jsonPath("$._embedded.serviceList[?(@.shortName =='ServiceShortNameOne' && @.version == '2.0.1' && @.description == 'Some test service description' )]", hasSize(1)))
            .andExpect(jsonPath("$._embedded.serviceList[?(@.shortName =='ServiceShortNameTwo' && @.version == '1.0.0' && @.description == 'Some test service description' )]", hasSize(1)))
            .andExpect(jsonPath(JSON_PATH_LINKS_SECTION + "self.href", is("http://localhost" + DEPENDERS_PATH)));


        result.andExpect(status().isOk());

    }

    @Test
    public void updateService() throws Exception {
        Service service = new Service(SHORT_NAME, VERSION, DESCRIPTION);
        Service updatedService = new Service(SHORT_NAME, VERSION, "newDesc");

        given(serviceRepository.findByShortNameAndVersion(SHORT_NAME, VERSION)).willReturn(Optional.of(service));
        given(serviceRepository.save(any(Service.class))).willReturn(updatedService);

        ResultActions resultUpdate = mvc.perform(put(BASE_PATH + SHORT_NAME + "/" + VERSION)
                .content(mapper.writeValueAsBytes(updatedService))
                .contentType(MediaTypes.HAL_JSON_UTF8_VALUE))
                .andDo(print())
                .andExpect(jsonPath("$.id", is(service.getId())))
                .andExpect(jsonPath("$.description", is(updatedService.getDescription())))
                .andExpect(jsonPath("$.shortName", is(updatedService.getShortName())))
                .andExpect(jsonPath("$.version", is(updatedService.getVersion())));

        resultUpdate.andExpect(status().isOk());
>>>>>>> 7365e1b9
    }

}<|MERGE_RESOLUTION|>--- conflicted
+++ resolved
@@ -27,6 +27,7 @@
 import java.util.List;
 import java.util.Optional;
 
+import static org.hamcrest.CoreMatchers.endsWith;
 import static org.hamcrest.CoreMatchers.is;
 import static org.hamcrest.Matchers.hasSize;
 import static org.mockito.ArgumentMatchers.any;
@@ -59,11 +60,9 @@
     private static final String DEPENDERS_PATH = "/services/" + SHORT_NAME + "/" + VERSION + "/dependers";
     private static final Long TEST_ID = new Long(45325345);
 
-<<<<<<< HEAD
     @Value("${cors-policy.allowed-origins}")
     String[] allowedOrigins;
-=======
->>>>>>> 7365e1b9
+
 
     @Autowired
     private WebApplicationContext context;
@@ -201,7 +200,6 @@
         resultDelete.andExpect(status().isCreated());
     }
 
-<<<<<<< HEAD
 
     @Test
     public void corsPolicy() throws Exception {
@@ -222,7 +220,8 @@
             .andExpect(status().isForbidden())
             .andExpect(content().string(is("Invalid CORS request")))
             .andReturn();
-=======
+    }
+
     @Test
     public void getServiceDependers() throws Exception {
         Service service = new Service(SHORT_NAME, VERSION, DESCRIPTION);
@@ -277,7 +276,6 @@
                 .andExpect(jsonPath("$.version", is(updatedService.getVersion())));
 
         resultUpdate.andExpect(status().isOk());
->>>>>>> 7365e1b9
     }
 
 }