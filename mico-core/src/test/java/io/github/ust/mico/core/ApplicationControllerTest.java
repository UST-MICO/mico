package io.github.ust.mico.core;

import static io.github.ust.mico.core.JsonPathBuilder.*;
import static io.github.ust.mico.core.TestConstants.*;

import static org.hamcrest.CoreMatchers.is;
import static org.hamcrest.Matchers.hasSize;
import static org.mockito.ArgumentMatchers.any;
import static org.mockito.BDDMockito.given;
import static org.springframework.test.web.servlet.request.MockMvcRequestBuilders.get;
import static org.springframework.test.web.servlet.request.MockMvcRequestBuilders.post;
import static org.springframework.test.web.servlet.request.MockMvcRequestBuilders.put;
import static org.springframework.test.web.servlet.result.MockMvcResultHandlers.print;
import static org.springframework.test.web.servlet.result.MockMvcResultMatchers.header;
import static org.springframework.test.web.servlet.result.MockMvcResultMatchers.jsonPath;
import static org.springframework.test.web.servlet.result.MockMvcResultMatchers.status;

import java.util.Arrays;
import java.util.Optional;

import org.junit.Test;
import org.junit.runner.RunWith;
import org.springframework.beans.factory.annotation.Autowired;
import org.springframework.boot.test.autoconfigure.OverrideAutoConfiguration;
import org.springframework.boot.test.autoconfigure.web.servlet.WebMvcTest;
import org.springframework.boot.test.mock.mockito.MockBean;
import org.springframework.hateoas.MediaTypes;
import org.springframework.http.HttpHeaders;
import org.springframework.test.context.junit4.SpringRunner;
import org.springframework.test.web.servlet.MockMvc;
import org.springframework.test.web.servlet.ResultActions;

import com.fasterxml.jackson.databind.ObjectMapper;

import io.github.ust.mico.core.REST.ApplicationController;
import io.github.ust.mico.core.model.MicoApplication;
import io.github.ust.mico.core.model.MicoVersion;
import io.github.ust.mico.core.persistence.MicoApplicationRepository;

@RunWith(SpringRunner.class)
@WebMvcTest(ApplicationController.class)
@OverrideAutoConfiguration(enabled = true) //Needed to override our neo4j config
public class ApplicationControllerTest {

    private static final String JSON_PATH_LINKS_SECTION = "$._links.";
    private static final String SELF_HREF = "self.href";

    public static final String APPLICATION_LIST = buildPath(EMBEDDED, "micoApplicationList");
    public static final String SHORT_NAME_PATH = buildPath(ROOT, "shortName");
    public static final String VERSION_MAJOR_PATH = buildPath(ROOT, "version", "majorVersion");
    public static final String VERSION_MINOR_PATH = buildPath(ROOT, "version", "minorVersion");
    public static final String VERSION_PATCH_PATH = buildPath(ROOT, "version", "patchVersion");

    private static final String BASE_PATH = "/applications";

    @Autowired
    private MockMvc mvc;

    @MockBean
    private MicoApplicationRepository applicationRepository;

    @Autowired
    private ObjectMapper mapper;

    @Test
    public void getAllApplications() throws Exception {
        given(applicationRepository.findAll()).willReturn(
                Arrays.asList(MicoApplication.builder().shortName(SHORT_NAME).version(VERSION_1_0_1).build(),
                        MicoApplication.builder().shortName(SHORT_NAME).version(VERSION).build(),
                        MicoApplication.builder().shortName(SHORT_NAME_1).version(VERSION).build()));

        mvc.perform(get("/applications").accept(MediaTypes.HAL_JSON_UTF8_VALUE))
                .andDo(print())
                .andExpect(status().isOk())
                .andExpect(header().string(HttpHeaders.CONTENT_TYPE, MediaTypes.HAL_JSON_UTF8_VALUE))
                .andExpect(jsonPath(APPLICATION_LIST + "[*]", hasSize(3)))
                .andExpect(jsonPath(APPLICATION_LIST + "[?(" + SHORT_NAME_MATCHER + "&&" + VERSION_1_0_1_MATCHER + ")]", hasSize(1)))
                .andExpect(jsonPath(APPLICATION_LIST + "[?(" + SHORT_NAME_MATCHER + "&&" + VERSION_MATCHER + ")]", hasSize(1)))
                .andExpect(jsonPath(APPLICATION_LIST + "[?(" + SHORT_NAME_1_MATCHER + "&&" + VERSION_MATCHER + ")]", hasSize(1)))
                .andExpect(jsonPath(JSON_PATH_LINKS_SECTION + "self.href", is("http://localhost/applications")))
                .andReturn();

    }

    @Test
    public void getApplicationByShortNameAndVersion() throws Exception {
<<<<<<< HEAD
        given(applicationRepository.findByShortNameAndVersion("ApplicationShortName", "1.1.0")).willReturn(
            Optional.of(MicoApplication.builder().shortName("ApplicationShortName").version("1.1.0").build()));

        mvc.perform(get("/applications/ApplicationShortName/1.1.0").accept(MediaTypes.HAL_JSON_VALUE))
            .andDo(print())
            .andExpect(status().isOk())
            .andExpect(header().string(HttpHeaders.CONTENT_TYPE, MediaTypes.HAL_JSON_UTF8_VALUE))
            .andExpect(jsonPath("$.shortName", is("ApplicationShortName")))
            .andExpect(jsonPath("$.version", is("1.1.0")))
            .andExpect(jsonPath(JSON_PATH_LINKS_SECTION + SELF_HREF, is("http://localhost/applications/ApplicationShortName/1.1.0")))
            .andExpect(jsonPath(JSON_PATH_LINKS_SECTION + "applications.href", is("http://localhost/applications")))
            .andReturn();
=======
        given(applicationRepository.findByShortNameAndVersion(SHORT_NAME, VERSION.toString())).willReturn(
                Optional.of(MicoApplication.builder().shortName(SHORT_NAME).version(VERSION).build()));

        mvc.perform(get("/applications/" + SHORT_NAME + "/" + VERSION.toString()).accept(MediaTypes.HAL_JSON_VALUE))
                .andDo(print())
                .andExpect(status().isOk())
                .andExpect(header().string(HttpHeaders.CONTENT_TYPE, MediaTypes.HAL_JSON_UTF8_VALUE))
                .andExpect(jsonPath(SHORT_NAME_PATH, is(SHORT_NAME)))
                .andExpect(jsonPath(VERSION_MAJOR_PATH, is(Integer.valueOf(VERSION.getMajorVersion()))))
                .andExpect(jsonPath(VERSION_MINOR_PATH, is(Integer.valueOf(VERSION.getMinorVersion()))))
                .andExpect(jsonPath(VERSION_PATCH_PATH, is(Integer.valueOf(VERSION.getPatchVersion()))))
                .andExpect(jsonPath(JSON_PATH_LINKS_SECTION + SELF_HREF, is("http://localhost/applications/" + SHORT_NAME + "/" + VERSION.toString())))
                .andExpect(jsonPath(JSON_PATH_LINKS_SECTION + "applications.href", is("http://localhost/applications")))
                .andReturn();
>>>>>>> 134104f3
    }

    @Test
    public void createApplication() throws Exception {
        MicoApplication application = MicoApplication.builder()
                .shortName(SHORT_NAME)
                .version(VERSION)
                .description(DESCRIPTION)
                .build();

        given(applicationRepository.save(any(MicoApplication.class))).willReturn(application);

        final ResultActions result = mvc.perform(post(BASE_PATH)
                .content(mapper.writeValueAsBytes(application))
                .contentType(MediaTypes.HAL_JSON_UTF8_VALUE))
                .andDo(print());

        result.andExpect(status().isCreated());
    }

    @Test
    public void updateApplication() throws Exception {
        MicoApplication application = MicoApplication.builder()
                .shortName(SHORT_NAME)
                .version(VERSION)
                .description(DESCRIPTION)
                .build();

        MicoApplication updatedApplication = MicoApplication.builder()
                .shortName(SHORT_NAME)
                .version(VERSION)
                .description("newDesc")
                .build();

        given(applicationRepository.findByShortNameAndVersion(SHORT_NAME, VERSION.toString())).willReturn(Optional.of(application));
        given(applicationRepository.save(any(MicoApplication.class))).willReturn(updatedApplication);

        ResultActions resultUpdate = mvc.perform(put(BASE_PATH + SHORT_NAME + "/" + VERSION)
                .content(mapper.writeValueAsBytes(updatedApplication))
                .contentType(MediaTypes.HAL_JSON_UTF8_VALUE))
                .andDo(print())
                .andExpect(jsonPath("$.id", is(application.getId())))
                .andExpect(jsonPath("$.description", is(updatedApplication.getDescription())))
                .andExpect(jsonPath("$.shortName", is(updatedApplication.getShortName())))
                .andExpect(jsonPath("$.version", is(updatedApplication.getVersion())));

        resultUpdate.andExpect(status().isOk());
    }

}<|MERGE_RESOLUTION|>--- conflicted
+++ resolved
@@ -84,21 +84,7 @@
 
     @Test
     public void getApplicationByShortNameAndVersion() throws Exception {
-<<<<<<< HEAD
-        given(applicationRepository.findByShortNameAndVersion("ApplicationShortName", "1.1.0")).willReturn(
-            Optional.of(MicoApplication.builder().shortName("ApplicationShortName").version("1.1.0").build()));
-
-        mvc.perform(get("/applications/ApplicationShortName/1.1.0").accept(MediaTypes.HAL_JSON_VALUE))
-            .andDo(print())
-            .andExpect(status().isOk())
-            .andExpect(header().string(HttpHeaders.CONTENT_TYPE, MediaTypes.HAL_JSON_UTF8_VALUE))
-            .andExpect(jsonPath("$.shortName", is("ApplicationShortName")))
-            .andExpect(jsonPath("$.version", is("1.1.0")))
-            .andExpect(jsonPath(JSON_PATH_LINKS_SECTION + SELF_HREF, is("http://localhost/applications/ApplicationShortName/1.1.0")))
-            .andExpect(jsonPath(JSON_PATH_LINKS_SECTION + "applications.href", is("http://localhost/applications")))
-            .andReturn();
-=======
-        given(applicationRepository.findByShortNameAndVersion(SHORT_NAME, VERSION.toString())).willReturn(
+        given(applicationRepository.findByShortNameAndVersion(SHORT_NAME, VERSION)).willReturn(
                 Optional.of(MicoApplication.builder().shortName(SHORT_NAME).version(VERSION).build()));
 
         mvc.perform(get("/applications/" + SHORT_NAME + "/" + VERSION.toString()).accept(MediaTypes.HAL_JSON_VALUE))
@@ -106,13 +92,12 @@
                 .andExpect(status().isOk())
                 .andExpect(header().string(HttpHeaders.CONTENT_TYPE, MediaTypes.HAL_JSON_UTF8_VALUE))
                 .andExpect(jsonPath(SHORT_NAME_PATH, is(SHORT_NAME)))
-                .andExpect(jsonPath(VERSION_MAJOR_PATH, is(Integer.valueOf(VERSION.getMajorVersion()))))
-                .andExpect(jsonPath(VERSION_MINOR_PATH, is(Integer.valueOf(VERSION.getMinorVersion()))))
-                .andExpect(jsonPath(VERSION_PATCH_PATH, is(Integer.valueOf(VERSION.getPatchVersion()))))
-                .andExpect(jsonPath(JSON_PATH_LINKS_SECTION + SELF_HREF, is("http://localhost/applications/" + SHORT_NAME + "/" + VERSION.toString())))
+                .andExpect(jsonPath(VERSION_MAJOR_PATH, is(VERSION)))
+                .andExpect(jsonPath(VERSION_MINOR_PATH, is(VERSION)))
+                .andExpect(jsonPath(VERSION_PATCH_PATH, is(VERSION)))
+                .andExpect(jsonPath(JSON_PATH_LINKS_SECTION + SELF_HREF, is("http://localhost/applications/" + SHORT_NAME + "/" + VERSION)))
                 .andExpect(jsonPath(JSON_PATH_LINKS_SECTION + "applications.href", is("http://localhost/applications")))
                 .andReturn();
->>>>>>> 134104f3
     }
 
     @Test
