/*
 * Licensed to the Apache Software Foundation (ASF) under one
 * or more contributor license agreements.  See the NOTICE file
 * distributed with this work for additional information
 * regarding copyright ownership.  The ASF licenses this file
 * to you under the Apache License, Version 2.0 (the
 * "License"); you may not use this file except in compliance
 * with the License.  You may obtain a copy of the License at
 *
 *   http://www.apache.org/licenses/LICENSE-2.0
 *
 * Unless required by applicable law or agreed to in writing,
 * software distributed under the License is distributed on an
 * "AS IS" BASIS, WITHOUT WARRANTIES OR CONDITIONS OF ANY
 * KIND, either express or implied.  See the License for the
 * specific language governing permissions and limitations
 * under the License.
 */

package io.github.ust.mico.core;

import io.fabric8.kubernetes.api.model.Service;
import io.fabric8.kubernetes.api.model.ServiceBuilder;
import io.fabric8.kubernetes.api.model.apps.Deployment;
import io.fabric8.kubernetes.api.model.apps.DeploymentBuilder;
import io.github.ust.mico.core.TestConstants.*;
import io.github.ust.mico.core.broker.BackgroundJobBroker;
import io.github.ust.mico.core.exception.KubernetesResourceException;
import io.github.ust.mico.core.exception.MicoApplicationNotFoundException;
import io.github.ust.mico.core.exception.NotInitializedException;
import io.github.ust.mico.core.model.*;
import io.github.ust.mico.core.persistence.MicoApplicationRepository;
import io.github.ust.mico.core.persistence.MicoServiceDeploymentInfoRepository;
import io.github.ust.mico.core.persistence.MicoServiceRepository;
import io.github.ust.mico.core.service.MicoKubernetesClient;
import io.github.ust.mico.core.service.imagebuilder.ImageBuilder;
import io.github.ust.mico.core.util.CollectionUtils;
import io.github.ust.mico.core.util.EmbeddedRedisServer;
import org.hamcrest.Matchers;
import org.junit.Before;
import org.junit.ClassRule;
import org.junit.Test;
import org.junit.rules.RuleChain;
import org.junit.runner.RunWith;
import org.mockito.ArgumentCaptor;
import org.mockito.Captor;
import org.springframework.beans.factory.annotation.Autowired;
import org.springframework.boot.autoconfigure.EnableAutoConfiguration;
import org.springframework.boot.test.autoconfigure.web.servlet.AutoConfigureMockMvc;
import org.springframework.boot.test.context.SpringBootTest;
import org.springframework.boot.test.mock.mockito.MockBean;
import org.springframework.test.context.ActiveProfiles;
import org.springframework.test.context.junit4.SpringRunner;
import org.springframework.test.web.servlet.MockMvc;

import java.util.*;
import java.util.concurrent.CompletableFuture;
import java.util.concurrent.ExecutionException;
import java.util.concurrent.TimeoutException;

import static io.github.ust.mico.core.TestConstants.*;
import static io.github.ust.mico.core.resource.ApplicationResource.PATH_APPLICATIONS;
import static org.junit.Assert.assertEquals;
import static org.junit.Assert.assertNotNull;
import static org.mockito.ArgumentMatchers.any;
import static org.mockito.ArgumentMatchers.eq;
import static org.mockito.BDDMockito.given;
import static org.mockito.Mockito.times;
import static org.mockito.Mockito.verify;
import static org.springframework.test.web.servlet.request.MockMvcRequestBuilders.post;
import static org.springframework.test.web.servlet.result.MockMvcResultHandlers.print;
import static org.springframework.test.web.servlet.result.MockMvcResultMatchers.status;

@RunWith(SpringRunner.class)
@EnableAutoConfiguration
@SpringBootTest(webEnvironment = SpringBootTest.WebEnvironment.MOCK)
@AutoConfigureMockMvc
@ActiveProfiles("unit-testing")
public class DeploymentResourceTests {

    @ClassRule
    public static RuleChain rules = RuleChain.outerRule(EmbeddedRedisServer.runningAt(6379).suppressExceptions());

    private static final String DEPLOYMENT_NAME = "deployment-name";
    private static final String SERVICE_NAME = "service-name";
    private static final String NAMESPACE_NAME = "namespace-name";
    private static final String OPENFAAS_FUNCTION_NAME = "test-function";
    private static final String KAFKA_TOPIC_INPUT_NAME = "input-topic";
    private static final String KAFKA_TOPIC_OUTPUT_NAME = "output-topic";

    @Captor
    private ArgumentCaptor<MicoService> micoServiceArgumentCaptor;

    @Captor
    private ArgumentCaptor<MicoServiceInterface> micoServiceInterfaceArgumentCaptor;

    @Captor
    private ArgumentCaptor<MicoServiceDeploymentInfo> serviceDeploymentInfoArgumentCaptor;

    @Autowired
    private MockMvc mvc;

    @MockBean
    private MicoApplicationRepository applicationRepository;

    @MockBean
    private MicoServiceRepository serviceRepository;

    @MockBean
    private MicoServiceDeploymentInfoRepository serviceDeploymentInfoRepository;

    @MockBean
    private BackgroundJobBroker backgroundJobBroker;

    @MockBean
    private ImageBuilder imageBuilder;

    @MockBean
    private MicoKubernetesClient micoKubernetesClient;

    @Before
    public void setUp() throws KubernetesResourceException {
        Deployment deployment = new DeploymentBuilder()
            .withNewMetadata().withName(DEPLOYMENT_NAME).withNamespace(NAMESPACE_NAME).endMetadata()
            .build();
        given(micoKubernetesClient.createMicoService(any(MicoServiceDeploymentInfo.class)))
            .willReturn(deployment);
        Service service = new ServiceBuilder()
            .withNewMetadata().withName(SERVICE_NAME).withNamespace(NAMESPACE_NAME).endMetadata()
            .build();
        given(micoKubernetesClient.createMicoServiceInterface(any(MicoServiceInterface.class), any(MicoService.class)))
            .willReturn(service);
    }

    @Test
    public void deployApplicationWithOneServiceAndOneServiceInterface() throws Exception {
        MicoService service = getTestService();
        service.setDockerImageUri(TestConstants.IntegrationTest.DOCKER_IMAGE_URI);

        MicoApplication application = getTestApplication();
        application.getServices().add(service);
        application.getServiceDeploymentInfos().add(new MicoServiceDeploymentInfo()
            .setService(service)
            .setInstanceId(INSTANCE_ID));

        setupDeploymentResources(application, service);

        mvc.perform(post(PATH_APPLICATIONS + "/" + SHORT_NAME + "/" + VERSION + "/deploy"))
            .andDo(print())
            .andExpect(status().isAccepted());

        // Sleep is required to wait for background job (another thread)
        Thread.sleep(500);

        verify(serviceRepository, times(1)).save(micoServiceArgumentCaptor.capture(), eq(0));

        MicoService storedMicoService = micoServiceArgumentCaptor.getValue();
        assertNotNull(storedMicoService);
        assertNotNull("DockerImageUri was not set", storedMicoService.getDockerImageUri());
        assertEquals(service.getDockerImageUri(), storedMicoService.getDockerImageUri());

        verify(micoKubernetesClient, times(1)).createMicoService(serviceDeploymentInfoArgumentCaptor.capture());

        MicoService micoServiceToCreate = micoServiceArgumentCaptor.getValue();
        assertNotNull(micoServiceToCreate);
        assertEquals("MicoService that will be created as Kubernetes resources does not match", service, micoServiceToCreate);

        MicoServiceDeploymentInfo deploymentInfo = serviceDeploymentInfoArgumentCaptor.getValue();
        assertNotNull(deploymentInfo);
        int actualReplicas = deploymentInfo.getReplicas();
        int expectedReplicas = application.getServiceDeploymentInfos().get(0).getReplicas();
        assertEquals("Replicas does not match the definition in the deployment info", expectedReplicas, actualReplicas);

        verify(micoKubernetesClient, times(1)).createMicoServiceInterface(
            micoServiceInterfaceArgumentCaptor.capture(),
            micoServiceArgumentCaptor.capture());

        MicoServiceInterface micoServiceInterfaceToCreate = micoServiceInterfaceArgumentCaptor.getValue();
        assertNotNull(micoServiceInterfaceToCreate);
        assertEquals("MicoServiceInterface that will be created as Kubernetes resources does not match",
            service.getServiceInterfaces().get(0), micoServiceInterfaceToCreate);

        MicoService micoServiceThatIsUsedForInterfaceCreation = micoServiceArgumentCaptor.getValue();
        assertNotNull(micoServiceThatIsUsedForInterfaceCreation);
        assertEquals("MicoService that will be used to create a MicoServiceInterface does not match",
            service, micoServiceThatIsUsedForInterfaceCreation);

        verify(serviceDeploymentInfoRepository, times(1)).save(serviceDeploymentInfoArgumentCaptor.capture(), eq(1));
        MicoServiceDeploymentInfo storedServiceDeploymentInfo = serviceDeploymentInfoArgumentCaptor.getValue();
        assertNotNull(storedServiceDeploymentInfo);
        KubernetesDeploymentInfo kubernetesDeploymentInfo = storedServiceDeploymentInfo.getKubernetesDeploymentInfo();
        assertEquals(DEPLOYMENT_NAME, kubernetesDeploymentInfo.getDeploymentName());
        assertEquals(1, kubernetesDeploymentInfo.getServiceNames().size());
        assertEquals(SERVICE_NAME, kubernetesDeploymentInfo.getServiceNames().get(0));
        assertEquals(NAMESPACE_NAME, kubernetesDeploymentInfo.getNamespace());
    }

    @Test
    public void deployApplicationWithServiceWithoutServiceInterface() throws Exception {
        MicoService service = getTestService();
        service.setServiceInterfaces(new ArrayList<>()); // There are no interfaces
        MicoApplication application = getTestApplication();
        application.getServices().add(service);
        application.getServiceDeploymentInfos().add(new MicoServiceDeploymentInfo()
            .setService(service)
            .setInstanceId(INSTANCE_ID));
        given(applicationRepository.findByShortNameAndVersion(SHORT_NAME, VERSION)).willReturn(Optional.of(application));

        mvc.perform(post(PATH_APPLICATIONS + "/" + SHORT_NAME + "/" + VERSION + "/deploy"))
            .andDo(print())
            .andExpect(status().isUnprocessableEntity())
            .andExpect(status().reason(Matchers.containsString("interfaces")));
    }

    @Test
    public void deployApplicationWithKafkaEnabledServiceWithoutServiceInterface() throws Exception {
        List<MicoTopicRole> micoTopicRoles =Arrays.asList(
            new MicoTopicRole().setTopic(new MicoTopic().setName("inputTopic")).setRole(MicoTopicRole.Role.INPUT),
            new MicoTopicRole().setRole(MicoTopicRole.Role.OUTPUT).setTopic(new MicoTopic().setName("outputTopic")));
        MicoService service = getTestService();
        service.setServiceInterfaces(new ArrayList<>()); // There are no interfaces
        service.setKafkaEnabled(true); // Service is Kafka enabled
        MicoServiceDeploymentInfo serviceDeploymentInfo = new MicoServiceDeploymentInfo()
            .setService(service)
            .setInstanceId(INSTANCE_ID)
            .setTopics(micoTopicRoles);
        MicoApplication application = getTestApplication();
        application.getServices().add(service);
<<<<<<< HEAD
        application.getServiceDeploymentInfos().add(new MicoServiceDeploymentInfo()
            .setService(service)
            .setInstanceId(INSTANCE_ID)
            .setEnvironmentVariables(kafkaEnvironmentVariables));
=======
        application.getServiceDeploymentInfos().add(serviceDeploymentInfo);
>>>>>>> 23be7d0b

        setupDeploymentResources(application, service);

        mvc.perform(post(PATH_APPLICATIONS + "/" + SHORT_NAME + "/" + VERSION + "/deploy"))
            .andDo(print())
            .andExpect(status().isAccepted());
    }

    private void setupDeploymentResources(MicoApplication application, MicoService service) throws NotInitializedException, InterruptedException, ExecutionException, TimeoutException, MicoApplicationNotFoundException {
        given(applicationRepository.findByShortNameAndVersion(SHORT_NAME, VERSION)).willReturn(Optional.of(application));
        given(serviceDeploymentInfoRepository
            .findByApplicationAndService(application.getShortName(), application.getVersion(), service.getShortName(), service.getVersion()))
            .willReturn(CollectionUtils.listOf(new MicoServiceDeploymentInfo()
                .setService(service)
                .setInstanceId(INSTANCE_ID)));
        given(serviceRepository.save(any(MicoService.class))).willReturn(service);
        given(serviceDeploymentInfoRepository.save(any(MicoServiceDeploymentInfo.class)))
            .willReturn(new MicoServiceDeploymentInfo()
                .setService(service)
                .setInstanceId(INSTANCE_ID)
                .setKubernetesDeploymentInfo(new KubernetesDeploymentInfo()
                    .setNamespace("namespace")
                    .setDeploymentName("deployment")
                    .setServiceNames(CollectionUtils.listOf("service"))));

        // Assume asynchronous image build operation was successful
        CompletableFuture<String> futureOfBuildJob = CompletableFuture.completedFuture(IntegrationTest.DOCKER_IMAGE_URI);
        given(imageBuilder.build(service)).willReturn(futureOfBuildJob);

        MicoServiceBackgroundJob mockJob = new MicoServiceBackgroundJob()
            .setFuture(futureOfBuildJob)
            .setServiceShortName(service.getShortName())
            .setServiceVersion(service.getVersion())
            .setType(MicoServiceBackgroundJob.Type.BUILD);

        given(backgroundJobBroker.getJobByMicoService(service.getShortName(), service.getVersion(), MicoServiceBackgroundJob.Type.BUILD))
            .willReturn(Optional.of(mockJob));
        given(backgroundJobBroker.saveJob(mockJob)).willReturn(mockJob);

        given(backgroundJobBroker.getJobStatusByApplicationShortNameAndVersion(SHORT_NAME, VERSION))
            .willReturn(new MicoApplicationJobStatus()
                .setApplicationShortName(SHORT_NAME)
                .setApplicationVersion(VERSION)
                .setStatus(MicoServiceBackgroundJob.Status.PENDING)
                .setJobs(Collections.singletonList(mockJob)));
    }

    private MicoApplication getTestApplication() {
        return new MicoApplication()
            .setId(ID)
            .setShortName(SHORT_NAME)
            .setVersion(VERSION)
            .setDescription(DESCRIPTION);
    }

    private MicoService getTestService() {
        MicoService service = new MicoService()
            .setId(ID_1)
            .setShortName(TestConstants.IntegrationTest.SERVICE_SHORT_NAME)
            .setName(TestConstants.IntegrationTest.SERVICE_NAME)
            .setVersion(TestConstants.IntegrationTest.RELEASE)
            .setDescription(TestConstants.IntegrationTest.SERVICE_DESCRIPTION)
            .setGitCloneUrl(TestConstants.IntegrationTest.GIT_CLONE_URL)
            .setDockerfilePath(TestConstants.IntegrationTest.DOCKERFILE_PATH);
        MicoServiceInterface serviceInterface = new MicoServiceInterface()
            .setServiceInterfaceName(TestConstants.IntegrationTest.SERVICE_INTERFACE_NAME)
            .setPorts(CollectionUtils.listOf(new MicoServicePort()
                .setPort(TestConstants.IntegrationTest.PORT)
                .setTargetPort(TestConstants.IntegrationTest.TARGET_PORT)
            ));
        service.getServiceInterfaces().add(serviceInterface);

        return service;
    }

}<|MERGE_RESOLUTION|>--- conflicted
+++ resolved
@@ -226,14 +226,7 @@
             .setTopics(micoTopicRoles);
         MicoApplication application = getTestApplication();
         application.getServices().add(service);
-<<<<<<< HEAD
-        application.getServiceDeploymentInfos().add(new MicoServiceDeploymentInfo()
-            .setService(service)
-            .setInstanceId(INSTANCE_ID)
-            .setEnvironmentVariables(kafkaEnvironmentVariables));
-=======
         application.getServiceDeploymentInfos().add(serviceDeploymentInfo);
->>>>>>> 23be7d0b
 
         setupDeploymentResources(application, service);
 
