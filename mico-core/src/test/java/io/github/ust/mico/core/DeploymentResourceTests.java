/*
 * Licensed to the Apache Software Foundation (ASF) under one
 * or more contributor license agreements.  See the NOTICE file
 * distributed with this work for additional information
 * regarding copyright ownership.  The ASF licenses this file
 * to you under the Apache License, Version 2.0 (the
 * "License"); you may not use this file except in compliance
 * with the License.  You may obtain a copy of the License at
 *
 *   http://www.apache.org/licenses/LICENSE-2.0
 *
 * Unless required by applicable law or agreed to in writing,
 * software distributed under the License is distributed on an
 * "AS IS" BASIS, WITHOUT WARRANTIES OR CONDITIONS OF ANY
 * KIND, either express or implied.  See the License for the
 * specific language governing permissions and limitations
 * under the License.
 */

package io.github.ust.mico.core;

import io.fabric8.kubernetes.api.model.Service;
import io.fabric8.kubernetes.api.model.ServiceBuilder;
import io.fabric8.kubernetes.api.model.apps.Deployment;
import io.fabric8.kubernetes.api.model.apps.DeploymentBuilder;
import io.github.ust.mico.core.broker.BackgroundJobBroker;
import io.github.ust.mico.core.configuration.CorsConfig;
import io.github.ust.mico.core.exception.KubernetesResourceException;
import io.github.ust.mico.core.model.*;
import io.github.ust.mico.core.persistence.MicoApplicationRepository;
<<<<<<< HEAD
import io.github.ust.mico.core.persistence.MicoBackgroundJobRepository;
=======
>>>>>>> d3f66954
import io.github.ust.mico.core.persistence.MicoServiceDeploymentInfoRepository;
import io.github.ust.mico.core.persistence.MicoServiceRepository;
import io.github.ust.mico.core.resource.DeploymentResource;
import io.github.ust.mico.core.service.MicoCoreBackgroundJobFactory;
import io.github.ust.mico.core.service.MicoKubernetesClient;
import io.github.ust.mico.core.service.imagebuilder.ImageBuilder;
import io.github.ust.mico.core.util.CollectionUtils;
import io.github.ust.mico.core.util.EmbeddedRedisServer;
import org.hamcrest.Matchers;
import org.junit.Before;
import org.junit.ClassRule;
import org.junit.Test;
import org.junit.rules.RuleChain;
import org.junit.runner.RunWith;
import org.mockito.ArgumentCaptor;
import org.mockito.ArgumentMatchers;
import org.mockito.Captor;
import org.springframework.beans.factory.annotation.Autowired;
import org.springframework.boot.autoconfigure.EnableAutoConfiguration;
import org.springframework.boot.context.properties.EnableConfigurationProperties;
import org.springframework.boot.test.autoconfigure.OverrideAutoConfiguration;
import org.springframework.boot.test.autoconfigure.web.servlet.WebMvcTest;
import org.springframework.boot.test.mock.mockito.MockBean;
import org.springframework.test.context.junit4.SpringRunner;
import org.springframework.test.web.servlet.MockMvc;

import java.util.ArrayList;
import java.util.Collections;
import java.util.Optional;
import java.util.concurrent.CompletableFuture;
import java.util.function.Consumer;
import java.util.function.Function;

import static io.github.ust.mico.core.TestConstants.*;
import static org.junit.Assert.assertEquals;
import static org.junit.Assert.assertNotNull;
import static org.mockito.ArgumentMatchers.any;
import static org.mockito.BDDMockito.given;
import static org.mockito.Mockito.times;
import static org.mockito.Mockito.verify;
import static org.springframework.test.web.servlet.request.MockMvcRequestBuilders.post;
import static org.springframework.test.web.servlet.result.MockMvcResultHandlers.print;
import static org.springframework.test.web.servlet.result.MockMvcResultMatchers.status;

@RunWith(SpringRunner.class)
@WebMvcTest(DeploymentResource.class)
@OverrideAutoConfiguration(enabled = true) //Needed to override our neo4j config
@EnableAutoConfiguration
@EnableConfigurationProperties(value = {CorsConfig.class})
public class DeploymentResourceTests {

    @ClassRule
    public static RuleChain rules = RuleChain.outerRule(EmbeddedRedisServer.runningAt(6379).suppressExceptions());

    private static final String BASE_PATH = "/applications";
    private static final String DEPLOYMENT_NAME = "deployment-name";
    private static final String SERVICE_NAME = "service-name";
    private static final String NAMESPACE_NAME = "namespace-name";

    @Captor
    private ArgumentCaptor<Consumer<String>> onSuccessArgumentCaptor;

    @Captor
    private ArgumentCaptor<Function<Throwable, Void>> onErrorArgumentCaptor;

    @Captor
    private ArgumentCaptor<MicoService> micoServiceArgumentCaptor;

    @Captor
    private ArgumentCaptor<MicoServiceInterface> micoServiceInterfaceArgumentCaptor;

    @Captor
    private ArgumentCaptor<MicoServiceDeploymentInfo> serviceDeploymentInfoArgumentCaptor;

    @Autowired
    private MockMvc mvc;

    @MockBean
    private MicoApplicationRepository applicationRepository;

    @MockBean
    private MicoServiceRepository serviceRepository;

    @MockBean
    private MicoServiceDeploymentInfoRepository serviceDeploymentInfoRepository;
<<<<<<< HEAD
    
    @MockBean
    private MicoBackgroundJobRepository backgroundJobRepository;
    
    @MockBean
    private BackgroundJobBroker backgroundJobBroker;
    
=======

    @MockBean
    private BackgroundTaskBroker backgroundTaskBroker;

>>>>>>> d3f66954
    @MockBean
    private ImageBuilder imageBuilder;

    @MockBean
<<<<<<< HEAD
    private MicoCoreBackgroundJobFactory factory;
    
=======
    private MicoCoreBackgroundTaskFactory factory;

>>>>>>> d3f66954
    @MockBean
    private MicoKubernetesClient micoKubernetesClient;

    @Before
    public void setUp() throws KubernetesResourceException {
        given(imageBuilder.createImageName(ArgumentMatchers.anyString(), ArgumentMatchers.anyString())).willReturn(
            TestConstants.IntegrationTest.DOCKER_IMAGE_URI);

        Deployment deployment = new DeploymentBuilder()
            .withNewMetadata().withName(DEPLOYMENT_NAME).withNamespace(NAMESPACE_NAME).endMetadata()
            .build();
        given(micoKubernetesClient.createMicoService(any(MicoServiceDeploymentInfo.class)))
            .willReturn(deployment);
        Service service = new ServiceBuilder()
            .withNewMetadata().withName(SERVICE_NAME).withNamespace(NAMESPACE_NAME).endMetadata()
            .build();
        given(micoKubernetesClient.createMicoServiceInterface(any(MicoServiceInterface.class), any(MicoService.class)))
            .willReturn(service);
    }

    @Test
    public void deployApplicationWithOneServiceAndOneServiceInterface() throws Exception {
        MicoService service = getTestService();
        service.setDockerImageUri(TestConstants.IntegrationTest.DOCKER_IMAGE_URI);

        MicoApplication application = getTestApplication();
        application.getServices().add(service);
        application.getServiceDeploymentInfos().add(new MicoServiceDeploymentInfo().setService(service));

        given(applicationRepository.findByShortNameAndVersion(SHORT_NAME, VERSION)).willReturn(Optional.of(application));

        given(serviceDeploymentInfoRepository
            .findByApplicationAndService(application.getShortName(), application.getVersion(), service.getShortName(), service.getVersion()))
            .willReturn(Optional.of(new MicoServiceDeploymentInfo().setService(service)));
        given(serviceRepository.save(any(MicoService.class))).willReturn(service);
        given(serviceDeploymentInfoRepository.save(any(MicoServiceDeploymentInfo.class)))
            .willReturn(new MicoServiceDeploymentInfo()
                .setService(service)
                .setKubernetesDeploymentInfo(new KubernetesDeploymentInfo()
                    .setNamespace("namespace")
                    .setDeploymentName("deployment")
                    .setServiceNames(CollectionUtils.listOf("service"))));

        CompletableFuture<?> future = CompletableFuture.completedFuture(service);
        given(factory.runAsync(any(), onSuccessArgumentCaptor.capture(), onErrorArgumentCaptor.capture())).willReturn(future);

        MicoServiceBackgroundJob mockJob = new MicoServiceBackgroundJob()
            .setJob(future)
            .setServiceShortName(service.getShortName())
            .setServiceVersion(service.getVersion())
            .setType(MicoServiceBackgroundJob.Type.BUILD);

<<<<<<< HEAD
        given(backgroundJobRepository.findByServiceShortNameAndServiceVersionAndType(service.getShortName(), service.getVersion(), MicoServiceBackgroundJob.Type.BUILD))
            .willReturn(Optional.of(mockJob));
        given(backgroundJobRepository.save(mockJob)).willReturn(mockJob);
=======
        given(backgroundTaskBroker.getTaskByMicoService(service.getShortName(), service.getVersion(), MicoServiceBackgroundTask.Type.BUILD))
            .willReturn(Optional.of(mockTask));
        given(backgroundTaskBroker.saveJob(mockTask)).willReturn(mockTask);
>>>>>>> d3f66954

        given(backgroundJobBroker.getJobStatusByApplicationShortNameAndVersion(SHORT_NAME, VERSION))
            .willReturn(new MicoApplicationJobStatus()
                .setApplicationShortName(SHORT_NAME)
                .setApplicationVersion(VERSION)
                .setStatus(MicoServiceBackgroundJob.Status.PENDING)
                .setJobs(Collections.singletonList(mockJob)));

        mvc.perform(post(BASE_PATH + "/" + SHORT_NAME + "/" + VERSION + "/deploy"))
            .andDo(print())
            .andExpect(status().isAccepted());

        // Assume asynchronous image build operation was successful -> invoke onSuccess function
        onSuccessArgumentCaptor.getValue().accept(service.getDockerImageUri());

        verify(serviceRepository, times(1)).save(micoServiceArgumentCaptor.capture());

        MicoService storedMicoService = micoServiceArgumentCaptor.getValue();
        assertNotNull(storedMicoService);
        assertNotNull("DockerImageUri was not set", storedMicoService.getDockerImageUri());
        assertEquals(service.getDockerImageUri(), storedMicoService.getDockerImageUri());

        verify(micoKubernetesClient, times(1)).createMicoService(serviceDeploymentInfoArgumentCaptor.capture());

        MicoService micoServiceToCreate = micoServiceArgumentCaptor.getValue();
        assertNotNull(micoServiceToCreate);
        assertEquals("MicoService that will be created as Kubernetes resources does not match", service, micoServiceToCreate);

        MicoServiceDeploymentInfo deploymentInfo = serviceDeploymentInfoArgumentCaptor.getValue();
        assertNotNull(deploymentInfo);
        int actualReplicas = deploymentInfo.getReplicas();
        int expectedReplicas = application.getServiceDeploymentInfos().get(0).getReplicas();
        assertEquals("Replicas does not match the definition in the deployment info", expectedReplicas, actualReplicas);

        verify(micoKubernetesClient, times(1)).createMicoServiceInterface(
            micoServiceInterfaceArgumentCaptor.capture(),
            micoServiceArgumentCaptor.capture());

        MicoServiceInterface micoServiceInterfaceToCreate = micoServiceInterfaceArgumentCaptor.getValue();
        assertNotNull(micoServiceInterfaceToCreate);
        assertEquals("MicoServiceInterface that will be created as Kubernetes resources does not match",
            service.getServiceInterfaces().get(0), micoServiceInterfaceToCreate);

        MicoService micoServiceThatIsUsedForInterfaceCreation = micoServiceArgumentCaptor.getValue();
        assertNotNull(micoServiceThatIsUsedForInterfaceCreation);
        assertEquals("MicoService that will be used to create a MicoServiceInterface does not match",
            service, micoServiceThatIsUsedForInterfaceCreation);

        verify(serviceDeploymentInfoRepository, times(1)).save(serviceDeploymentInfoArgumentCaptor.capture());
        MicoServiceDeploymentInfo storedServiceDeploymentInfo = serviceDeploymentInfoArgumentCaptor.getValue();
        assertNotNull(storedServiceDeploymentInfo);
        KubernetesDeploymentInfo kubernetesDeploymentInfo = storedServiceDeploymentInfo.getKubernetesDeploymentInfo();
        assertEquals(DEPLOYMENT_NAME, kubernetesDeploymentInfo.getDeploymentName());
        assertEquals(1, kubernetesDeploymentInfo.getServiceNames().size());
        assertEquals(SERVICE_NAME, kubernetesDeploymentInfo.getServiceNames().get(0));
        assertEquals(NAMESPACE_NAME, kubernetesDeploymentInfo.getNamespace());
    }

    @Test
    public void deployApplicationWithoutServices() throws Exception {
        MicoApplication application = getTestApplication();
        given(applicationRepository.findByShortNameAndVersion(SHORT_NAME, VERSION)).willReturn(Optional.of(application));

        mvc.perform(post(BASE_PATH + "/" + SHORT_NAME + "/" + VERSION + "/deploy"))
            .andDo(print())
            .andExpect(status().isUnprocessableEntity())
            .andExpect(status().reason(Matchers.containsString("services")));
    }

    @Test
    public void deployApplicationWithServiceWithoutServiceInterface() throws Exception {
        MicoService service = getTestService();
        service.setServiceInterfaces(new ArrayList<>()); // There are no interfaces
        MicoApplication application = getTestApplication();
        application.getServices().add(service);
        application.getServiceDeploymentInfos().add(new MicoServiceDeploymentInfo().setService(service));
        given(applicationRepository.findByShortNameAndVersion(SHORT_NAME, VERSION)).willReturn(Optional.of(application));

        mvc.perform(post(BASE_PATH + "/" + SHORT_NAME + "/" + VERSION + "/deploy"))
            .andDo(print())
            .andExpect(status().isUnprocessableEntity())
            .andExpect(status().reason(Matchers.containsString("interfaces")));
    }

    private MicoApplication getTestApplication() {
        return new MicoApplication()
            .setId(ID)
            .setShortName(SHORT_NAME)
            .setVersion(VERSION)
            .setDescription(DESCRIPTION);
    }

    private MicoService getTestService() {
        MicoService service = new MicoService()
            .setId(ID_1)
            .setShortName(TestConstants.IntegrationTest.SERVICE_SHORT_NAME)
            .setName(TestConstants.IntegrationTest.SERVICE_NAME)
            .setVersion(TestConstants.IntegrationTest.RELEASE)
            .setDescription(TestConstants.IntegrationTest.SERVICE_DESCRIPTION)
            .setGitCloneUrl(TestConstants.IntegrationTest.GIT_CLONE_URL)
            .setDockerfilePath(TestConstants.IntegrationTest.DOCKERFILE_PATH);
        MicoServiceInterface serviceInterface = new MicoServiceInterface()
            .setServiceInterfaceName(TestConstants.IntegrationTest.SERVICE_INTERFACE_NAME)
            .setPorts(CollectionUtils.listOf(new MicoServicePort()
                .setPort(TestConstants.IntegrationTest.PORT)
                .setTargetPort(TestConstants.IntegrationTest.TARGET_PORT)
            ));
        service.getServiceInterfaces().add(serviceInterface);

        return service;
    }

}<|MERGE_RESOLUTION|>--- conflicted
+++ resolved
@@ -28,10 +28,6 @@
 import io.github.ust.mico.core.exception.KubernetesResourceException;
 import io.github.ust.mico.core.model.*;
 import io.github.ust.mico.core.persistence.MicoApplicationRepository;
-<<<<<<< HEAD
-import io.github.ust.mico.core.persistence.MicoBackgroundJobRepository;
-=======
->>>>>>> d3f66954
 import io.github.ust.mico.core.persistence.MicoServiceDeploymentInfoRepository;
 import io.github.ust.mico.core.persistence.MicoServiceRepository;
 import io.github.ust.mico.core.resource.DeploymentResource;
@@ -117,31 +113,16 @@
 
     @MockBean
     private MicoServiceDeploymentInfoRepository serviceDeploymentInfoRepository;
-<<<<<<< HEAD
-    
-    @MockBean
-    private MicoBackgroundJobRepository backgroundJobRepository;
-    
+
     @MockBean
     private BackgroundJobBroker backgroundJobBroker;
-    
-=======
-
-    @MockBean
-    private BackgroundTaskBroker backgroundTaskBroker;
-
->>>>>>> d3f66954
+
     @MockBean
     private ImageBuilder imageBuilder;
 
     @MockBean
-<<<<<<< HEAD
     private MicoCoreBackgroundJobFactory factory;
-    
-=======
-    private MicoCoreBackgroundTaskFactory factory;
-
->>>>>>> d3f66954
+
     @MockBean
     private MicoKubernetesClient micoKubernetesClient;
 
@@ -189,20 +170,14 @@
         given(factory.runAsync(any(), onSuccessArgumentCaptor.capture(), onErrorArgumentCaptor.capture())).willReturn(future);
 
         MicoServiceBackgroundJob mockJob = new MicoServiceBackgroundJob()
-            .setJob(future)
+            .setFuture(future)
             .setServiceShortName(service.getShortName())
             .setServiceVersion(service.getVersion())
             .setType(MicoServiceBackgroundJob.Type.BUILD);
 
-<<<<<<< HEAD
-        given(backgroundJobRepository.findByServiceShortNameAndServiceVersionAndType(service.getShortName(), service.getVersion(), MicoServiceBackgroundJob.Type.BUILD))
+        given(backgroundJobBroker.getJobByMicoService(service.getShortName(), service.getVersion(), MicoServiceBackgroundJob.Type.BUILD))
             .willReturn(Optional.of(mockJob));
-        given(backgroundJobRepository.save(mockJob)).willReturn(mockJob);
-=======
-        given(backgroundTaskBroker.getTaskByMicoService(service.getShortName(), service.getVersion(), MicoServiceBackgroundTask.Type.BUILD))
-            .willReturn(Optional.of(mockTask));
-        given(backgroundTaskBroker.saveJob(mockTask)).willReturn(mockTask);
->>>>>>> d3f66954
+        given(backgroundJobBroker.saveJob(mockJob)).willReturn(mockJob);
 
         given(backgroundJobBroker.getJobStatusByApplicationShortNameAndVersion(SHORT_NAME, VERSION))
             .willReturn(new MicoApplicationJobStatus()
