--- conflicted
+++ resolved
@@ -222,13 +222,10 @@
         service.setKafkaEnabled(true); // Service is Kafka enabled
         MicoApplication application = getTestApplication();
         application.getServices().add(service);
-<<<<<<< HEAD
         application.getServiceDeploymentInfos().add(new MicoServiceDeploymentInfo()
             .setService(service)
-            .setInstanceId(INSTANCE_ID));
-=======
-        application.getServiceDeploymentInfos().add(new MicoServiceDeploymentInfo().setService(service).setEnvironmentVariables(kafkaEnvironmentVariables));
->>>>>>> 3fd09e1c
+            .setInstanceId(INSTANCE_ID)
+            .setEnvironmentVariables(kafkaEnvironmentVariables));
 
         setupDeploymentResources(application, service);
 
