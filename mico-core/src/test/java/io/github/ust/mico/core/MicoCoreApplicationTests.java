--- conflicted
+++ resolved
@@ -40,25 +40,7 @@
     @Autowired
     private ServiceInterfaceRepository serviceInterfaceRepository;
 
-<<<<<<< HEAD
-    @Test
-    public void contextLoads() {
-        //TODO: Why is this test needed?
-    }
-
-    @Test
-    public void testServiceRepository() {
-        serviceRepository.deleteAll();
-        dependsOnRepository.deleteAll();
-        serviceInterfaceRepository.deleteAll();
-        serviceRepository.save(createServiceInDB());
-
-        Service serviceTest = serviceRepository.findByName(TEST_LONGER_NAME);
-        checkDefaultService(serviceTest);
-    }
-
-=======
->>>>>>> 742886b3
+
     public static void checkDefaultService(Service serviceTest) {
         List<ServiceInterface> serviceInterfacesTest = serviceTest.getServiceInterfaces();
 
@@ -89,23 +71,13 @@
         serviceInterface.setDescription(TEST_SERVICE_INTERFACE_DESCRIPTION);
         serviceInterface.setProtocol(TEST_PROTOCOL);
         serviceInterface.setPublicDns(TEST_DNS);
-<<<<<<< HEAD
-        serviceInterface.setServiceName(TEST_SERVICE_INTERFACE_NAME);
-=======
         serviceInterface.setServiceInterfaceName(TEST_SERVICE_INTERFACE_NAME);
->>>>>>> 742886b3
 
         service.setServiceInterfaces(Collections.singletonList(serviceInterface));
         return service;
     }
 
     @Test
-<<<<<<< HEAD
-    public void testDependencyServiceRepository() {
-        serviceRepository.deleteAll();
-        dependsOnRepository.deleteAll();
-        serviceInterfaceRepository.deleteAll();
-=======
     public void contextLoads() {
         //TODO: Why is this test needed?
     }
@@ -127,7 +99,6 @@
         serviceRepository.deleteAll();
         dependsOnRepository.deleteAll();
         serviceInterfaceRepository.deleteAll();
->>>>>>> 742886b3
         Service service = createServiceInDB();
 
         String testShortName2 = "ShortName2";
@@ -160,28 +131,17 @@
         service.setDependsOn(Collections.singletonList(dependsOn));
         serviceRepository.save(service);
 
-<<<<<<< HEAD
-        Service serviceTest = serviceRepository.findByName(TEST_LONGER_NAME, 2);
-=======
         Optional<Service> serviceTestOpt = serviceRepository.findByShortNameAndVersion(TEST_SHORT_NAME, TEST_VERSION, 2);
         Service serviceTest = serviceTestOpt.get();
->>>>>>> 742886b3
         checkDefaultService(serviceTest);
         List<DependsOn> dependsOnList = serviceTest.getDependsOn();
         assertEquals(1, dependsOnList.size());
         DependsOn dependsOn1 = dependsOnList.get(0);
         assertEquals("1.0", dependsOn1.getMinVersion());
         assertEquals("1.0", dependsOn1.getMaxVersion());
-<<<<<<< HEAD
-        Service testService2 = dependsOn1.getService();
-        assertNotNull(testService2);
-        assertEquals(testVersion2, testService2.getVersion());
-        assertEquals(testLongerName, testService2.getName());
-=======
         Service testService2 = dependsOn1.getServiceDependee();
         assertNotNull(testService2);
         assertEquals(testVersion2, testService2.getVersion());
->>>>>>> 742886b3
         assertEquals(testServiceInterface, testService2.getDescription());
         assertEquals(testVcsRoot, testService2.getVcsRoot());
         assertEquals(testContact, testService2.getContact());
@@ -197,23 +157,14 @@
         Service service2 = new Service("Service2", "0.1");
         Service service3 = new Service("Service3", "0.1");
 
-<<<<<<< HEAD
-        DependsOn depends1 = new DependsOn(service1);
-        DependsOn depends2 = new DependsOn(service2, "0.1");
-        DependsOn depends3 = new DependsOn(service3, "0.1", "0.3");
-=======
         DependsOn depends1 = new DependsOn(service1, service2);
         DependsOn depends2 = new DependsOn(service2, service3);
         DependsOn depends3 = new DependsOn(service3, service1);
->>>>>>> 742886b3
 
         Application application1 = new Application();
         application1.setShortName("App1");
         application1.setName("Application1");
-<<<<<<< HEAD
-=======
         application1.setVersion("0.1");
->>>>>>> 742886b3
         application1.setDependsOn(Arrays.asList(depends1, depends2, depends3));
         serviceRepository.save(application1);
 
@@ -224,19 +175,6 @@
         Application application3 = new Application("App3", "0.1");
         serviceRepository.save(application3);
 
-<<<<<<< HEAD
-        Application storedApplication1 = (Application) serviceRepository.findByName("Application1", 2);
-
-        Application storedApplication2 = (Application) serviceRepository.findByShortName("App2", 2);
-
-        Application storedApplication3 = (Application) serviceRepository.findByShortName("App3", 2);
-
-        assertNotNull(storedApplication1);
-        assertEquals("App1", storedApplication1.getShortName());
-        assertThat(storedApplication1.getDependsOn().get(0).getService().getShortName(), startsWith("Service"));
-        assertThat(storedApplication1.getDependsOn().get(1).getService().getShortName(), startsWith("Service"));
-        assertThat(storedApplication1.getDependsOn().get(2).getService().getShortName(), startsWith("Service"));
-=======
         Application storedApplication1 = (Application) serviceRepository.findByShortNameAndVersion("App1", "0.1", 2).get();
 
         Application storedApplication2 = (Application) serviceRepository.findByShortNameAndVersion("App2", "0.1", 2).get();
@@ -248,7 +186,6 @@
         assertThat(storedApplication1.getDependsOn().get(0).getService().getShortName(), startsWith("App"));
         assertThat(storedApplication1.getDependsOn().get(1).getService().getShortName(), startsWith("App"));
         assertThat(storedApplication1.getDependsOn().get(2).getService().getShortName(), startsWith("App"));
->>>>>>> 742886b3
 
         assertNotNull(storedApplication2);
         assertEquals("App2", storedApplication2.getShortName());
