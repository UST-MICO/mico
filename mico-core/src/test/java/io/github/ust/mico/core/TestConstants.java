--- conflicted
+++ resolved
@@ -76,7 +76,6 @@
     public static final String SERVICE_VERSION = "1.0.0";
 
     public static final String SERVICE_INTERFACE_NAME = "service-interface-name";
-<<<<<<< HEAD
     public static final String SERVICE_NAME = "test-service";
 
     public static final String FIRST_SERVICE = buildPath(ROOT, "serviceDeploymentInformation[0]");
@@ -99,10 +98,8 @@
     public static final String POD_INFO_METRICS_MEMORY_USAGE_2 = buildPath(FIRST_SERVICE, "podInfo[1].metrics.memoryUsage");
     public static final String POD_INFO_METRICS_CPU_LOAD_2 = buildPath(FIRST_SERVICE, "podInfo[1].metrics.cpuLoad");
     public static final String POD_INFO_METRICS_AVAILABLE_2 = buildPath(FIRST_SERVICE, "podInfo[1].metrics.available");
-=======
     public static final String SERVICE_INTERFACE_NAME_1 = "service-interface-name-1";
 
->>>>>>> 87033c6e
 
     /**
      * Git repository that is used for testing.
