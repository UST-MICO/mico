/*
 * Licensed to the Apache Software Foundation (ASF) under one
 * or more contributor license agreements.  See the NOTICE file
 * distributed with this work for additional information
 * regarding copyright ownership.  The ASF licenses this file
 * to you under the Apache License, Version 2.0 (the
 * "License"); you may not use this file except in compliance
 * with the License.  You may obtain a copy of the License at
 *
 *   http://www.apache.org/licenses/LICENSE-2.0
 *
 * Unless required by applicable law or agreed to in writing,
 * software distributed under the License is distributed on an
 * "AS IS" BASIS, WITHOUT WARRANTIES OR CONDITIONS OF ANY
 * KIND, either express or implied.  See the License for the
 * specific language governing permissions and limitations
 * under the License.
 */

package io.github.ust.mico.core;

import io.github.ust.mico.core.dto.MicoApplicationStatusDTO;
import io.github.ust.mico.core.dto.MicoServiceStatusDTO;
import io.github.ust.mico.core.model.MicoVersion;

import static io.github.ust.mico.core.JsonPathBuilder.*;

public class TestConstants {

    public static final String BASE_URL = "http://localhost";
    public static final String SERVICES_PATH = "/services";
    public static final String DEPENDEES_SUBPATH = "/dependees";
    public static final String DEPENDERS_SUBPATH = "/dependers";

<<<<<<< HEAD
    public static final Long ID = 1000L;
    public static final Long ID_1 = 1001L;
    public static final Long ID_2 = 1002L;
    public static final Long ID_3 = 1003L;
=======
    public static final Long ID = Long.valueOf(1000);
    public static final Long ID_1 = Long.valueOf(1001);
    public static final Long ID_2 = Long.valueOf(1002);
    public static final Long ID_3 = Long.valueOf(1003);

    public static final String APPLICATION_NAME = "application-test-name";
    public static final String APPLICATION_NAME_OTHER = "other-application-test-name";

>>>>>>> b4704622

    public static final String VERSION = MicoVersion.forIntegers(1, 0, 0).toString();
    public static final String VERSION_1_0_1 = MicoVersion.forIntegers(1, 0, 1).toString();
    public static final String VERSION_1_0_2 = MicoVersion.forIntegers(1, 0, 2).toString();
    public static final String VERSION_1_0_3 = MicoVersion.forIntegers(1, 0, 3).toString();
    public static final String VERSION_MATCHER = JsonPathBuilder.buildVersionMatcher(VERSION);
    public static final String VERSION_1_0_1_MATCHER = JsonPathBuilder.buildVersionMatcher(VERSION_1_0_1);
    public static final String VERSION_1_0_2_MATCHER = JsonPathBuilder.buildVersionMatcher(VERSION_1_0_2);
    public static final String VERSION_1_0_3_MATCHER = JsonPathBuilder.buildVersionMatcher(VERSION_1_0_3);

    public static final String SHORT_NAME = "short-name";
    public static final String SHORT_NAME_OTHER = "other-short-name";
    public static final String SHORT_NAME_1 = "short-name-1";
    public static final String SHORT_NAME_2 = "short-name-2";
    public static final String SHORT_NAME_3 = "short-name-3";
    public static final String SHORT_NAME_INVALID = "short_NAME";
    public static final String SHORT_NAME_ATTRIBUTE = buildAttributePath("shortName");
    public static final String SHORT_NAME_MATCHER = JsonPathBuilder.buildSingleMatcher(SHORT_NAME_ATTRIBUTE, SHORT_NAME);
    public static final String SHORT_NAME_1_MATCHER = JsonPathBuilder.buildSingleMatcher(SHORT_NAME_ATTRIBUTE, SHORT_NAME_1);
    public static final String SHORT_NAME_2_MATCHER = JsonPathBuilder.buildSingleMatcher(SHORT_NAME_ATTRIBUTE, SHORT_NAME_2);
    public static final String SHORT_NAME_3_MATCHER = JsonPathBuilder.buildSingleMatcher(SHORT_NAME_ATTRIBUTE, SHORT_NAME_3);

    public static final String NAME = "test-name";
    public static final String NAME_1 = "test-name";
    public static final String NAME_2 = "test-name";
    public static final String NAME_3 = "test-name";
    public static final String NAME_ATTRIBUTE = JsonPathBuilder.buildAttributePath("name");
    public static final String NAME_MATCHER = JsonPathBuilder.buildSingleMatcher(NAME_ATTRIBUTE, NAME);
    public static final String NAME_1_MATCHER = JsonPathBuilder.buildSingleMatcher(NAME_ATTRIBUTE, NAME_1);
    public static final String NAME_2_MATCHER = JsonPathBuilder.buildSingleMatcher(NAME_ATTRIBUTE, NAME_2);
    public static final String NAME_3_MATCHER = JsonPathBuilder.buildSingleMatcher(NAME_ATTRIBUTE, NAME_3);

    public static final String DESCRIPTION = "Description";
    public static final String DESCRIPTION_1 = "Description 1";
    public static final String DESCRIPTION_2 = "Description 2";
    public static final String DESCRIPTION_3 = "Description 3";
    public static final String DESCRIPTION_ATTRIBUTE = JsonPathBuilder.buildAttributePath("description");
    public static final String DESCRIPTION_MATCHER = JsonPathBuilder.buildSingleMatcher(DESCRIPTION_ATTRIBUTE, DESCRIPTION);
    public static final String DESCRIPTION_1_MATCHER = JsonPathBuilder.buildSingleMatcher(DESCRIPTION_ATTRIBUTE, DESCRIPTION_1);
    public static final String DESCRIPTION_2_MATCHER = JsonPathBuilder.buildSingleMatcher(DESCRIPTION_ATTRIBUTE, DESCRIPTION_2);
    public static final String DESCRIPTION_3_MATCHER = JsonPathBuilder.buildSingleMatcher(DESCRIPTION_ATTRIBUTE, DESCRIPTION_3);

    public static final String SERVICE_SHORT_NAME = "service-short-name";
    public static final String SERVICE_SHORT_NAME_1 = "service-short-name-1";

    public static final String SERVICE_VERSION = "1.0.0";
    
    public static final String SERVICE_INTERFACE_NAME = "service-interface-name";
    public static final String SERVICE_INTERFACE_NAME_1 = "service-interface-name-1";

    public static final String OWNER = "owner";

    /*
     * For tests in ApplicationControllerTests, one service is added to the list of MicoServiceStatusDTOs in MicoApplicationStatusDTO.
     * All paths are build on the path for the status of this service.
     */
    /**
     * Path of a single {@link MicoServiceStatusDTO} in a {@link MicoApplicationStatusDTO}. Contains status information for this service.
     */
    public static final String SERVICE_STATUS_PATH = buildPath(ROOT, "serviceStatuses[0]");
    public static final String SERVICE_INFORMATION_NAME = buildPath(SERVICE_STATUS_PATH, "name");
    public static final String REQUESTED_REPLICAS = buildPath(SERVICE_STATUS_PATH, "requestedReplicas");
    public static final String AVAILABLE_REPLICAS = buildPath(SERVICE_STATUS_PATH, "availableReplicas");
    public static final String AVERAGE_CPU_LOAD_PER_NODE_PATH = buildPath(SERVICE_STATUS_PATH, "averageCpuLoadPerNode");
    public static final String AVERAGE_MEMORY_USAGE_PER_NODE_PATH = buildPath(SERVICE_STATUS_PATH, "averageMemoryUsagePerNode");
    public static final String ERROR_MESSAGES = buildPath(SERVICE_STATUS_PATH, "errorMessages");
    public static final String INTERFACES_INFORMATION = buildPath(SERVICE_STATUS_PATH, "interfacesInformation");
    public static final String INTERFACES_INFORMATION_NAME = buildPath(SERVICE_STATUS_PATH, "interfacesInformation[0].name");
    public static final String POD_INFO = buildPath(SERVICE_STATUS_PATH, "podsInformation");
    public static final String POD_INFO_POD_NAME_1 = buildPath(SERVICE_STATUS_PATH, "podsInformation[0].podName");
    public static final String POD_INFO_PHASE_1 = buildPath(SERVICE_STATUS_PATH, "podsInformation[0].phase");
    public static final String POD_INFO_NODE_NAME_1 = buildPath(SERVICE_STATUS_PATH, "podsInformation[0].nodeName");
    public static final String POD_INFO_METRICS_MEMORY_USAGE_1 = buildPath(SERVICE_STATUS_PATH, "podsInformation[0].metrics.memoryUsage");
    public static final String POD_INFO_METRICS_CPU_LOAD_1 = buildPath(SERVICE_STATUS_PATH, "podsInformation[0].metrics.cpuLoad");
    public static final String POD_INFO_METRICS_AVAILABLE_1 = buildPath(SERVICE_STATUS_PATH, "podsInformation[0].metrics.available");
    public static final String POD_INFO_POD_NAME_2 = buildPath(SERVICE_STATUS_PATH, "podsInformation[1].podName");
    public static final String POD_INFO_PHASE_2 = buildPath(SERVICE_STATUS_PATH, "podsInformation[1].phase");
    public static final String POD_INFO_NODE_NAME_2 = buildPath(SERVICE_STATUS_PATH, "podsInformation[1].nodeName");
    public static final String POD_INFO_METRICS_MEMORY_USAGE_2 = buildPath(SERVICE_STATUS_PATH, "podsInformation[1].metrics.memoryUsage");
    public static final String POD_INFO_METRICS_CPU_LOAD_2 = buildPath(SERVICE_STATUS_PATH, "podsInformation[1].metrics.cpuLoad");
    public static final String POD_INFO_METRICS_AVAILABLE_2 = buildPath(SERVICE_STATUS_PATH, "podsInformation[1].metrics.available");
    public static final String TOTAL_NUMBER_OF_MICO_SERVICES = buildPath(ROOT, "totalNumberOfMicoServices");
    public static final String TOTAL_NUMBER_OF_AVAILABLE_REPLICAS = buildPath(ROOT, "totalNumberOfAvailableReplicas");
    public static final String TOTAL_NUMBER_OF_REQUESTED_REPLICAS = buildPath(ROOT, "totalNumberOfRequestedReplicas");
    public static final String TOTAL_NUMBER_OF_PODS = buildPath(ROOT, "totalNumberOfPods");


    /*
     * For tests in ServiceControllerTests, a MicoServiceStatusDTO is used.
     * All paths are build on the base path of this object.
     */
    public static final String SERVICE_DTO_SERVICE_NAME = buildAttributePath("name");
    public static final String SERVICE_DTO_REQUESTED_REPLICAS = buildPath(ROOT, "requestedReplicas");
    public static final String SERVICE_DTO_AVAILABLE_REPLICAS = buildPath(ROOT, "availableReplicas");
    public static final String SERVICE_DTO_AVERAGE_CPU_LOAD_PER_NODE = buildPath(ROOT, "averageCpuLoadPerNode");
    public static final String SERVICE_DTO_AVERAGE_MEMORY_USAGE_PER_NODE = buildPath(ROOT, "averageMemoryUsagePerNode");
    public static final String SERVICE_DTO_ERROR_MESSAGES = buildPath(ROOT, "errorMessages");
    public static final String SERVICE_DTO_INTERFACES_INFORMATION = buildPath(ROOT, "interfacesInformation");
    public static final String SERVICE_DTO_INTERFACES_INFORMATION_NAME = buildPath(ROOT, "interfacesInformation[0].name");
<<<<<<< HEAD
    public static final String SERVICE_DTO_POD_INFO = buildPath(ROOT, "podInfo");
    public static final String SERVICE_DTO_POD_INFO_POD_NAME_1 = buildPath(ROOT, "podInfo[0].podName");
    public static final String SERVICE_DTO_POD_INFO_PHASE_1 = buildPath(ROOT, "podInfo[0].phase");
    public static final String SERVICE_DTO_POD_INFO_NODE_NAME_1 = buildPath(ROOT, "podInfo[0].nodeName");
    public static final String SERVICE_DTO_POD_INFO_METRICS_MEMORY_USAGE_1 = buildPath(ROOT, "podInfo[0].metrics.memoryUsage");
    public static final String SERVICE_DTO_POD_INFO_METRICS_CPU_LOAD_1 = buildPath(ROOT, "podInfo[0].metrics.cpuLoad");
    public static final String SERVICE_DTO_POD_INFO_METRICS_AVAILABLE_1 = buildPath(ROOT, "podInfo[0].metrics.available");
    public static final String SERVICE_DTO_POD_INFO_POD_NAME_2 = buildPath(ROOT, "podInfo[1].podName");
    public static final String SERVICE_DTO_POD_INFO_PHASE_2 = buildPath(ROOT, "podInfo[1].phase");
    public static final String SERVICE_DTO_POD_INFO_NODE_NAME_2 = buildPath(ROOT, "podInfo[1].nodeName");
    public static final String SERVICE_DTO_POD_INFO_METRICS_MEMORY_USAGE_2 = buildPath(ROOT, "podInfo[1].metrics.memoryUsage");
    public static final String SERVICE_DTO_POD_INFO_METRICS_CPU_LOAD_2 = buildPath(ROOT, "podInfo[1].metrics.cpuLoad");
    public static final String SERVICE_DTO_POD_INFO_METRICS_AVAILABLE_2 = buildPath(ROOT, "podInfo[1].metrics.available");

=======
    public static final String SERVICE_DTO_POD_INFO = buildPath(ROOT, "podsInformation");
    public static final String SERVICE_DTO_POD_INFO_POD_NAME_1 = buildPath(ROOT, "podsInformation[0].podName");
    public static final String SERVICE_DTO_POD_INFO_PHASE_1 = buildPath(ROOT, "podsInformation[0].phase");
    public static final String SERVICE_DTO_POD_INFO_NODE_NAME_1 = buildPath(ROOT, "podsInformation[0].nodeName");
    public static final String SERVICE_DTO_POD_INFO_METRICS_MEMORY_USAGE_1 = buildPath(ROOT, "podsInformation[0].metrics.memoryUsage");
    public static final String SERVICE_DTO_POD_INFO_METRICS_CPU_LOAD_1 = buildPath(ROOT, "podsInformation[0].metrics.cpuLoad");
    public static final String SERVICE_DTO_POD_INFO_METRICS_AVAILABLE_1 = buildPath(ROOT, "podsInformation[0].metrics.available");
    public static final String SERVICE_DTO_POD_INFO_POD_NAME_2 = buildPath(ROOT, "podsInformation[1].podName");
    public static final String SERVICE_DTO_POD_INFO_PHASE_2 = buildPath(ROOT, "podsInformation[1].phase");
    public static final String SERVICE_DTO_POD_INFO_NODE_NAME_2 = buildPath(ROOT, "podsInformation[1].nodeName");
    public static final String SERVICE_DTO_POD_INFO_METRICS_MEMORY_USAGE_2 = buildPath(ROOT, "podsInformation[1].metrics.memoryUsage");
    public static final String SERVICE_DTO_POD_INFO_METRICS_CPU_LOAD_2 = buildPath(ROOT, "podsInformation[1].metrics.cpuLoad");
    public static final String SERVICE_DTO_POD_INFO_METRICS_AVAILABLE_2 = buildPath(ROOT, "podsInformation[1].metrics.available");
    
>>>>>>> b4704622
    public static final String SDI_REPLICAS_PATH = buildPath(ROOT, "replicas");
    public static final String SDI_LABELS_PATH = buildPath(ROOT, "labels");
    public static final String SDI_IMAGE_PULLPOLICY_PATH = buildPath(ROOT, "imagePullPolicy");

    /**
     * Git repository that is used for testing. It must contain a Dockerfile and at least one release.
     */
    public static final String GIT_TEST_REPO_URL = "https://github.com/UST-MICO/hello.git";
    /**
     * Path to the Dockerfile. It must be relative to the root of the Git repository.
     */
    public static final String DOCKERFILE_PATH = "Dockerfile";
    /**
     * Release tag of the release that should be used for testing. Must be in in supported version format (semantic
     * version with a prefix that only consists of letters).
     */
    public static final String RELEASE = "v1.0.0";

    /**
     * Docker image URI that is created based on the short name and the version of a service.
     */
    public static final String DOCKER_IMAGE_URI = "ustmico/" + SHORT_NAME + ":" + RELEASE;
}<|MERGE_RESOLUTION|>--- conflicted
+++ resolved
@@ -32,21 +32,10 @@
     public static final String DEPENDEES_SUBPATH = "/dependees";
     public static final String DEPENDERS_SUBPATH = "/dependers";
 
-<<<<<<< HEAD
     public static final Long ID = 1000L;
     public static final Long ID_1 = 1001L;
     public static final Long ID_2 = 1002L;
     public static final Long ID_3 = 1003L;
-=======
-    public static final Long ID = Long.valueOf(1000);
-    public static final Long ID_1 = Long.valueOf(1001);
-    public static final Long ID_2 = Long.valueOf(1002);
-    public static final Long ID_3 = Long.valueOf(1003);
-
-    public static final String APPLICATION_NAME = "application-test-name";
-    public static final String APPLICATION_NAME_OTHER = "other-application-test-name";
-
->>>>>>> b4704622
 
     public static final String VERSION = MicoVersion.forIntegers(1, 0, 0).toString();
     public static final String VERSION_1_0_1 = MicoVersion.forIntegers(1, 0, 1).toString();
@@ -93,7 +82,7 @@
     public static final String SERVICE_SHORT_NAME_1 = "service-short-name-1";
 
     public static final String SERVICE_VERSION = "1.0.0";
-    
+
     public static final String SERVICE_INTERFACE_NAME = "service-interface-name";
     public static final String SERVICE_INTERFACE_NAME_1 = "service-interface-name-1";
 
@@ -146,22 +135,6 @@
     public static final String SERVICE_DTO_ERROR_MESSAGES = buildPath(ROOT, "errorMessages");
     public static final String SERVICE_DTO_INTERFACES_INFORMATION = buildPath(ROOT, "interfacesInformation");
     public static final String SERVICE_DTO_INTERFACES_INFORMATION_NAME = buildPath(ROOT, "interfacesInformation[0].name");
-<<<<<<< HEAD
-    public static final String SERVICE_DTO_POD_INFO = buildPath(ROOT, "podInfo");
-    public static final String SERVICE_DTO_POD_INFO_POD_NAME_1 = buildPath(ROOT, "podInfo[0].podName");
-    public static final String SERVICE_DTO_POD_INFO_PHASE_1 = buildPath(ROOT, "podInfo[0].phase");
-    public static final String SERVICE_DTO_POD_INFO_NODE_NAME_1 = buildPath(ROOT, "podInfo[0].nodeName");
-    public static final String SERVICE_DTO_POD_INFO_METRICS_MEMORY_USAGE_1 = buildPath(ROOT, "podInfo[0].metrics.memoryUsage");
-    public static final String SERVICE_DTO_POD_INFO_METRICS_CPU_LOAD_1 = buildPath(ROOT, "podInfo[0].metrics.cpuLoad");
-    public static final String SERVICE_DTO_POD_INFO_METRICS_AVAILABLE_1 = buildPath(ROOT, "podInfo[0].metrics.available");
-    public static final String SERVICE_DTO_POD_INFO_POD_NAME_2 = buildPath(ROOT, "podInfo[1].podName");
-    public static final String SERVICE_DTO_POD_INFO_PHASE_2 = buildPath(ROOT, "podInfo[1].phase");
-    public static final String SERVICE_DTO_POD_INFO_NODE_NAME_2 = buildPath(ROOT, "podInfo[1].nodeName");
-    public static final String SERVICE_DTO_POD_INFO_METRICS_MEMORY_USAGE_2 = buildPath(ROOT, "podInfo[1].metrics.memoryUsage");
-    public static final String SERVICE_DTO_POD_INFO_METRICS_CPU_LOAD_2 = buildPath(ROOT, "podInfo[1].metrics.cpuLoad");
-    public static final String SERVICE_DTO_POD_INFO_METRICS_AVAILABLE_2 = buildPath(ROOT, "podInfo[1].metrics.available");
-
-=======
     public static final String SERVICE_DTO_POD_INFO = buildPath(ROOT, "podsInformation");
     public static final String SERVICE_DTO_POD_INFO_POD_NAME_1 = buildPath(ROOT, "podsInformation[0].podName");
     public static final String SERVICE_DTO_POD_INFO_PHASE_1 = buildPath(ROOT, "podsInformation[0].phase");
@@ -175,8 +148,7 @@
     public static final String SERVICE_DTO_POD_INFO_METRICS_MEMORY_USAGE_2 = buildPath(ROOT, "podsInformation[1].metrics.memoryUsage");
     public static final String SERVICE_DTO_POD_INFO_METRICS_CPU_LOAD_2 = buildPath(ROOT, "podsInformation[1].metrics.cpuLoad");
     public static final String SERVICE_DTO_POD_INFO_METRICS_AVAILABLE_2 = buildPath(ROOT, "podsInformation[1].metrics.available");
-    
->>>>>>> b4704622
+
     public static final String SDI_REPLICAS_PATH = buildPath(ROOT, "replicas");
     public static final String SDI_LABELS_PATH = buildPath(ROOT, "labels");
     public static final String SDI_IMAGE_PULLPOLICY_PATH = buildPath(ROOT, "imagePullPolicy");
