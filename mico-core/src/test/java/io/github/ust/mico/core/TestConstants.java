/*
 * Licensed to the Apache Software Foundation (ASF) under one
 * or more contributor license agreements.  See the NOTICE file
 * distributed with this work for additional information
 * regarding copyright ownership.  The ASF licenses this file
 * to you under the Apache License, Version 2.0 (the
 * "License"); you may not use this file except in compliance
 * with the License.  You may obtain a copy of the License at
 *
 *   http://www.apache.org/licenses/LICENSE-2.0
 *
 * Unless required by applicable law or agreed to in writing,
 * software distributed under the License is distributed on an
 * "AS IS" BASIS, WITHOUT WARRANTIES OR CONDITIONS OF ANY
 * KIND, either express or implied.  See the License for the
 * specific language governing permissions and limitations
 * under the License.
 */

package io.github.ust.mico.core;

import io.github.ust.mico.core.model.MicoVersion;

import static io.github.ust.mico.core.JsonPathBuilder.ROOT;
import static io.github.ust.mico.core.JsonPathBuilder.buildAttributePath;
import static io.github.ust.mico.core.JsonPathBuilder.buildPath;

import io.github.ust.mico.core.dto.response.MicoApplicationStatusResponseDTO;
import io.github.ust.mico.core.dto.response.MicoServiceStatusResponseDTO;

class TestConstants {

    static final String BASE_URL = "http://localhost";
    static final String SERVICES_PATH = "/services";
    static final String DEPENDEES_SUBPATH = "/dependees";
    static final String DEPENDERS_SUBPATH = "/dependers";

    static final Long ID = 1000L;
    static final Long ID_1 = 1001L;
    static final Long ID_2 = 1002L;
    static final Long ID_3 = 1003L;

    static final String VERSION = MicoVersion.forIntegers(1, 0, 0).toString();
    static final String VERSION_1_0_1 = MicoVersion.forIntegers(1, 0, 1).toString();
    static final String VERSION_1_0_2 = MicoVersion.forIntegers(1, 0, 2).toString();
    static final String VERSION_1_0_3 = MicoVersion.forIntegers(1, 0, 3).toString();
    static final String VERSION_MATCHER = JsonPathBuilder.buildVersionMatcher(VERSION);
    static final String VERSION_1_0_1_MATCHER = JsonPathBuilder.buildVersionMatcher(VERSION_1_0_1);
    static final String VERSION_1_0_2_MATCHER = JsonPathBuilder.buildVersionMatcher(VERSION_1_0_2);
    static final String VERSION_1_0_3_MATCHER = JsonPathBuilder.buildVersionMatcher(VERSION_1_0_3);

    static final String SHORT_NAME = "short-name";
    static final String SHORT_NAME_OTHER = "other-short-name";
    static final String SHORT_NAME_1 = "short-name-1";
    static final String SHORT_NAME_2 = "short-name-2";
    static final String SHORT_NAME_3 = "short-name-3";
    static final String SHORT_NAME_INVALID = "short_NAME";
    static final String SHORT_NAME_ATTRIBUTE = buildAttributePath("shortName");
    static final String SHORT_NAME_MATCHER = JsonPathBuilder.buildSingleMatcher(SHORT_NAME_ATTRIBUTE, SHORT_NAME);
    static final String SHORT_NAME_1_MATCHER = JsonPathBuilder.buildSingleMatcher(SHORT_NAME_ATTRIBUTE, SHORT_NAME_1);
    static final String SHORT_NAME_2_MATCHER = JsonPathBuilder.buildSingleMatcher(SHORT_NAME_ATTRIBUTE, SHORT_NAME_2);
    static final String SHORT_NAME_3_MATCHER = JsonPathBuilder.buildSingleMatcher(SHORT_NAME_ATTRIBUTE, SHORT_NAME_3);

    static final String NAME = "test-name";
    static final String NAME_1 = "test-name-1";
    static final String NAME_2 = "test-name-2";
    static final String NAME_3 = "test-name-3";
    static final String NAME_ATTRIBUTE = JsonPathBuilder.buildAttributePath("name");
    static final String NAME_MATCHER = JsonPathBuilder.buildSingleMatcher(NAME_ATTRIBUTE, NAME);
    static final String NAME_1_MATCHER = JsonPathBuilder.buildSingleMatcher(NAME_ATTRIBUTE, NAME_1);
    static final String NAME_2_MATCHER = JsonPathBuilder.buildSingleMatcher(NAME_ATTRIBUTE, NAME_2);
    static final String NAME_3_MATCHER = JsonPathBuilder.buildSingleMatcher(NAME_ATTRIBUTE, NAME_3);

    static final String DESCRIPTION = "Description";
    static final String DESCRIPTION_1 = "Description 1";
    static final String DESCRIPTION_2 = "Description 2";
    static final String DESCRIPTION_3 = "Description 3";
    static final String DESCRIPTION_ATTRIBUTE = JsonPathBuilder.buildAttributePath("description");
    static final String DESCRIPTION_MATCHER = JsonPathBuilder.buildSingleMatcher(DESCRIPTION_ATTRIBUTE, DESCRIPTION);
    static final String DESCRIPTION_1_MATCHER = JsonPathBuilder.buildSingleMatcher(DESCRIPTION_ATTRIBUTE, DESCRIPTION_1);
    static final String DESCRIPTION_2_MATCHER = JsonPathBuilder.buildSingleMatcher(DESCRIPTION_ATTRIBUTE, DESCRIPTION_2);
    static final String DESCRIPTION_3_MATCHER = JsonPathBuilder.buildSingleMatcher(DESCRIPTION_ATTRIBUTE, DESCRIPTION_3);

    static final String SERVICE_SHORT_NAME = "service-short-name";
    static final String SERVICE_SHORT_NAME_1 = "service-short-name-1";

    static final String SERVICE_VERSION = "1.0.0";

    static final String SERVICE_INTERFACE_NAME = "service-interface-name";
    static final String SERVICE_INTERFACE_NAME_1 = "service-interface-name-1";

    static final String OWNER = "owner";

    /*
     * For tests in ApplicationResourceTests, one service is added to the list of MicoServiceStatusDTOs in MicoApplicationStatusDTO.
     * All paths are build on the path for the status of this service.
     */
    /**
<<<<<<< HEAD
     * Path of a single {@link MicoServiceStatusResponseDTO} in a {@link MicoApplicationStatusResponseDTO}. Contains status information
     * for this service.
     */
    public static final String SERVICE_STATUS_PATH = buildPath(ROOT, "serviceStatuses[0]");
    public static final String SERVICE_INFORMATION_NAME = buildPath(SERVICE_STATUS_PATH, "name");
    public static final String REQUESTED_REPLICAS = buildPath(SERVICE_STATUS_PATH, "requestedReplicas");
    public static final String AVAILABLE_REPLICAS = buildPath(SERVICE_STATUS_PATH, "availableReplicas");
    public static final String NODE_METRICS_PATH_FIRST_ELEMENT = buildPath(SERVICE_STATUS_PATH, "nodeMetrics[0]");
    public static final String NODE_METRICS_NAME = buildPath(NODE_METRICS_PATH_FIRST_ELEMENT, "nodeName");
    public static final String NODE_METRICS_AVERAGE_CPU_LOAD = buildPath(NODE_METRICS_PATH_FIRST_ELEMENT, "averageCpuLoad");
    public static final String NODE_METRICS_AVERAGE_MEMORY_USAGE = buildPath(NODE_METRICS_PATH_FIRST_ELEMENT, "averageMemoryUsage");
    public static final String ERROR_MESSAGES = buildPath(SERVICE_STATUS_PATH, "errorMessages");
    public static final String INTERFACES_INFORMATION = buildPath(SERVICE_STATUS_PATH, "interfacesInformation");
    public static final String INTERFACES_INFORMATION_NAME = buildPath(SERVICE_STATUS_PATH, "interfacesInformation[0].name");
    public static final String POD_INFO = buildPath(SERVICE_STATUS_PATH, "podsInformation");
    public static final String POD_INFO_POD_NAME_1 = buildPath(SERVICE_STATUS_PATH, "podsInformation[0].podName");
    public static final String POD_INFO_PHASE_1 = buildPath(SERVICE_STATUS_PATH, "podsInformation[0].phase");
    public static final String POD_INFO_NODE_NAME_1 = buildPath(SERVICE_STATUS_PATH, "podsInformation[0].nodeName");
    public static final String POD_INFO_METRICS_MEMORY_USAGE_1 = buildPath(SERVICE_STATUS_PATH, "podsInformation[0].metrics.memoryUsage");
    public static final String POD_INFO_METRICS_CPU_LOAD_1 = buildPath(SERVICE_STATUS_PATH, "podsInformation[0].metrics.cpuLoad");
    public static final String POD_INFO_METRICS_AVAILABLE_1 = buildPath(SERVICE_STATUS_PATH, "podsInformation[0].metrics.available");
    public static final String POD_INFO_POD_NAME_2 = buildPath(SERVICE_STATUS_PATH, "podsInformation[1].podName");
    public static final String POD_INFO_PHASE_2 = buildPath(SERVICE_STATUS_PATH, "podsInformation[1].phase");
    public static final String POD_INFO_NODE_NAME_2 = buildPath(SERVICE_STATUS_PATH, "podsInformation[1].nodeName");
    public static final String POD_INFO_METRICS_MEMORY_USAGE_2 = buildPath(SERVICE_STATUS_PATH, "podsInformation[1].metrics.memoryUsage");
    public static final String POD_INFO_METRICS_CPU_LOAD_2 = buildPath(SERVICE_STATUS_PATH, "podsInformation[1].metrics.cpuLoad");
    public static final String POD_INFO_METRICS_AVAILABLE_2 = buildPath(SERVICE_STATUS_PATH, "podsInformation[1].metrics.available");
    public static final String TOTAL_NUMBER_OF_MICO_SERVICES = buildPath(ROOT, "totalNumberOfMicoServices");
    public static final String TOTAL_NUMBER_OF_AVAILABLE_REPLICAS = buildPath(ROOT, "totalNumberOfAvailableReplicas");
    public static final String TOTAL_NUMBER_OF_REQUESTED_REPLICAS = buildPath(ROOT, "totalNumberOfRequestedReplicas");
    public static final String TOTAL_NUMBER_OF_PODS = buildPath(ROOT, "totalNumberOfPods");
=======
     * Path of a single {@link MicoServiceStatusDTO} in a {@link MicoApplicationStatusDTO}. Contains status information
     * for this service.
     */
    static final String SERVICE_STATUS_PATH = buildPath(ROOT, "serviceStatuses[0]");
    static final String SERVICE_INFORMATION_NAME = buildPath(SERVICE_STATUS_PATH, "name");
    static final String REQUESTED_REPLICAS = buildPath(SERVICE_STATUS_PATH, "requestedReplicas");
    static final String AVAILABLE_REPLICAS = buildPath(SERVICE_STATUS_PATH, "availableReplicas");
    static final String NODE_METRICS_PATH_FIRST_ELEMENT = buildPath(SERVICE_STATUS_PATH, "nodeMetrics[0]");
    static final String NODE_METRICS_NAME = buildPath(NODE_METRICS_PATH_FIRST_ELEMENT, "nodeName");
    static final String NODE_METRICS_AVERAGE_CPU_LOAD = buildPath(NODE_METRICS_PATH_FIRST_ELEMENT, "averageCpuLoad");
    static final String NODE_METRICS_AVERAGE_MEMORY_USAGE = buildPath(NODE_METRICS_PATH_FIRST_ELEMENT, "averageMemoryUsage");
    static final String ERROR_MESSAGES = buildPath(SERVICE_STATUS_PATH, "errorMessages");
    static final String INTERFACES_INFORMATION = buildPath(SERVICE_STATUS_PATH, "interfacesInformation");
    static final String INTERFACES_INFORMATION_NAME = buildPath(SERVICE_STATUS_PATH, "interfacesInformation[0].name");
    static final String POD_INFO = buildPath(SERVICE_STATUS_PATH, "podsInformation");
    static final String POD_INFO_POD_NAME_1 = buildPath(SERVICE_STATUS_PATH, "podsInformation[0].podName");
    static final String POD_INFO_PHASE_1 = buildPath(SERVICE_STATUS_PATH, "podsInformation[0].phase");
    static final String POD_INFO_NODE_NAME_1 = buildPath(SERVICE_STATUS_PATH, "podsInformation[0].nodeName");
    static final String POD_INFO_METRICS_MEMORY_USAGE_1 = buildPath(SERVICE_STATUS_PATH, "podsInformation[0].metrics.memoryUsage");
    static final String POD_INFO_METRICS_CPU_LOAD_1 = buildPath(SERVICE_STATUS_PATH, "podsInformation[0].metrics.cpuLoad");
    static final String POD_INFO_METRICS_AVAILABLE_1 = buildPath(SERVICE_STATUS_PATH, "podsInformation[0].metrics.available");
    static final String POD_INFO_POD_NAME_2 = buildPath(SERVICE_STATUS_PATH, "podsInformation[1].podName");
    static final String POD_INFO_PHASE_2 = buildPath(SERVICE_STATUS_PATH, "podsInformation[1].phase");
    static final String POD_INFO_NODE_NAME_2 = buildPath(SERVICE_STATUS_PATH, "podsInformation[1].nodeName");
    static final String POD_INFO_METRICS_MEMORY_USAGE_2 = buildPath(SERVICE_STATUS_PATH, "podsInformation[1].metrics.memoryUsage");
    static final String POD_INFO_METRICS_CPU_LOAD_2 = buildPath(SERVICE_STATUS_PATH, "podsInformation[1].metrics.cpuLoad");
    static final String POD_INFO_METRICS_AVAILABLE_2 = buildPath(SERVICE_STATUS_PATH, "podsInformation[1].metrics.available");
    static final String TOTAL_NUMBER_OF_MICO_SERVICES = buildPath(ROOT, "totalNumberOfMicoServices");
    static final String TOTAL_NUMBER_OF_AVAILABLE_REPLICAS = buildPath(ROOT, "totalNumberOfAvailableReplicas");
    static final String TOTAL_NUMBER_OF_REQUESTED_REPLICAS = buildPath(ROOT, "totalNumberOfRequestedReplicas");
    static final String TOTAL_NUMBER_OF_PODS = buildPath(ROOT, "totalNumberOfPods");
>>>>>>> 2d004b1e


    /*
     * For tests in ServiceResourceTests, a MicoServiceStatusDTO is used.
     * All paths are build on the base path of this object.
     */
<<<<<<< HEAD
    public static final String SERVICE_DTO_SERVICE_NAME = buildAttributePath("name");
    public static final String SERVICE_DTO_REQUESTED_REPLICAS = buildPath(ROOT, "requestedReplicas");
    public static final String SERVICE_DTO_AVAILABLE_REPLICAS = buildPath(ROOT, "availableReplicas");
    public static final String SERVICE_DTO_NODE_METRICS = buildPath(ROOT, "nodeMetrics[0]");
    public static final String SERVICE_DTO_NODE_NAME = buildPath(SERVICE_DTO_NODE_METRICS, "nodeName");
    public static final String SERVICE_DTO_NODE_METRICS_AVERAGE_CPU_LOAD = buildPath(SERVICE_DTO_NODE_METRICS, "averageCpuLoad");
    public static final String SERVICE_DTO_NODE_METRICS_AVERAGE_MEMORY_USAGE = buildPath(SERVICE_DTO_NODE_METRICS, "averageMemoryUsage");
    public static final String SERVICE_DTO_ERROR_MESSAGES = buildPath(ROOT, "errorMessages");
    public static final String SERVICE_DTO_INTERFACES_INFORMATION = buildPath(ROOT, "interfacesInformation");
    public static final String SERVICE_DTO_INTERFACES_INFORMATION_NAME = buildPath(ROOT, "interfacesInformation[0].name");
    public static final String SERVICE_DTO_POD_INFO = buildPath(ROOT, "podsInformation");
    public static final String SERVICE_DTO_POD_INFO_POD_NAME_1 = buildPath(ROOT, "podsInformation[0].podName");
    public static final String SERVICE_DTO_POD_INFO_PHASE_1 = buildPath(ROOT, "podsInformation[0].phase");
    public static final String SERVICE_DTO_POD_INFO_NODE_NAME_1 = buildPath(ROOT, "podsInformation[0].nodeName");
    public static final String SERVICE_DTO_POD_INFO_METRICS_MEMORY_USAGE_1 = buildPath(ROOT, "podsInformation[0].metrics.memoryUsage");
    public static final String SERVICE_DTO_POD_INFO_METRICS_CPU_LOAD_1 = buildPath(ROOT, "podsInformation[0].metrics.cpuLoad");
    public static final String SERVICE_DTO_POD_INFO_METRICS_AVAILABLE_1 = buildPath(ROOT, "podsInformation[0].metrics.available");
    public static final String SERVICE_DTO_POD_INFO_POD_NAME_2 = buildPath(ROOT, "podsInformation[1].podName");
    public static final String SERVICE_DTO_POD_INFO_PHASE_2 = buildPath(ROOT, "podsInformation[1].phase");
    public static final String SERVICE_DTO_POD_INFO_NODE_NAME_2 = buildPath(ROOT, "podsInformation[1].nodeName");
    public static final String SERVICE_DTO_POD_INFO_METRICS_MEMORY_USAGE_2 = buildPath(ROOT, "podsInformation[1].metrics.memoryUsage");
    public static final String SERVICE_DTO_POD_INFO_METRICS_CPU_LOAD_2 = buildPath(ROOT, "podsInformation[1].metrics.cpuLoad");
    public static final String SERVICE_DTO_POD_INFO_METRICS_AVAILABLE_2 = buildPath(ROOT, "podsInformation[1].metrics.available");

    public static final String SDI_REPLICAS_PATH = buildPath(ROOT, "replicas");
    public static final String SDI_LABELS_PATH = buildPath(ROOT, "labels");
    public static final String SDI_IMAGE_PULLPOLICY_PATH = buildPath(ROOT, "imagePullPolicy");

    /**
     * Git repository that is used for testing. It must contain a Dockerfile and at least one release.
     */
    public static final String GIT_TEST_REPO_URL = "https://github.com/UST-MICO/hello.git";
    /**
     * Path to the Dockerfile. It must be relative to the root of the Git repository.
     */
    public static final String DOCKERFILE_PATH = "Dockerfile";
    /**
     * Release tag of the release that should be used for testing. Must be in in supported version format (semantic
     * version with a prefix that only consists of letters).
     */
    public static final String RELEASE = "v1.0.0";

    /**
     * Docker image URI that is created based on the short name and the version of a service.
     */
    public static final String DOCKER_IMAGE_URI = "ustmico/" + SHORT_NAME + ":" + RELEASE;
=======
    static final String SERVICE_DTO_SERVICE_NAME = buildAttributePath("name");
    static final String SERVICE_DTO_REQUESTED_REPLICAS = buildPath(ROOT, "requestedReplicas");
    static final String SERVICE_DTO_AVAILABLE_REPLICAS = buildPath(ROOT, "availableReplicas");
    static final String SERVICE_DTO_NODE_METRICS = buildPath(ROOT, "nodeMetrics[0]");
    static final String SERVICE_DTO_NODE_NAME = buildPath(SERVICE_DTO_NODE_METRICS, "nodeName");
    static final String SERVICE_DTO_NODE_METRICS_AVERAGE_CPU_LOAD = buildPath(SERVICE_DTO_NODE_METRICS, "averageCpuLoad");
    static final String SERVICE_DTO_NODE_METRICS_AVERAGE_MEMORY_USAGE = buildPath(SERVICE_DTO_NODE_METRICS, "averageMemoryUsage");
    static final String SERVICE_DTO_ERROR_MESSAGES = buildPath(ROOT, "errorMessages");
    static final String SERVICE_DTO_INTERFACES_INFORMATION = buildPath(ROOT, "interfacesInformation");
    static final String SERVICE_DTO_INTERFACES_INFORMATION_NAME = buildPath(ROOT, "interfacesInformation[0].name");
    static final String SERVICE_DTO_POD_INFO = buildPath(ROOT, "podsInformation");
    static final String SERVICE_DTO_POD_INFO_POD_NAME_1 = buildPath(ROOT, "podsInformation[0].podName");
    static final String SERVICE_DTO_POD_INFO_PHASE_1 = buildPath(ROOT, "podsInformation[0].phase");
    static final String SERVICE_DTO_POD_INFO_NODE_NAME_1 = buildPath(ROOT, "podsInformation[0].nodeName");
    static final String SERVICE_DTO_POD_INFO_METRICS_MEMORY_USAGE_1 = buildPath(ROOT, "podsInformation[0].metrics.memoryUsage");
    static final String SERVICE_DTO_POD_INFO_METRICS_CPU_LOAD_1 = buildPath(ROOT, "podsInformation[0].metrics.cpuLoad");
    static final String SERVICE_DTO_POD_INFO_METRICS_AVAILABLE_1 = buildPath(ROOT, "podsInformation[0].metrics.available");
    static final String SERVICE_DTO_POD_INFO_POD_NAME_2 = buildPath(ROOT, "podsInformation[1].podName");
    static final String SERVICE_DTO_POD_INFO_PHASE_2 = buildPath(ROOT, "podsInformation[1].phase");
    static final String SERVICE_DTO_POD_INFO_NODE_NAME_2 = buildPath(ROOT, "podsInformation[1].nodeName");
    static final String SERVICE_DTO_POD_INFO_METRICS_MEMORY_USAGE_2 = buildPath(ROOT, "podsInformation[1].metrics.memoryUsage");
    static final String SERVICE_DTO_POD_INFO_METRICS_CPU_LOAD_2 = buildPath(ROOT, "podsInformation[1].metrics.cpuLoad");
    static final String SERVICE_DTO_POD_INFO_METRICS_AVAILABLE_2 = buildPath(ROOT, "podsInformation[1].metrics.available");

    static final String SDI_REPLICAS_PATH = buildPath(ROOT, "replicas");
    static final String SDI_LABELS_PATH = buildPath(ROOT, "labels");
    static final String SDI_IMAGE_PULLPOLICY_PATH = buildPath(ROOT, "imagePullPolicy");

    static class IntegrationTest {
        static final String APPLICATION_SHORT_NAME = "hello";
        static final String APPLICATION_NAME = "hello-application";
        static final String APPLICATION_VERSION = "v0.0.1";
        static final String APPLICATION_DESCRIPTION = "Hello World Application";

        static final String SERVICE_SHORT_NAME = "hello-integration-test";
        static final String SERVICE_NAME = "UST-MICO/hello";
        static final String SERVICE_DESCRIPTION = "Hello World Service for integration testing";

        static final String SERVICE_INTERFACE_NAME = "hello-interface";

        /**
         * Path to the Dockerfile. It must be relative to the root of the Git repository.
         */
        static final String DOCKERFILE_PATH = "Dockerfile";

        /**
         * Git repository that is used for testing. It must contain a Dockerfile and at least one release.
         */
        static final String GIT_CLONE_URL = "https://github.com/UST-MICO/hello.git";

        /**
         * Release tag of the release that should be used for testing.
         * Must be in in supported version format (semantic versioning with a prefix that only consists of letters).
         */
        static final String RELEASE = "v1.0.0";

        /**
         * Resulting docker image URI that is created based on the short name and the version of a service.
         */
        static final String DOCKER_IMAGE_URI = "ustmico/" + SERVICE_SHORT_NAME + ":" + RELEASE;

        /**
         * Port of the externally exposed port.
         */
        static final int PORT = 80;

        /**
         * Port inside the container.
         */
        static final int TARGET_PORT = 80;
    }
>>>>>>> 2d004b1e
}<|MERGE_RESOLUTION|>--- conflicted
+++ resolved
@@ -96,39 +96,6 @@
      * All paths are build on the path for the status of this service.
      */
     /**
-<<<<<<< HEAD
-     * Path of a single {@link MicoServiceStatusResponseDTO} in a {@link MicoApplicationStatusResponseDTO}. Contains status information
-     * for this service.
-     */
-    public static final String SERVICE_STATUS_PATH = buildPath(ROOT, "serviceStatuses[0]");
-    public static final String SERVICE_INFORMATION_NAME = buildPath(SERVICE_STATUS_PATH, "name");
-    public static final String REQUESTED_REPLICAS = buildPath(SERVICE_STATUS_PATH, "requestedReplicas");
-    public static final String AVAILABLE_REPLICAS = buildPath(SERVICE_STATUS_PATH, "availableReplicas");
-    public static final String NODE_METRICS_PATH_FIRST_ELEMENT = buildPath(SERVICE_STATUS_PATH, "nodeMetrics[0]");
-    public static final String NODE_METRICS_NAME = buildPath(NODE_METRICS_PATH_FIRST_ELEMENT, "nodeName");
-    public static final String NODE_METRICS_AVERAGE_CPU_LOAD = buildPath(NODE_METRICS_PATH_FIRST_ELEMENT, "averageCpuLoad");
-    public static final String NODE_METRICS_AVERAGE_MEMORY_USAGE = buildPath(NODE_METRICS_PATH_FIRST_ELEMENT, "averageMemoryUsage");
-    public static final String ERROR_MESSAGES = buildPath(SERVICE_STATUS_PATH, "errorMessages");
-    public static final String INTERFACES_INFORMATION = buildPath(SERVICE_STATUS_PATH, "interfacesInformation");
-    public static final String INTERFACES_INFORMATION_NAME = buildPath(SERVICE_STATUS_PATH, "interfacesInformation[0].name");
-    public static final String POD_INFO = buildPath(SERVICE_STATUS_PATH, "podsInformation");
-    public static final String POD_INFO_POD_NAME_1 = buildPath(SERVICE_STATUS_PATH, "podsInformation[0].podName");
-    public static final String POD_INFO_PHASE_1 = buildPath(SERVICE_STATUS_PATH, "podsInformation[0].phase");
-    public static final String POD_INFO_NODE_NAME_1 = buildPath(SERVICE_STATUS_PATH, "podsInformation[0].nodeName");
-    public static final String POD_INFO_METRICS_MEMORY_USAGE_1 = buildPath(SERVICE_STATUS_PATH, "podsInformation[0].metrics.memoryUsage");
-    public static final String POD_INFO_METRICS_CPU_LOAD_1 = buildPath(SERVICE_STATUS_PATH, "podsInformation[0].metrics.cpuLoad");
-    public static final String POD_INFO_METRICS_AVAILABLE_1 = buildPath(SERVICE_STATUS_PATH, "podsInformation[0].metrics.available");
-    public static final String POD_INFO_POD_NAME_2 = buildPath(SERVICE_STATUS_PATH, "podsInformation[1].podName");
-    public static final String POD_INFO_PHASE_2 = buildPath(SERVICE_STATUS_PATH, "podsInformation[1].phase");
-    public static final String POD_INFO_NODE_NAME_2 = buildPath(SERVICE_STATUS_PATH, "podsInformation[1].nodeName");
-    public static final String POD_INFO_METRICS_MEMORY_USAGE_2 = buildPath(SERVICE_STATUS_PATH, "podsInformation[1].metrics.memoryUsage");
-    public static final String POD_INFO_METRICS_CPU_LOAD_2 = buildPath(SERVICE_STATUS_PATH, "podsInformation[1].metrics.cpuLoad");
-    public static final String POD_INFO_METRICS_AVAILABLE_2 = buildPath(SERVICE_STATUS_PATH, "podsInformation[1].metrics.available");
-    public static final String TOTAL_NUMBER_OF_MICO_SERVICES = buildPath(ROOT, "totalNumberOfMicoServices");
-    public static final String TOTAL_NUMBER_OF_AVAILABLE_REPLICAS = buildPath(ROOT, "totalNumberOfAvailableReplicas");
-    public static final String TOTAL_NUMBER_OF_REQUESTED_REPLICAS = buildPath(ROOT, "totalNumberOfRequestedReplicas");
-    public static final String TOTAL_NUMBER_OF_PODS = buildPath(ROOT, "totalNumberOfPods");
-=======
      * Path of a single {@link MicoServiceStatusDTO} in a {@link MicoApplicationStatusDTO}. Contains status information
      * for this service.
      */
@@ -160,61 +127,12 @@
     static final String TOTAL_NUMBER_OF_AVAILABLE_REPLICAS = buildPath(ROOT, "totalNumberOfAvailableReplicas");
     static final String TOTAL_NUMBER_OF_REQUESTED_REPLICAS = buildPath(ROOT, "totalNumberOfRequestedReplicas");
     static final String TOTAL_NUMBER_OF_PODS = buildPath(ROOT, "totalNumberOfPods");
->>>>>>> 2d004b1e
 
 
     /*
      * For tests in ServiceResourceTests, a MicoServiceStatusDTO is used.
      * All paths are build on the base path of this object.
      */
-<<<<<<< HEAD
-    public static final String SERVICE_DTO_SERVICE_NAME = buildAttributePath("name");
-    public static final String SERVICE_DTO_REQUESTED_REPLICAS = buildPath(ROOT, "requestedReplicas");
-    public static final String SERVICE_DTO_AVAILABLE_REPLICAS = buildPath(ROOT, "availableReplicas");
-    public static final String SERVICE_DTO_NODE_METRICS = buildPath(ROOT, "nodeMetrics[0]");
-    public static final String SERVICE_DTO_NODE_NAME = buildPath(SERVICE_DTO_NODE_METRICS, "nodeName");
-    public static final String SERVICE_DTO_NODE_METRICS_AVERAGE_CPU_LOAD = buildPath(SERVICE_DTO_NODE_METRICS, "averageCpuLoad");
-    public static final String SERVICE_DTO_NODE_METRICS_AVERAGE_MEMORY_USAGE = buildPath(SERVICE_DTO_NODE_METRICS, "averageMemoryUsage");
-    public static final String SERVICE_DTO_ERROR_MESSAGES = buildPath(ROOT, "errorMessages");
-    public static final String SERVICE_DTO_INTERFACES_INFORMATION = buildPath(ROOT, "interfacesInformation");
-    public static final String SERVICE_DTO_INTERFACES_INFORMATION_NAME = buildPath(ROOT, "interfacesInformation[0].name");
-    public static final String SERVICE_DTO_POD_INFO = buildPath(ROOT, "podsInformation");
-    public static final String SERVICE_DTO_POD_INFO_POD_NAME_1 = buildPath(ROOT, "podsInformation[0].podName");
-    public static final String SERVICE_DTO_POD_INFO_PHASE_1 = buildPath(ROOT, "podsInformation[0].phase");
-    public static final String SERVICE_DTO_POD_INFO_NODE_NAME_1 = buildPath(ROOT, "podsInformation[0].nodeName");
-    public static final String SERVICE_DTO_POD_INFO_METRICS_MEMORY_USAGE_1 = buildPath(ROOT, "podsInformation[0].metrics.memoryUsage");
-    public static final String SERVICE_DTO_POD_INFO_METRICS_CPU_LOAD_1 = buildPath(ROOT, "podsInformation[0].metrics.cpuLoad");
-    public static final String SERVICE_DTO_POD_INFO_METRICS_AVAILABLE_1 = buildPath(ROOT, "podsInformation[0].metrics.available");
-    public static final String SERVICE_DTO_POD_INFO_POD_NAME_2 = buildPath(ROOT, "podsInformation[1].podName");
-    public static final String SERVICE_DTO_POD_INFO_PHASE_2 = buildPath(ROOT, "podsInformation[1].phase");
-    public static final String SERVICE_DTO_POD_INFO_NODE_NAME_2 = buildPath(ROOT, "podsInformation[1].nodeName");
-    public static final String SERVICE_DTO_POD_INFO_METRICS_MEMORY_USAGE_2 = buildPath(ROOT, "podsInformation[1].metrics.memoryUsage");
-    public static final String SERVICE_DTO_POD_INFO_METRICS_CPU_LOAD_2 = buildPath(ROOT, "podsInformation[1].metrics.cpuLoad");
-    public static final String SERVICE_DTO_POD_INFO_METRICS_AVAILABLE_2 = buildPath(ROOT, "podsInformation[1].metrics.available");
-
-    public static final String SDI_REPLICAS_PATH = buildPath(ROOT, "replicas");
-    public static final String SDI_LABELS_PATH = buildPath(ROOT, "labels");
-    public static final String SDI_IMAGE_PULLPOLICY_PATH = buildPath(ROOT, "imagePullPolicy");
-
-    /**
-     * Git repository that is used for testing. It must contain a Dockerfile and at least one release.
-     */
-    public static final String GIT_TEST_REPO_URL = "https://github.com/UST-MICO/hello.git";
-    /**
-     * Path to the Dockerfile. It must be relative to the root of the Git repository.
-     */
-    public static final String DOCKERFILE_PATH = "Dockerfile";
-    /**
-     * Release tag of the release that should be used for testing. Must be in in supported version format (semantic
-     * version with a prefix that only consists of letters).
-     */
-    public static final String RELEASE = "v1.0.0";
-
-    /**
-     * Docker image URI that is created based on the short name and the version of a service.
-     */
-    public static final String DOCKER_IMAGE_URI = "ustmico/" + SHORT_NAME + ":" + RELEASE;
-=======
     static final String SERVICE_DTO_SERVICE_NAME = buildAttributePath("name");
     static final String SERVICE_DTO_REQUESTED_REPLICAS = buildPath(ROOT, "requestedReplicas");
     static final String SERVICE_DTO_AVAILABLE_REPLICAS = buildPath(ROOT, "availableReplicas");
@@ -286,5 +204,4 @@
          */
         static final int TARGET_PORT = 80;
     }
->>>>>>> 2d004b1e
 }