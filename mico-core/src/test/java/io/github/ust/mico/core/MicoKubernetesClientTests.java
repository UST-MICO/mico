/*
 * Licensed to the Apache Software Foundation (ASF) under one
 * or more contributor license agreements.  See the NOTICE file
 * distributed with this work for additional information
 * regarding copyright ownership.  The ASF licenses this file
 * to you under the Apache License, Version 2.0 (the
 * "License"); you may not use this file except in compliance
 * with the License.  You may obtain a copy of the License at
 *
 *   http://www.apache.org/licenses/LICENSE-2.0
 *
 * Unless required by applicable law or agreed to in writing,
 * software distributed under the License is distributed on an
 * "AS IS" BASIS, WITHOUT WARRANTIES OR CONDITIONS OF ANY
 * KIND, either express or implied.  See the License for the
 * specific language governing permissions and limitations
 * under the License.
 */

package io.github.ust.mico.core;

import static io.github.ust.mico.core.TestConstants.*;
import static org.junit.Assert.*;
import static org.mockito.BDDMockito.given;

import java.util.Map;
import java.util.stream.Collectors;

import org.junit.Before;
import org.junit.Rule;
import org.junit.Test;
import org.junit.runner.RunWith;
import org.springframework.boot.test.context.SpringBootTest;
import org.springframework.boot.test.mock.mockito.MockBean;
import org.springframework.test.context.junit4.SpringRunner;

import io.fabric8.kubernetes.api.model.Service;
import io.fabric8.kubernetes.api.model.ServiceList;
import io.fabric8.kubernetes.api.model.apps.Deployment;
import io.fabric8.kubernetes.api.model.apps.DeploymentBuilder;
import io.fabric8.kubernetes.api.model.apps.DeploymentList;
import io.fabric8.kubernetes.client.server.mock.KubernetesServer;
import io.github.ust.mico.core.configuration.MicoKubernetesConfig;
import io.github.ust.mico.core.exception.KubernetesResourceException;
import io.github.ust.mico.core.model.*;
import io.github.ust.mico.core.persistence.MicoServiceRepository;
import io.github.ust.mico.core.service.MicoKubernetesClient;
import io.github.ust.mico.core.util.CollectionUtils;
import io.github.ust.mico.core.util.UIDUtils;

@RunWith(SpringRunner.class)
@SpringBootTest
public class MicoKubernetesClientTests {

    private static final String LABEL_APP_KEY = "app";
    private static final String LABEL_VERSION_KEY = "version";
    private static final String LABEL_RUN_KEY = "run";

    @Rule
    public KubernetesServer mockServer = new KubernetesServer(false, true);

    @MockBean
    private MicoKubernetesConfig micoKubernetesConfig;

    @MockBean
    private MicoServiceRepository serviceRepository;

    private MicoKubernetesClient micoKubernetesClient;

    private static String testNamespace = "test-namespace";

    @Before
    public void setUp() {
        given(micoKubernetesConfig.getNamespaceMicoWorkspace()).willReturn(testNamespace);

        micoKubernetesClient = new MicoKubernetesClient(micoKubernetesConfig, serviceRepository, mockServer.getClient());
    }

    @Test
    public void creationOfMicoServiceWorks() throws KubernetesResourceException {
        assertEquals(0, mockServer.getClient().apps().deployments().inNamespace(testNamespace).list().getItems().size());

        MicoService micoService = getMicoServiceWithoutInterface();
        MicoServiceDeploymentInfo deploymentInfo = new MicoServiceDeploymentInfo();
        micoKubernetesClient.createMicoService(micoService, deploymentInfo);

        assertEquals(1, mockServer.getClient().apps().deployments().inNamespace(testNamespace).list().getItems().size());

        Deployment actualDeployment = mockServer.getClient().apps().deployments().inNamespace(testNamespace).list().getItems().get(0);
        assertNotNull(actualDeployment);
        assertTrue("Name of Kubernetes Deployment does not start with short name of MicoService",
            actualDeployment.getMetadata().getName().startsWith(micoService.getShortName()));
        assertEquals(testNamespace, actualDeployment.getMetadata().getNamespace());
    }

    @Test
<<<<<<< HEAD
    public void creationOfMicoServiceWithEnvironmentVariablesWorks() throws KubernetesResourceException {

        assertEquals(0, mockServer.getClient().apps().deployments().inNamespace(testNamespace).list().getItems().size());

        MicoService micoService = getMicoServiceWithoutInterface();
        MicoServiceDeploymentInfo deploymentInfo = new MicoServiceDeploymentInfo()
            .setService(micoService)
            .setEnvironmentVariables(CollectionUtils.listOf(new MicoEnvironmentVariable().setName("NAME").setValue("VALUE")));

        micoKubernetesClient.createMicoService(micoService, deploymentInfo);

        assertEquals(1, mockServer.getClient().apps().deployments().inNamespace(testNamespace).list().getItems().size());

        Deployment actualDeployment = mockServer.getClient().apps().deployments().inNamespace(testNamespace).list().getItems().get(0);
        assertNotNull(actualDeployment);
        assertEquals("Environment variables do not match expected",
            deploymentInfo.getEnvironmentVariables(), actualDeployment.getSpec().getTemplate().getSpec().getContainers().get(0).getEnv().stream().map(
                envVar -> new MicoEnvironmentVariable().setName(envVar.getName()).setValue(envVar.getValue())).collect(Collectors.toList()));
    }

    @Test
=======
>>>>>>> b5b69612
    public void creationOfMicoServiceInterfaceWorks() throws KubernetesResourceException {
        assertEquals(0, mockServer.getClient().services().inNamespace(testNamespace).list().getItems().size());

        MicoService micoService = getMicoServiceWithInterface();
        MicoServiceInterface micoServiceInterface = getMicoServiceInterface();
        String deploymentUid = UIDUtils.uidFor(micoService);
        Deployment existingDeployment = getDeploymentObject(micoService, deploymentUid);

        mockServer.getClient().apps().deployments().inNamespace(testNamespace).create(getDeploymentObject(micoService, deploymentUid));
        micoKubernetesClient.createMicoServiceInterface(micoServiceInterface, micoService);

        assertEquals(1, mockServer.getClient().apps().deployments().inNamespace(testNamespace).list().getItems().size());
        assertEquals(1, mockServer.getClient().services().inNamespace(testNamespace).list().getItems().size());

        Service actualService = mockServer.getClient().services().inNamespace(testNamespace).list().getItems().get(0);
        assertNotNull(actualService);
        assertTrue("Name of Kubernetes Service does not start with name of MicoServiceInterface",
            actualService.getMetadata().getName().startsWith(micoServiceInterface.getServiceInterfaceName()));

        String expectedRunLabelValue = existingDeployment.getMetadata().getLabels().getOrDefault(LABEL_RUN_KEY, "UNKNOWN RUN LABEL KEY");
        assertEquals("Expected RUN label value in metadata is same than associated deployment",
            expectedRunLabelValue, actualService.getMetadata().getLabels().getOrDefault(LABEL_RUN_KEY, "UNKNOWN RUN LABEL KEY"));
        assertEquals("Expected RUN label value in spec used as selector is same than associated deployment",
            expectedRunLabelValue, actualService.getSpec().getSelector().getOrDefault(LABEL_RUN_KEY, "UNKNOWN RUN LABEL KEY"));
        assertEquals(testNamespace, actualService.getMetadata().getNamespace());
    }

    @Test
    public void creationOfMicoServiceThatAlreadyExistsDoesReplaceTheSameObject() throws KubernetesResourceException {
        MicoService micoServiceWithoutInterface = getMicoServiceWithoutInterface();
        MicoServiceDeploymentInfo deploymentInfo = new MicoServiceDeploymentInfo();

        // First creation
        micoKubernetesClient.createMicoService(micoServiceWithoutInterface, deploymentInfo);

        DeploymentList deployments = mockServer.getClient().apps().deployments().inNamespace(testNamespace).list();
        assertEquals(1, deployments.getItems().size());
        Deployment firstDeployment = deployments.getItems().get(0);
        assertNotNull(firstDeployment);
        String firstDeploymentName = firstDeployment.getMetadata().getName();
        Deployment deployment = getDeploymentObject(micoServiceWithoutInterface, firstDeploymentName);
        mockServer.getClient().apps().deployments().inNamespace(testNamespace).create(deployment);

        // Second creation
        micoKubernetesClient.createMicoService(micoServiceWithoutInterface, deploymentInfo);

        deployments = mockServer.getClient().apps().deployments().inNamespace(testNamespace).list();
        assertEquals(1, deployments.getItems().size());
        Deployment secondDeployment = deployments.getItems().get(0);
        assertNotNull(secondDeployment);
        assertEquals("Expected both deployments have the same name", firstDeployment.getMetadata().getName(), secondDeployment.getMetadata().getName());
        assertEquals("Expected both deployments are the same", firstDeployment, secondDeployment);
    }

    @Test
    public void creationOfMicoServiceInterfaceThatAlreadyExistsReplaceTheSameObject() throws KubernetesResourceException {
        MicoService micoService = getMicoServiceWithInterface();
        MicoServiceInterface micoServiceInterface = getMicoServiceInterface();
        String deploymentUid = UIDUtils.uidFor(micoService);

        // Arrange existing deployments
        Deployment existingDeployment = getDeploymentObject(micoService, deploymentUid);
        mockServer.getClient().apps().deployments().inNamespace(testNamespace).create(existingDeployment);

        // First creation
        micoKubernetesClient.createMicoServiceInterface(micoServiceInterface, micoService);

        // Assert first creation
        ServiceList existingServices = mockServer.getClient().services().inNamespace(testNamespace).list();
        assertEquals(1, existingServices.getItems().size());
        Service firstService = existingServices.getItems().get(0);
        assertNotNull(firstService);

        // Second creation
        micoKubernetesClient.createMicoServiceInterface(micoServiceInterface, micoService);

        // Assert second creation
        existingServices = mockServer.getClient().services().inNamespace(testNamespace).list();
        assertEquals(1, existingServices.getItems().size());
        Service secondService = existingServices.getItems().get(0);
        assertNotNull(secondService);
        assertEquals("Expected both services have the same name", firstService.getMetadata().getName(), secondService.getMetadata().getName());
        assertEquals("Expected both services are the same", firstService, secondService);
    }

    @Test
    public void isApplicationDeployed() throws KubernetesResourceException {
        MicoService micoService = getMicoServiceWithInterface();
        String deploymentUid = UIDUtils.uidFor(micoService);
        Deployment existingDeployment = getDeploymentObject(micoService, deploymentUid);
        Map<String, String> labels = CollectionUtils.mapOf(
            LABEL_APP_KEY, micoService.getShortName(),
            LABEL_VERSION_KEY, micoService.getVersion());
        existingDeployment.getMetadata().setLabels(labels);

        mockServer.getClient().apps().deployments().inNamespace(testNamespace).createOrReplace(existingDeployment);
        given(serviceRepository.findAllByApplication(SHORT_NAME, VERSION))
            .willReturn(CollectionUtils.listOf(micoService));

        MicoApplication micoApplication = new MicoApplication()
            .setShortName(SHORT_NAME)
            .setVersion(VERSION);

        boolean result = micoKubernetesClient.isApplicationDeployed(micoApplication);

        assertTrue("Expected application is deployed", result);
    }

    private Deployment getDeploymentObject(MicoService micoService, String deploymentUid) {
        Map<String, String> labels = CollectionUtils.mapOf(
            LABEL_APP_KEY, micoService.getShortName(),
            LABEL_VERSION_KEY, micoService.getVersion(),
            LABEL_RUN_KEY, deploymentUid);
        return new DeploymentBuilder()
            .withNewMetadata()
            .withName(deploymentUid)
            .withNamespace(testNamespace)
            .withLabels(labels)
            .endMetadata()
            .build();
    }

    private MicoService getMicoServiceWithInterface() {
        MicoService micoService = getMicoServiceWithoutInterface();
        MicoServiceInterface micoServiceInterface = getMicoServiceInterface();
        micoService.setServiceInterfaces(CollectionUtils.listOf(micoServiceInterface));
        return micoService;
    }

    private MicoService getMicoServiceWithoutInterface() {
        return new MicoService()
            .setId(ID)
            .setShortName(SERVICE_SHORT_NAME)
            .setVersion(SERVICE_VERSION)
            .setName(NAME);
    }

    private MicoServiceInterface getMicoServiceInterface() {
        return new MicoServiceInterface()
            .setServiceInterfaceName(SERVICE_INTERFACE_NAME)
            .setPorts(CollectionUtils.listOf(
                new MicoServicePort()
                    .setPort(80)
                    .setTargetPort(80)
                )
            );
    }
}<|MERGE_RESOLUTION|>--- conflicted
+++ resolved
@@ -94,9 +94,7 @@
     }
 
     @Test
-<<<<<<< HEAD
     public void creationOfMicoServiceWithEnvironmentVariablesWorks() throws KubernetesResourceException {
-
         assertEquals(0, mockServer.getClient().apps().deployments().inNamespace(testNamespace).list().getItems().size());
 
         MicoService micoService = getMicoServiceWithoutInterface();
@@ -116,8 +114,6 @@
     }
 
     @Test
-=======
->>>>>>> b5b69612
     public void creationOfMicoServiceInterfaceWorks() throws KubernetesResourceException {
         assertEquals(0, mockServer.getClient().services().inNamespace(testNamespace).list().getItems().size());
 
