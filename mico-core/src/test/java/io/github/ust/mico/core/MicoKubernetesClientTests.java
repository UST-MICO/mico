--- conflicted
+++ resolved
@@ -406,6 +406,14 @@
         kubernetesServices = mockServer.getClient().services().inNamespace(testNamespace).list().getItems();
         assertEquals("Expected 1 Kubernetes Service after deletion of one", 1, kubernetesServices.size());
 
+        KubernetesDeploymentInfo updatedKubernetesDeploymentInfoAfterDeletion = new KubernetesDeploymentInfo()
+            .setId(micoApplication.getServiceDeploymentInfos().get(0).getKubernetesDeploymentInfo().getId())
+            .setNamespace(micoApplication.getServiceDeploymentInfos().get(0).getKubernetesDeploymentInfo().getNamespace())
+            .setDeploymentName(micoApplication.getServiceDeploymentInfos().get(0).getKubernetesDeploymentInfo().getDeploymentName())
+            .setServiceNames(new ArrayList<>());// There are no Kubernetes service anymore
+        given(kubernetesDeploymentInfoRepository.save(updatedKubernetesDeploymentInfoAfterDeletion))
+            .willReturn(updatedKubernetesDeploymentInfoAfterDeletion);
+
         assertEquals("Application deployment status is expected to be incomplete because a Kubernetes Service is missing.",
             MicoApplicationDeploymentStatus.Value.INCOMPLETE,
             micoKubernetesClient.getApplicationDeploymentStatus(micoApplication).getValue());
@@ -559,6 +567,12 @@
             .willReturn(CollectionUtils.listOf(serviceDeploymentInfo3));
         given(applicationRepository.findAllByUsedService(micoService.getShortName(), micoService.getVersion()))
             .willReturn(CollectionUtils.listOf(micoApplication1, micoApplication2, micoApplication3));
+        given(backgroundJobBroker.getJobStatusByApplicationShortNameAndVersion(micoApplication1.getShortName(), micoApplication1.getVersion()))
+            .willReturn(new MicoApplicationJobStatus(micoApplication1.getShortName(), micoApplication1.getVersion(), Status.DONE, new ArrayList<>()));
+        given(backgroundJobBroker.getJobStatusByApplicationShortNameAndVersion(micoApplication2.getShortName(), micoApplication2.getVersion()))
+            .willReturn(new MicoApplicationJobStatus(micoApplication2.getShortName(), micoApplication2.getVersion(), Status.DONE, new ArrayList<>()));
+        given(backgroundJobBroker.getJobStatusByApplicationShortNameAndVersion(micoApplication3.getShortName(), micoApplication3.getVersion()))
+            .willReturn(new MicoApplicationJobStatus(micoApplication3.getShortName(), micoApplication3.getVersion(), Status.UNDEFINED, new ArrayList<>()));
 
         // Prepare build
         mockServer.getClient()
@@ -601,7 +615,7 @@
 
     public MicoApplication setUpApplicationDeployment(MicoService... micoServices) {
         MicoApplication micoApplication = new MicoApplication()
-<<<<<<< HEAD
+            .setId(1000L)
             .setShortName(SHORT_NAME)
             .setVersion(VERSION)
             .setName(NAME)
@@ -611,16 +625,6 @@
             String deploymentUid = UIDUtils.uidFor(micoService);
             Deployment existingKubernetesDeployment = getDeploymentObject(micoService, deploymentUid);
             Map<String, String> labelsOfDeployment = CollectionUtils.mapOf(
-=======
-            .setId(1000L)
-            .setShortName(SHORT_NAME)
-            .setVersion(VERSION)
-            .setName(NAME);
-        MicoService micoService = getMicoService();
-        String deploymentUid = UIDUtils.uidFor(micoService);
-        Deployment existingKubernetesDeployment = getDeploymentObject(micoService, deploymentUid);
-        Map<String, String> labelsOfDeployment = CollectionUtils.mapOf(
->>>>>>> b6afd9ab
                 LABEL_NAME_KEY, micoService.getShortName(),
                 LABEL_VERSION_KEY, micoService.getVersion(),
                 LABEL_INSTANCE_KEY, deploymentUid);
@@ -642,41 +646,27 @@
                 mockServer.getClient().services().inNamespace(testNamespace).createOrReplace(kubernetesService);
             }
 
-<<<<<<< HEAD
             MicoServiceDeploymentInfo serviceDeploymentInfo = new MicoServiceDeploymentInfo()
+                .setId(3000L)
                 .setService(micoService)
                 .setKubernetesDeploymentInfo(new KubernetesDeploymentInfo()
+                    .setId(4000L)
                     .setNamespace(testNamespace)
                     .setDeploymentName(existingKubernetesDeployment.getMetadata().getName())
                     .setServiceNames(existingKubernetesServices.stream().map(service -> service.getMetadata().getName()).collect(Collectors.toList()))
                 );
             micoApplication.getServiceDeploymentInfos().add(serviceDeploymentInfo);
-=======
-        MicoServiceDeploymentInfo serviceDeploymentInfo = new MicoServiceDeploymentInfo()
-            .setId(3000L)
-            .setService(micoService)
-            .setKubernetesDeploymentInfo(new KubernetesDeploymentInfo()
-                .setId(4000L)
-                .setNamespace(testNamespace)
-                .setDeploymentName(existingKubernetesDeployment.getMetadata().getName())
-                .setServiceNames(existingKubernetesServices.stream().map(service -> service.getMetadata().getName()).collect(Collectors.toList()))
-            );
->>>>>>> b6afd9ab
 
             given(serviceDeploymentInfoRepository.findAllByService(micoService.getShortName(), micoService.getVersion()))
                 .willReturn(CollectionUtils.listOf(serviceDeploymentInfo));
             given(serviceDeploymentInfoRepository.findByApplicationAndService(
                 micoApplication.getShortName(), micoApplication.getVersion(), micoService.getShortName(), micoService.getVersion()))
                 .willReturn(Optional.of(serviceDeploymentInfo));
+            given(applicationRepository.findAllByUsedService(micoService.getShortName(), micoService.getVersion()))
+                .willReturn(CollectionUtils.listOf(micoApplication));
         }
         given(serviceDeploymentInfoRepository.findAllByApplication(micoApplication.getShortName(), micoApplication.getVersion()))
-<<<<<<< HEAD
             .willReturn(micoApplication.getServiceDeploymentInfos());
-=======
-            .willReturn(CollectionUtils.listOf(serviceDeploymentInfo));
-        given(applicationRepository.findAllByUsedService(micoService.getShortName(), micoService.getVersion()))
-            .willReturn(CollectionUtils.listOf(micoApplication));
->>>>>>> b6afd9ab
 
         return micoApplication;
     }
