/*
 * Licensed to the Apache Software Foundation (ASF) under one
 * or more contributor license agreements.  See the NOTICE file
 * distributed with this work for additional information
 * regarding copyright ownership.  The ASF licenses this file
 * to you under the Apache License, Version 2.0 (the
 * "License"); you may not use this file except in compliance
 * with the License.  You may obtain a copy of the License at
 *
 *   http://www.apache.org/licenses/LICENSE-2.0
 *
 * Unless required by applicable law or agreed to in writing,
 * software distributed under the License is distributed on an
 * "AS IS" BASIS, WITHOUT WARRANTIES OR CONDITIONS OF ANY
 * KIND, either express or implied.  See the License for the
 * specific language governing permissions and limitations
 * under the License.
 */

package io.github.ust.mico.core;

<<<<<<< HEAD
=======
import static io.github.ust.mico.core.TestConstants.*;
import static org.junit.Assert.*;
import static org.mockito.BDDMockito.given;

import java.util.ArrayList;
import java.util.List;
import java.util.Map;
import java.util.Optional;
import java.util.stream.Collectors;

import org.junit.Before;
import org.junit.Rule;
import org.junit.Test;
import org.junit.runner.RunWith;
import org.springframework.boot.test.context.SpringBootTest;
import org.springframework.boot.test.mock.mockito.MockBean;
import org.springframework.test.context.junit4.SpringRunner;

>>>>>>> 7c1aec58
import io.fabric8.kubernetes.api.model.*;
import io.fabric8.kubernetes.api.model.apps.Deployment;
import io.fabric8.kubernetes.api.model.apps.DeploymentBuilder;
import io.fabric8.kubernetes.api.model.apps.DeploymentList;
import io.fabric8.kubernetes.client.server.mock.KubernetesServer;
<<<<<<< HEAD
import io.github.ust.mico.core.TestConstants.*;
=======
import io.github.ust.mico.core.TestConstants.IntegrationTest;
import io.github.ust.mico.core.configuration.MicoKubernetesBuildBotConfig;
>>>>>>> 7c1aec58
import io.github.ust.mico.core.configuration.MicoKubernetesConfig;
import io.github.ust.mico.core.exception.KubernetesResourceException;
import io.github.ust.mico.core.model.*;
import io.github.ust.mico.core.persistence.KubernetesDeploymentInfoRepository;
import io.github.ust.mico.core.persistence.MicoApplicationRepository;
import io.github.ust.mico.core.persistence.MicoServiceDeploymentInfoRepository;
import io.github.ust.mico.core.service.MicoKubernetesClient;
import io.github.ust.mico.core.service.imagebuilder.ImageBuilder;
import io.github.ust.mico.core.util.CollectionUtils;
import io.github.ust.mico.core.util.UIDUtils;
import org.junit.Before;
import org.junit.Rule;
import org.junit.Test;
import org.junit.runner.RunWith;
import org.springframework.boot.test.context.SpringBootTest;
import org.springframework.boot.test.mock.mockito.MockBean;
import org.springframework.test.context.junit4.SpringRunner;

import java.util.ArrayList;
import java.util.List;
import java.util.Map;
import java.util.Optional;
import java.util.stream.Collectors;

import static io.github.ust.mico.core.TestConstants.*;
import static org.junit.Assert.*;
import static org.mockito.BDDMockito.given;

@RunWith(SpringRunner.class)
@SpringBootTest
public class MicoKubernetesClientTests {

    private static final String LABEL_PREFIX = "ust.mico/";
    private static final String LABEL_NAME_KEY = LABEL_PREFIX + "name";
    private static final String LABEL_VERSION_KEY = LABEL_PREFIX + "version";
    private static final String LABEL_INTERFACE_KEY = LABEL_PREFIX + "interface";
    private static final String LABEL_INSTANCE_KEY = LABEL_PREFIX + "instance";

    @Rule
    public KubernetesServer mockServer = new KubernetesServer(false, true);

    @MockBean
    private MicoKubernetesConfig micoKubernetesConfig;

    @MockBean
    private MicoKubernetesBuildBotConfig micoKubernetesBuildBotConfig;

    @MockBean
    private ImageBuilder imageBuilder;

    @MockBean
    private MicoApplicationRepository applicationRepository;

    @MockBean
    private MicoServiceDeploymentInfoRepository serviceDeploymentInfoRepository;

    @MockBean
    private KubernetesDeploymentInfoRepository kubernetesDeploymentInfoRepository;

    private MicoKubernetesClient micoKubernetesClient;

    private static String testNamespace = "test-namespace";
    private static String buildTestNamespace = "test-namespace";

    @Before
    public void setUp() {
        given(micoKubernetesConfig.getNamespaceMicoWorkspace()).willReturn(testNamespace);
        given(micoKubernetesBuildBotConfig.getNamespaceBuildExecution()).willReturn(buildTestNamespace);
        given(micoKubernetesBuildBotConfig.isBuildCleanUpByUndeploy()).willReturn(true);

        micoKubernetesClient = new MicoKubernetesClient(micoKubernetesConfig, micoKubernetesBuildBotConfig,
        	mockServer.getClient(), imageBuilder, applicationRepository,
        	serviceDeploymentInfoRepository, kubernetesDeploymentInfoRepository);

        mockServer.getClient().namespaces().create(new NamespaceBuilder().withNewMetadata().withName(testNamespace).endMetadata().build());
    }

    @Test
    public void creationOfMicoServiceWorks() throws KubernetesResourceException {
        // Assert that at the beginning there are no deployment
        DeploymentList deployments = mockServer.getClient().apps().deployments().inNamespace(testNamespace).list();
        assertEquals(0, deployments.getItems().size());

        MicoService micoService = getMicoServiceWithoutInterface();
        MicoServiceDeploymentInfo deploymentInfo = new MicoServiceDeploymentInfo().setService(micoService);

        micoKubernetesClient.createMicoService(deploymentInfo);

        deployments = mockServer.getClient().apps().deployments().inNamespace(testNamespace).list();
        assertEquals(1, deployments.getItems().size());
        Deployment actualDeployment = deployments.getItems().get(0);
        assertNotNull(actualDeployment);
        assertTrue("Name of Kubernetes Deployment does not start with short name of MicoService",
            actualDeployment.getMetadata().getName().startsWith(micoService.getShortName()));
        assertEquals(testNamespace, actualDeployment.getMetadata().getNamespace());
        assertEquals("Expected 1 container",
            1, actualDeployment.getSpec().getTemplate().getSpec().getContainers().size());
        assertEquals("Expected 3 labels",
            3, actualDeployment.getMetadata().getLabels().size());
        assertEquals("Expected 3 labels in template",
            3, actualDeployment.getSpec().getTemplate().getMetadata().getLabels().size());
    }

    @Test
    public void creationOfMicoServiceWithDeploymentInformationWorks() throws KubernetesResourceException {
        MicoService micoService = getMicoServiceWithoutInterface();

        MicoLabel label = new MicoLabel().setKey("some-label-key").setValue("some-label-value");
        MicoEnvironmentVariable environmentVariable = new MicoEnvironmentVariable().setName("some-env-name").setValue("some-env-value");
        MicoInterfaceConnection interfaceConnection = new MicoInterfaceConnection()
            .setEnvironmentVariableName("ENV_VAR")
            .setMicoServiceInterfaceName("INTERFACE_NAME")
            .setMicoServiceShortName("SERVICE_NAME");
        MicoServiceDeploymentInfo serviceDeploymentInfo = new MicoServiceDeploymentInfo()
            .setService(micoService)
            .setReplicas(3)
            .setImagePullPolicy(MicoServiceDeploymentInfo.ImagePullPolicy.NEVER)
            .setLabels(CollectionUtils.listOf(label))
            .setEnvironmentVariables(CollectionUtils.listOf(environmentVariable))
            .setInterfaceConnections(CollectionUtils.listOf(interfaceConnection));

        micoKubernetesClient.createMicoService(serviceDeploymentInfo);

        assertEquals(1, mockServer.getClient().apps().deployments().inNamespace(testNamespace).list().getItems().size());

        Deployment actualDeployment = mockServer.getClient().apps().deployments().inNamespace(testNamespace).list().getItems().get(0);

        assertNotNull(actualDeployment);
        assertTrue("Custom label does not exist", actualDeployment.getMetadata().getLabels().containsKey(label.getKey()));
        assertEquals("Replicas does not match expected", serviceDeploymentInfo.getReplicas(), actualDeployment.getSpec().getReplicas().intValue());
        assertEquals("Expected 1 container", 1, actualDeployment.getSpec().getTemplate().getSpec().getContainers().size());
        assertEquals("Name of container does not match short name of the MicoService", micoService.getShortName(), actualDeployment.getSpec().getTemplate().getSpec().getContainers().get(0).getName());
        assertEquals("Image of container does not match expected", micoService.getDockerImageUri(), actualDeployment.getSpec().getTemplate().getSpec().getContainers().get(0).getImage());
        assertEquals("ImagePullPolicy does not match expected", serviceDeploymentInfo.getImagePullPolicy().toString(), actualDeployment.getSpec().getTemplate().getSpec().getContainers().get(0).getImagePullPolicy());
        assertTrue("Custom label in template does not exist", actualDeployment.getSpec().getTemplate().getMetadata().getLabels().containsKey(label.getKey()));
        List<EnvVar> actualEnvVarList = actualDeployment.getSpec().getTemplate().getSpec().getContainers().get(0).getEnv();
        Optional<EnvVar> actualCustomEnvVar = actualEnvVarList.stream().filter(envVar -> envVar.getName().equals(environmentVariable.getName()) && envVar.getValue().equals(environmentVariable.getValue())).findFirst();
        assertTrue("Custom environment variable is not present", actualCustomEnvVar.isPresent());
    }

    @Test
    public void creationOfMicoServiceInterfaceWorks() throws KubernetesResourceException {
        // Assert that at the beginning there are no deployment
        ServiceList services = mockServer.getClient().services().inNamespace(testNamespace).list();
        assertEquals(0, services.getItems().size());

        MicoService micoService = getMicoService();
        MicoServiceInterface micoServiceInterface = getMicoServiceInterface();
        String deploymentUid = UIDUtils.uidFor(micoService);

        // Arrange existing deployments
        Deployment existingDeployment = getDeploymentObject(micoService, deploymentUid);
        mockServer.getClient().apps().deployments().inNamespace(testNamespace).create(existingDeployment);

        micoKubernetesClient.createMicoServiceInterface(micoServiceInterface, micoService);

        services = mockServer.getClient().services().inNamespace(testNamespace).list();
        assertEquals(1, services.getItems().size());
        Service actualService = services.getItems().get(0);
        assertNotNull(actualService);
        assertTrue("Name of Kubernetes Service does not start with name of MicoServiceInterface",
            actualService.getMetadata().getName().startsWith(micoServiceInterface.getServiceInterfaceName()));
        assertEquals(testNamespace, actualService.getMetadata().getNamespace());

        assertEquals("Expected 4 labels",
            4, actualService.getMetadata().getLabels().size());
        assertEquals("Expected 1 selector",
            1, actualService.getSpec().getSelector().size());
        assertEquals("Type does not match expected",
            "LoadBalancer", actualService.getSpec().getType());

        List<ServicePort> actualServicePorts = actualService.getSpec().getPorts();
        assertEquals("Expected one port", 1, actualServicePorts.size());
        ServicePort actualServicePort = actualServicePorts.get(0);
        assertEquals("Service port does not match expected",
            micoServiceInterface.getPorts().get(0).getPort(), actualServicePort.getPort().intValue());
        assertEquals("Service target port does not match expected",
            micoServiceInterface.getPorts().get(0).getTargetPort(), actualServicePort.getTargetPort().getIntVal().intValue());
    }

    @Test
    public void creationOfMicoServiceThatAlreadyExistsDoesReplaceTheSameObject() throws KubernetesResourceException {
        MicoService micoServiceWithoutInterface = getMicoServiceWithoutInterface();
        MicoServiceDeploymentInfo deploymentInfo = new MicoServiceDeploymentInfo().setService(micoServiceWithoutInterface);

        // First creation
        micoKubernetesClient.createMicoService(deploymentInfo);

        DeploymentList deployments = mockServer.getClient().apps().deployments().inNamespace(testNamespace).list();
        assertEquals(1, deployments.getItems().size());
        Deployment firstDeployment = deployments.getItems().get(0);
        assertNotNull(firstDeployment);

        // Second creation
        micoKubernetesClient.createMicoService(deploymentInfo);

        deployments = mockServer.getClient().apps().deployments().inNamespace(testNamespace).list();
        assertEquals(1, deployments.getItems().size());
        Deployment secondDeployment = deployments.getItems().get(0);
        assertNotNull(secondDeployment);
        assertEquals("Expected both deployments have the same name", firstDeployment.getMetadata().getName(), secondDeployment.getMetadata().getName());
        assertEquals("Expected both deployments are the same", firstDeployment, secondDeployment);
    }

    @Test
    public void creationOfMicoServiceInterfaceThatAlreadyExistsReplaceTheSameObject() throws KubernetesResourceException {
        MicoService micoService = getMicoService();
        MicoServiceInterface micoServiceInterface = getMicoServiceInterface();
        String deploymentUid = UIDUtils.uidFor(micoService);

        // Arrange existing deployments
        Deployment existingDeployment = getDeploymentObject(micoService, deploymentUid);
        mockServer.getClient().apps().deployments().inNamespace(testNamespace).create(existingDeployment);

        // First creation
        micoKubernetesClient.createMicoServiceInterface(micoServiceInterface, micoService);

        ServiceList existingServices = mockServer.getClient().services().inNamespace(testNamespace).list();
        assertEquals(1, existingServices.getItems().size());
        Service firstService = existingServices.getItems().get(0);
        assertNotNull(firstService);

        // Second creation
        micoKubernetesClient.createMicoServiceInterface(micoServiceInterface, micoService);

        existingServices = mockServer.getClient().services().inNamespace(testNamespace).list();
        assertEquals(1, existingServices.getItems().size());
        Service secondService = existingServices.getItems().get(0);
        assertNotNull(secondService);
        assertEquals("Expected both services have the same name", firstService.getMetadata().getName(), secondService.getMetadata().getName());
        assertEquals("Expected both services are the same", firstService, secondService);
    }

    @Test
    public void isApplicationDeployed() {
<<<<<<< HEAD
        MicoApplication micoApplication = new MicoApplication()
            .setShortName(SHORT_NAME)
            .setVersion(VERSION)
            .setName(NAME);

        MicoService micoService = getMicoService();
        String deploymentUid = UIDUtils.uidFor(micoService);
        Deployment existingKubernetesDeployment = getDeploymentObject(micoService, deploymentUid);
        Map<String, String> labelsOfDeployment = CollectionUtils.mapOf(
            LABEL_NAME_KEY, micoService.getShortName(),
            LABEL_VERSION_KEY, micoService.getVersion(),
            LABEL_INSTANCE_KEY, deploymentUid);
        existingKubernetesDeployment.getMetadata().setLabels(labelsOfDeployment);
        mockServer.getClient().apps().deployments().inNamespace(testNamespace).createOrReplace(existingKubernetesDeployment);

        List<Service> existingKubernetesServices = new ArrayList<>();
        for (MicoServiceInterface serviceInterface : micoService.getServiceInterfaces()) {
            String serviceUid = UIDUtils.uidFor(serviceInterface);
            Service kubernetesService = getServiceObject(serviceInterface, micoService, serviceUid);
            Map<String, String> labelsOfService = CollectionUtils.mapOf(
                LABEL_NAME_KEY, micoService.getShortName(),
                LABEL_VERSION_KEY, micoService.getVersion(),
                LABEL_INTERFACE_KEY, serviceInterface.getServiceInterfaceName(),
                LABEL_INSTANCE_KEY, serviceUid);
            existingKubernetesDeployment.getMetadata().setLabels(labelsOfService);
            existingKubernetesServices.add(kubernetesService);

            mockServer.getClient().services().inNamespace(testNamespace).createOrReplace(kubernetesService);
        }

        MicoServiceDeploymentInfo serviceDeploymentInfo = new MicoServiceDeploymentInfo()
            .setService(micoService)
            .setKubernetesDeploymentInfo(new KubernetesDeploymentInfo()
                .setNamespace(testNamespace)
                .setDeploymentName(existingKubernetesDeployment.getMetadata().getName())
                .setServiceNames(existingKubernetesServices.stream().map(service -> service.getMetadata().getName()).collect(Collectors.toList()))
            );

        given(serviceDeploymentInfoRepository.findAllByApplication(SHORT_NAME, VERSION)).willReturn(CollectionUtils.listOf(serviceDeploymentInfo));

=======
        MicoApplication micoApplication = setUpApplicationDeployment();
>>>>>>> 7c1aec58
        assertTrue("Expected application is deployed", micoKubernetesClient.isApplicationDeployed(micoApplication));
    }

    @Test
    public void isApplicationDeployedWithServicesUsedConcurrentlyByOtherApplications() {
        // Arrange already existing MicoService that was deployed by another application
<<<<<<< HEAD
        MicoService otherMicoService = getMicoService();
        String deploymentUid = UIDUtils.uidFor(otherMicoService);
        Deployment existingDeploymentByOtherApplication = getDeploymentObject(otherMicoService, deploymentUid);
        Map<String, String> labels = CollectionUtils.mapOf(
            LABEL_NAME_KEY, otherMicoService.getShortName(),
            LABEL_VERSION_KEY, otherMicoService.getVersion(),
            LABEL_INSTANCE_KEY, deploymentUid);
        existingDeploymentByOtherApplication.getMetadata().setLabels(labels);

        MicoServiceDeploymentInfo otherServiceDeploymentInfo = new MicoServiceDeploymentInfo().setService(otherMicoService)
            .setKubernetesDeploymentInfo(new KubernetesDeploymentInfo()
                .setNamespace(testNamespace)
                .setDeploymentName(existingDeploymentByOtherApplication.getMetadata().getName())
                .setServiceNames(new ArrayList<>())
            );

        given(serviceDeploymentInfoRepository.findAllByApplication(SHORT_NAME_1, VERSION)).willReturn(CollectionUtils.listOf(otherServiceDeploymentInfo));

        mockServer.getClient().apps().deployments().inNamespace(testNamespace).createOrReplace(existingDeploymentByOtherApplication);
=======
        MicoApplication otherMicoApplication = setUpApplicationDeployment();
        MicoService otherMicoService = otherMicoApplication.getServices().get(0);
>>>>>>> 7c1aec58

        // Arrange new MicoApplication and ServiceDeploymentInfo
        MicoApplication micoApplication = new MicoApplication()
            .setShortName(SHORT_NAME_2)
            .setVersion(VERSION)
            .setName(NAME_2);

        // Kubernetes deployment information is null, because the service was not deployed by this application
        MicoServiceDeploymentInfo serviceDeploymentInfo = new MicoServiceDeploymentInfo()
            .setService(otherMicoService)
            .setKubernetesDeploymentInfo(null);
        micoApplication.getServiceDeploymentInfos().add(serviceDeploymentInfo);

        given(serviceDeploymentInfoRepository.findAllByApplication(SHORT_NAME_2, VERSION))
            .willReturn(CollectionUtils.listOf(serviceDeploymentInfo));

        boolean result = micoKubernetesClient.isApplicationDeployed(micoApplication);
        assertFalse("Application is not deployed, because MicoService was deployed by other application", result);
    }

    @Test
    public void isApplicationDeployedWithNotExistingServiceInterfaces() {
        MicoApplication micoApplication = setUpApplicationDeployment();
        // There are no Kubernetes Services
        micoApplication.getServiceDeploymentInfos().get(0).getKubernetesDeploymentInfo().setServiceNames(new ArrayList<>());

        assertFalse("Expected application is not deployed, because there are no Kubernetes Services", micoKubernetesClient.isApplicationDeployed(micoApplication));
    }

    @Test
    public void undeployApplication() {
        MicoApplication micoApplication = setUpApplicationDeployment();
        MicoService micoService = micoApplication.getServices().get(0);
        KubernetesDeploymentInfo kubernetesDeploymentInfo = micoApplication.getServiceDeploymentInfos().get(0).getKubernetesDeploymentInfo();
        // Prepare build
        mockServer.getClient()
            .pods()
            .inNamespace(testNamespace)
            .create(new PodBuilder()
                .withNewMetadata()
                .withLabels(CollectionUtils.mapOf(
                    ImageBuilder.BUILD_CRD_GROUP + "/buildName",
                    imageBuilder.createBuildName(micoService)))
                .endMetadata()
                .build());

        micoKubernetesClient.undeployApplication(micoApplication);

        Deployment actualDeployment = mockServer.getClient()
            .apps()
            .deployments()
            .inNamespace(kubernetesDeploymentInfo.getNamespace())
            .withName(kubernetesDeploymentInfo.getDeploymentName()).get();
        Service actualService = mockServer.getClient()
            .services()
            .inNamespace(kubernetesDeploymentInfo.getNamespace())
            .withName(kubernetesDeploymentInfo.getServiceNames().get(0)).get();
        List<Pod> actualPods = mockServer.getClient()
            .pods()
            .inAnyNamespace()
            .withLabel(ImageBuilder.BUILD_CRD_GROUP + "/buildName", imageBuilder.createBuildName(micoService))
            .list().getItems();
        assertNull("Expected Kubernetes deployment is deleted", actualDeployment);
        assertNull("Expected Kubernetes service is deleted", actualService);
        assertTrue("Expected there is no Kubernetes Build pod", actualPods.isEmpty());
    }

    public MicoApplication setUpApplicationDeployment() {
        MicoApplication micoApplication = new MicoApplication()
            .setShortName(SHORT_NAME)
            .setVersion(VERSION)
            .setName(NAME);
        MicoService micoService = getMicoService();
        String deploymentUid = UIDUtils.uidFor(micoService);
        Deployment existingKubernetesDeployment = getDeploymentObject(micoService, deploymentUid);
        Map<String, String> labelsOfDeployment = CollectionUtils.mapOf(
            LABEL_NAME_KEY, micoService.getShortName(),
            LABEL_VERSION_KEY, micoService.getVersion(),
            LABEL_INSTANCE_KEY, deploymentUid);
        existingKubernetesDeployment.getMetadata().setLabels(labelsOfDeployment);
        mockServer.getClient().apps().deployments().inNamespace(testNamespace).createOrReplace(existingKubernetesDeployment);

        List<Service> existingKubernetesServices = new ArrayList<>();
        for (MicoServiceInterface serviceInterface : micoService.getServiceInterfaces()) {
            String serviceUid = UIDUtils.uidFor(serviceInterface);
            Service kubernetesService = getServiceObject(serviceInterface, micoService, serviceUid);
            Map<String, String> labelsOfService = CollectionUtils.mapOf(
                LABEL_NAME_KEY, micoService.getShortName(),
                LABEL_VERSION_KEY, micoService.getVersion(),
                LABEL_INTERFACE_KEY, serviceInterface.getServiceInterfaceName(),
                LABEL_INSTANCE_KEY, serviceUid);
            existingKubernetesDeployment.getMetadata().setLabels(labelsOfService);
            existingKubernetesServices.add(kubernetesService);

            mockServer.getClient().services().inNamespace(testNamespace).createOrReplace(kubernetesService);
        }

        MicoServiceDeploymentInfo serviceDeploymentInfo = new MicoServiceDeploymentInfo()
            .setService(micoService)
            .setKubernetesDeploymentInfo(new KubernetesDeploymentInfo()
                .setNamespace(testNamespace)
                .setDeploymentName(existingKubernetesDeployment.getMetadata().getName())
                .setServiceNames(existingKubernetesServices.stream().map(service -> service.getMetadata().getName()).collect(Collectors.toList()))
            );

        micoApplication.setServices(CollectionUtils.listOf(micoService));
        micoApplication.setServiceDeploymentInfos(CollectionUtils.listOf(serviceDeploymentInfo));

        given(serviceDeploymentInfoRepository.findAllByService(micoService.getShortName(), micoService.getVersion()))
            .willReturn(CollectionUtils.listOf(serviceDeploymentInfo));
        given(serviceDeploymentInfoRepository.findByApplicationAndService(
            micoApplication.getShortName(), micoApplication.getVersion(), micoService.getShortName(), micoService.getVersion()))
            .willReturn(Optional.of(serviceDeploymentInfo));
        given(serviceDeploymentInfoRepository.findAllByApplication(micoApplication.getShortName(), micoApplication.getVersion()))
            .willReturn(CollectionUtils.listOf(serviceDeploymentInfo));

        return micoApplication;
    }

    private Deployment getDeploymentObject(MicoService micoService, String deploymentUid) {
        Map<String, String> labels = CollectionUtils.mapOf(
            LABEL_NAME_KEY, micoService.getShortName(),
            LABEL_VERSION_KEY, micoService.getVersion(),
            LABEL_INSTANCE_KEY, deploymentUid);
        return new DeploymentBuilder()
            .withNewMetadata()
            .withName(deploymentUid)
            .withNamespace(testNamespace)
            .withLabels(labels)
            .endMetadata()
            .withNewSpec()
            .withReplicas(1)
            .endSpec()
            .build();
    }

    private Service getServiceObject(MicoServiceInterface micoServiceInterface, MicoService micoService, String serviceInterfaceUid) {
        Map<String, String> labels = CollectionUtils.mapOf(
            LABEL_NAME_KEY, micoService.getShortName(),
            LABEL_VERSION_KEY, micoService.getVersion(),
            LABEL_INTERFACE_KEY, micoServiceInterface.getServiceInterfaceName(),
            LABEL_INSTANCE_KEY, serviceInterfaceUid);
        return new ServiceBuilder()
            .withNewMetadata()
            .withName(serviceInterfaceUid)
            .withNamespace(testNamespace)
            .withLabels(labels)
            .endMetadata()
            .withNewSpec()
            .endSpec()
            .build();
    }

    private MicoService getMicoService() {
        MicoService micoService = getMicoServiceWithoutInterface();
        MicoServiceInterface micoServiceInterface = getMicoServiceInterface();
        micoService.setServiceInterfaces(CollectionUtils.listOf(micoServiceInterface));
        return micoService;
    }

    private MicoService getMicoServiceWithoutInterface() {
        return new MicoService()
            .setId(ID)
            .setShortName(SERVICE_SHORT_NAME)
            .setVersion(SERVICE_VERSION)
            .setName(NAME)
            .setDockerImageUri(IntegrationTest.DOCKER_IMAGE_URI);
    }

    private MicoServiceInterface getMicoServiceInterface() {
        return new MicoServiceInterface()
            .setServiceInterfaceName(SERVICE_INTERFACE_NAME)
            .setPorts(CollectionUtils.listOf(
                new MicoServicePort()
                    .setPort(80)
                    .setTargetPort(80)
                )
            );
    }
}<|MERGE_RESOLUTION|>--- conflicted
+++ resolved
@@ -19,8 +19,6 @@
 
 package io.github.ust.mico.core;
 
-<<<<<<< HEAD
-=======
 import static io.github.ust.mico.core.TestConstants.*;
 import static org.junit.Assert.*;
 import static org.mockito.BDDMockito.given;
@@ -39,18 +37,13 @@
 import org.springframework.boot.test.mock.mockito.MockBean;
 import org.springframework.test.context.junit4.SpringRunner;
 
->>>>>>> 7c1aec58
 import io.fabric8.kubernetes.api.model.*;
 import io.fabric8.kubernetes.api.model.apps.Deployment;
 import io.fabric8.kubernetes.api.model.apps.DeploymentBuilder;
 import io.fabric8.kubernetes.api.model.apps.DeploymentList;
 import io.fabric8.kubernetes.client.server.mock.KubernetesServer;
-<<<<<<< HEAD
-import io.github.ust.mico.core.TestConstants.*;
-=======
 import io.github.ust.mico.core.TestConstants.IntegrationTest;
 import io.github.ust.mico.core.configuration.MicoKubernetesBuildBotConfig;
->>>>>>> 7c1aec58
 import io.github.ust.mico.core.configuration.MicoKubernetesConfig;
 import io.github.ust.mico.core.exception.KubernetesResourceException;
 import io.github.ust.mico.core.model.*;
@@ -61,23 +54,6 @@
 import io.github.ust.mico.core.service.imagebuilder.ImageBuilder;
 import io.github.ust.mico.core.util.CollectionUtils;
 import io.github.ust.mico.core.util.UIDUtils;
-import org.junit.Before;
-import org.junit.Rule;
-import org.junit.Test;
-import org.junit.runner.RunWith;
-import org.springframework.boot.test.context.SpringBootTest;
-import org.springframework.boot.test.mock.mockito.MockBean;
-import org.springframework.test.context.junit4.SpringRunner;
-
-import java.util.ArrayList;
-import java.util.List;
-import java.util.Map;
-import java.util.Optional;
-import java.util.stream.Collectors;
-
-import static io.github.ust.mico.core.TestConstants.*;
-import static org.junit.Assert.*;
-import static org.mockito.BDDMockito.given;
 
 @RunWith(SpringRunner.class)
 @SpringBootTest
@@ -286,80 +262,15 @@
 
     @Test
     public void isApplicationDeployed() {
-<<<<<<< HEAD
-        MicoApplication micoApplication = new MicoApplication()
-            .setShortName(SHORT_NAME)
-            .setVersion(VERSION)
-            .setName(NAME);
-
-        MicoService micoService = getMicoService();
-        String deploymentUid = UIDUtils.uidFor(micoService);
-        Deployment existingKubernetesDeployment = getDeploymentObject(micoService, deploymentUid);
-        Map<String, String> labelsOfDeployment = CollectionUtils.mapOf(
-            LABEL_NAME_KEY, micoService.getShortName(),
-            LABEL_VERSION_KEY, micoService.getVersion(),
-            LABEL_INSTANCE_KEY, deploymentUid);
-        existingKubernetesDeployment.getMetadata().setLabels(labelsOfDeployment);
-        mockServer.getClient().apps().deployments().inNamespace(testNamespace).createOrReplace(existingKubernetesDeployment);
-
-        List<Service> existingKubernetesServices = new ArrayList<>();
-        for (MicoServiceInterface serviceInterface : micoService.getServiceInterfaces()) {
-            String serviceUid = UIDUtils.uidFor(serviceInterface);
-            Service kubernetesService = getServiceObject(serviceInterface, micoService, serviceUid);
-            Map<String, String> labelsOfService = CollectionUtils.mapOf(
-                LABEL_NAME_KEY, micoService.getShortName(),
-                LABEL_VERSION_KEY, micoService.getVersion(),
-                LABEL_INTERFACE_KEY, serviceInterface.getServiceInterfaceName(),
-                LABEL_INSTANCE_KEY, serviceUid);
-            existingKubernetesDeployment.getMetadata().setLabels(labelsOfService);
-            existingKubernetesServices.add(kubernetesService);
-
-            mockServer.getClient().services().inNamespace(testNamespace).createOrReplace(kubernetesService);
-        }
-
-        MicoServiceDeploymentInfo serviceDeploymentInfo = new MicoServiceDeploymentInfo()
-            .setService(micoService)
-            .setKubernetesDeploymentInfo(new KubernetesDeploymentInfo()
-                .setNamespace(testNamespace)
-                .setDeploymentName(existingKubernetesDeployment.getMetadata().getName())
-                .setServiceNames(existingKubernetesServices.stream().map(service -> service.getMetadata().getName()).collect(Collectors.toList()))
-            );
-
-        given(serviceDeploymentInfoRepository.findAllByApplication(SHORT_NAME, VERSION)).willReturn(CollectionUtils.listOf(serviceDeploymentInfo));
-
-=======
         MicoApplication micoApplication = setUpApplicationDeployment();
->>>>>>> 7c1aec58
         assertTrue("Expected application is deployed", micoKubernetesClient.isApplicationDeployed(micoApplication));
     }
 
     @Test
     public void isApplicationDeployedWithServicesUsedConcurrentlyByOtherApplications() {
         // Arrange already existing MicoService that was deployed by another application
-<<<<<<< HEAD
-        MicoService otherMicoService = getMicoService();
-        String deploymentUid = UIDUtils.uidFor(otherMicoService);
-        Deployment existingDeploymentByOtherApplication = getDeploymentObject(otherMicoService, deploymentUid);
-        Map<String, String> labels = CollectionUtils.mapOf(
-            LABEL_NAME_KEY, otherMicoService.getShortName(),
-            LABEL_VERSION_KEY, otherMicoService.getVersion(),
-            LABEL_INSTANCE_KEY, deploymentUid);
-        existingDeploymentByOtherApplication.getMetadata().setLabels(labels);
-
-        MicoServiceDeploymentInfo otherServiceDeploymentInfo = new MicoServiceDeploymentInfo().setService(otherMicoService)
-            .setKubernetesDeploymentInfo(new KubernetesDeploymentInfo()
-                .setNamespace(testNamespace)
-                .setDeploymentName(existingDeploymentByOtherApplication.getMetadata().getName())
-                .setServiceNames(new ArrayList<>())
-            );
-
-        given(serviceDeploymentInfoRepository.findAllByApplication(SHORT_NAME_1, VERSION)).willReturn(CollectionUtils.listOf(otherServiceDeploymentInfo));
-
-        mockServer.getClient().apps().deployments().inNamespace(testNamespace).createOrReplace(existingDeploymentByOtherApplication);
-=======
         MicoApplication otherMicoApplication = setUpApplicationDeployment();
         MicoService otherMicoService = otherMicoApplication.getServices().get(0);
->>>>>>> 7c1aec58
 
         // Arrange new MicoApplication and ServiceDeploymentInfo
         MicoApplication micoApplication = new MicoApplication()
