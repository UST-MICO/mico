--- conflicted
+++ resolved
@@ -19,7 +19,6 @@
 
 package io.github.ust.mico.core;
 
-<<<<<<< HEAD
 import static io.github.ust.mico.core.TestConstants.*;
 import static org.junit.Assert.*;
 import static org.mockito.BDDMockito.*;
@@ -35,20 +34,15 @@
 import org.springframework.boot.test.mock.mockito.MockBean;
 import org.springframework.test.context.junit4.SpringRunner;
 
-=======
 import com.fasterxml.jackson.core.JsonProcessingException;
->>>>>>> f0071688
 import io.fabric8.kubernetes.api.model.*;
 import io.fabric8.kubernetes.api.model.apps.Deployment;
 import io.fabric8.kubernetes.api.model.apps.DeploymentBuilder;
 import io.fabric8.kubernetes.api.model.apps.DeploymentList;
 import io.fabric8.kubernetes.client.server.mock.KubernetesServer;
-<<<<<<< HEAD
 import io.github.ust.mico.core.TestConstants.IntegrationTest;
 import io.github.ust.mico.core.broker.BackgroundJobBroker;
-=======
 import io.github.ust.mico.core.TestConstants.*;
->>>>>>> f0071688
 import io.github.ust.mico.core.configuration.MicoKubernetesBuildBotConfig;
 import io.github.ust.mico.core.configuration.MicoKubernetesConfig;
 import io.github.ust.mico.core.exception.KubernetesResourceException;
@@ -125,13 +119,8 @@
         given(micoKubernetesBuildBotConfig.isBuildCleanUpByUndeploy()).willReturn(true);
 
         micoKubernetesClient = new MicoKubernetesClient(micoKubernetesConfig, micoKubernetesBuildBotConfig,
-<<<<<<< HEAD
         	mockServer.getClient(), imageBuilder, backgroundJobBroker, applicationRepository,
         	serviceDeploymentInfoRepository, kubernetesDeploymentInfoRepository);
-=======
-                mockServer.getClient(), imageBuilder, applicationRepository,
-                serviceDeploymentInfoRepository, kubernetesDeploymentInfoRepository);
->>>>>>> f0071688
 
         mockServer.getClient().namespaces().create(new NamespaceBuilder().withNewMetadata().withName(testNamespace).endMetadata().build());
     }
@@ -534,7 +523,6 @@
 
     public MicoApplication setUpApplicationDeployment(MicoService... micoServices) {
         MicoApplication micoApplication = new MicoApplication()
-<<<<<<< HEAD
             .setShortName(SHORT_NAME)
             .setVersion(VERSION)
             .setName(NAME)
@@ -555,31 +543,10 @@
                 String serviceUid = UIDUtils.uidFor(serviceInterface);
                 Service kubernetesService = getServiceObject(serviceInterface, micoService, serviceUid);
                 Map<String, String> labelsOfService = CollectionUtils.mapOf(
-=======
-                .setShortName(SHORT_NAME)
-                .setVersion(VERSION)
-                .setName(NAME);
-        MicoService micoService = getMicoService();
-        String deploymentUid = UIDUtils.uidFor(micoService);
-        Deployment existingKubernetesDeployment = getDeploymentObject(micoService, deploymentUid);
-        Map<String, String> labelsOfDeployment = CollectionUtils.mapOf(
-                LABEL_NAME_KEY, micoService.getShortName(),
-                LABEL_VERSION_KEY, micoService.getVersion(),
-                LABEL_INSTANCE_KEY, deploymentUid);
-        existingKubernetesDeployment.getMetadata().setLabels(labelsOfDeployment);
-        mockServer.getClient().apps().deployments().inNamespace(testNamespace).createOrReplace(existingKubernetesDeployment);
-
-        List<Service> existingKubernetesServices = new ArrayList<>();
-        for (MicoServiceInterface serviceInterface : micoService.getServiceInterfaces()) {
-            String serviceUid = UIDUtils.uidFor(serviceInterface);
-            Service kubernetesService = getServiceObject(serviceInterface, micoService, serviceUid);
-            Map<String, String> labelsOfService = CollectionUtils.mapOf(
->>>>>>> f0071688
                     LABEL_NAME_KEY, micoService.getShortName(),
                     LABEL_VERSION_KEY, micoService.getVersion(),
                     LABEL_INTERFACE_KEY, serviceInterface.getServiceInterfaceName(),
                     LABEL_INSTANCE_KEY, serviceUid);
-<<<<<<< HEAD
                 existingKubernetesDeployment.getMetadata().setLabels(labelsOfService);
                 existingKubernetesServices.add(kubernetesService);
 
@@ -603,32 +570,6 @@
         }
         given(serviceDeploymentInfoRepository.findAllByApplication(micoApplication.getShortName(), micoApplication.getVersion()))
             .willReturn(micoApplication.getServiceDeploymentInfos());
-=======
-            existingKubernetesDeployment.getMetadata().setLabels(labelsOfService);
-            existingKubernetesServices.add(kubernetesService);
-
-            mockServer.getClient().services().inNamespace(testNamespace).createOrReplace(kubernetesService);
-        }
-
-        MicoServiceDeploymentInfo serviceDeploymentInfo = new MicoServiceDeploymentInfo()
-                .setService(micoService)
-                .setKubernetesDeploymentInfo(new KubernetesDeploymentInfo()
-                        .setNamespace(testNamespace)
-                        .setDeploymentName(existingKubernetesDeployment.getMetadata().getName())
-                        .setServiceNames(existingKubernetesServices.stream().map(service -> service.getMetadata().getName()).collect(Collectors.toList()))
-                );
-
-        micoApplication.setServices(CollectionUtils.listOf(micoService));
-        micoApplication.setServiceDeploymentInfos(CollectionUtils.listOf(serviceDeploymentInfo));
-
-        given(serviceDeploymentInfoRepository.findAllByService(micoService.getShortName(), micoService.getVersion()))
-                .willReturn(CollectionUtils.listOf(serviceDeploymentInfo));
-        given(serviceDeploymentInfoRepository.findByApplicationAndService(
-                micoApplication.getShortName(), micoApplication.getVersion(), micoService.getShortName(), micoService.getVersion()))
-                .willReturn(Optional.of(serviceDeploymentInfo));
-        given(serviceDeploymentInfoRepository.findAllByApplication(micoApplication.getShortName(), micoApplication.getVersion()))
-                .willReturn(CollectionUtils.listOf(serviceDeploymentInfo));
->>>>>>> f0071688
 
         return micoApplication;
     }
