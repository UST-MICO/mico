--- conflicted
+++ resolved
@@ -19,7 +19,6 @@
 
 package io.github.ust.mico.core;
 
-<<<<<<< HEAD
 import static io.github.ust.mico.core.TestConstants.*;
 import static org.junit.Assert.assertEquals;
 import static org.junit.Assert.assertTrue;
@@ -40,8 +39,6 @@
 import org.springframework.test.context.junit4.SpringRunner;
 import org.springframework.web.client.RestTemplate;
 
-=======
->>>>>>> f0071688
 import io.fabric8.kubernetes.api.model.PodList;
 import io.fabric8.kubernetes.api.model.PodListBuilder;
 import io.fabric8.kubernetes.api.model.Service;
@@ -53,15 +50,12 @@
 import io.github.ust.mico.core.dto.response.internal.PrometheusResponseDTO;
 import io.github.ust.mico.core.dto.response.status.*;
 import io.github.ust.mico.core.exception.KubernetesResourceException;
-<<<<<<< HEAD
 import io.github.ust.mico.core.model.MicoApplication;
 import io.github.ust.mico.core.model.MicoMessage.Type;
 import io.github.ust.mico.core.model.MicoService;
 import io.github.ust.mico.core.model.MicoServiceDeploymentInfo;
 import io.github.ust.mico.core.model.MicoServiceInterface;
-=======
 import io.github.ust.mico.core.model.*;
->>>>>>> f0071688
 import io.github.ust.mico.core.persistence.MicoApplicationRepository;
 import io.github.ust.mico.core.persistence.MicoServiceInterfaceRepository;
 import io.github.ust.mico.core.persistence.MicoServiceRepository;
@@ -380,7 +374,6 @@
     public void getApplicationStatusWithMissingKubernetesService() {
         MicoApplicationStatusResponseDTO micoApplicationStatus = new MicoApplicationStatusResponseDTO();
         micoApplicationStatus
-<<<<<<< HEAD
             .setTotalNumberOfRequestedReplicas(1)
             .setTotalNumberOfAvailableReplicas(1)
             .setTotalNumberOfPods(1)
@@ -420,43 +413,6 @@
                         .setName(SERVICE_INTERFACE_NAME)
                         // Empty list of external IP addresses
                         .setExternalIps(CollectionUtils.listOf())))));
-=======
-                .setTotalNumberOfRequestedReplicas(1)
-                .setTotalNumberOfAvailableReplicas(1)
-                .setTotalNumberOfPods(1)
-                .setTotalNumberOfMicoServices(1)
-                .setServiceStatuses(CollectionUtils.listOf(new MicoServiceStatusResponseDTO()
-                        .setName(NAME)
-                        .setShortName(SHORT_NAME)
-                        .setVersion(VERSION)
-                        .setAvailableReplicas(1)
-                        .setRequestedReplicas(1)
-                        .setApplicationsUsingThisService(CollectionUtils.listOf(new MicoApplicationResponseDTO(otherMicoApplication)))
-                        .setNodeMetrics(CollectionUtils.listOf(
-                                new KubernetesNodeMetricsResponseDTO()
-                                        .setNodeName(nodeName1)
-                                        .setAverageCpuLoad(30)
-                                        .setAverageMemoryUsage(70)
-                        ))
-                        // Add four pods (on two different nodes)
-                        .setPodsInformation(CollectionUtils.listOf(
-                                new KubernetesPodInformationResponseDTO()
-                                        .setPodName(podName1)
-                                        .setHostIp(hostIp)
-                                        .setNodeName(nodeName1)
-                                        .setPhase(podPhase)
-                                        .setStartTime(startTimePod1)
-                                        .setRestarts(restartsPod1)
-                                        .setMetrics(new KubernetesPodMetricsResponseDTO()
-                                                .setMemoryUsage(memoryUsagePod1)
-                                                .setCpuLoad(cpuLoadPod1)
-                                                .setAvailable(podAvailablePod1))))
-                        .setErrorMessages(CollectionUtils.listOf(new ResponseStatusException(HttpStatus.NOT_FOUND, "No deployed service interface '" + SERVICE_INTERFACE_NAME
-                                + "' of MicoService '" + micoService.getShortName() + "' '" + micoService.getVersion() + "' was found!").getMessage()))
-                        .setInterfacesInformation(CollectionUtils.listOf(
-                                new MicoServiceInterfaceStatusResponseDTO()
-                                        .setName(SERVICE_INTERFACE_NAME))))); // No IPs
->>>>>>> f0071688
         try {
             given(micoKubernetesClient.getDeploymentOfMicoService(any(MicoService.class))).willReturn(deployment);
             given(serviceInterfaceRepository.findByServiceAndName(micoService.getShortName(), micoService.getVersion(), SERVICE_INTERFACE_NAME)).willReturn(Optional.of(micoServiceInterface));
@@ -482,7 +438,6 @@
     public void getApplicationStatusWithMissingDeployment() {
         MicoApplicationStatusResponseDTO micoApplicationStatus = new MicoApplicationStatusResponseDTO();
         micoApplicationStatus
-<<<<<<< HEAD
             .setTotalNumberOfRequestedReplicas(0)
             .setTotalNumberOfAvailableReplicas(0)
             .setTotalNumberOfPods(0)
@@ -491,13 +446,6 @@
 		        .setErrorMessages(CollectionUtils
 		            .listOf(new MicoMessageResponseDTO().setContent("No deployment of MicoService '" + micoService.getShortName()
 		                + "' '" + micoService.getVersion() + "' is available.").setType(Type.ERROR)))));
-=======
-                .setTotalNumberOfRequestedReplicas(0)
-                .setTotalNumberOfAvailableReplicas(0)
-                .setTotalNumberOfPods(0)
-                .setTotalNumberOfMicoServices(1)
-                .setServiceStatuses(CollectionUtils.listOf(new MicoServiceStatusResponseDTO().setErrorMessages(CollectionUtils.listOf("No deployment of " + micoService.getShortName() + " " + micoService.getVersion() + " is available."))));
->>>>>>> f0071688
         try {
             given(micoKubernetesClient.getDeploymentOfMicoService(any(MicoService.class))).willReturn(Optional.empty());
             given(micoKubernetesClient.getInterfaceByNameOfMicoService(any(MicoService.class), anyString())).willReturn(kubernetesService);
