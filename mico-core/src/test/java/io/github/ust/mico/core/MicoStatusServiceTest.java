--- conflicted
+++ resolved
@@ -57,33 +57,7 @@
 import io.github.ust.mico.core.service.MicoKubernetesClient;
 import io.github.ust.mico.core.service.MicoStatusService;
 import io.github.ust.mico.core.util.CollectionUtils;
-<<<<<<< HEAD
-import lombok.extern.slf4j.Slf4j;
-import org.junit.Before;
-import org.junit.Test;
-import org.junit.runner.RunWith;
-import org.springframework.beans.factory.annotation.Autowired;
-import org.springframework.boot.test.context.SpringBootTest;
-import org.springframework.boot.test.mock.mockito.MockBean;
-import org.springframework.http.HttpStatus;
-import org.springframework.http.ResponseEntity;
-import org.springframework.test.context.ActiveProfiles;
-import org.springframework.test.context.junit4.SpringRunner;
-import org.springframework.web.client.RestTemplate;
-import org.springframework.web.server.ResponseStatusException;
-
-import java.util.*;
-
-import static io.github.ust.mico.core.TestConstants.*;
-import static org.junit.Assert.assertEquals;
-import static org.junit.Assert.assertTrue;
-import static org.mockito.ArgumentMatchers.*;
-import static org.mockito.BDDMockito.given;
-import static org.mockito.Mockito.mock;
-=======
->>>>>>> a0c509ee
-
-@Slf4j
+
 @RunWith(SpringRunner.class)
 @SpringBootTest
 @ActiveProfiles("local")
@@ -252,89 +226,6 @@
     public void getApplicationStatus() {
         MicoApplicationStatusResponseDTO micoApplicationStatus = new MicoApplicationStatusResponseDTO();
         micoApplicationStatus
-<<<<<<< HEAD
-                .setTotalNumberOfRequestedReplicas(1)
-                .setTotalNumberOfAvailableReplicas(1)
-                .setTotalNumberOfPods(4)
-                .setTotalNumberOfMicoServices(1)
-                .setServiceStatuses(CollectionUtils.listOf(new MicoServiceStatusResponseDTO()
-                        .setName(NAME)
-                        .setShortName(SHORT_NAME)
-                        .setVersion(VERSION)
-                        .setAvailableReplicas(1)
-                        .setRequestedReplicas(1)
-                        .setApplicationsUsingThisService(CollectionUtils.listOf(new MicoApplicationResponseDTO(otherMicoApplication)))
-                        .setNodeMetrics(CollectionUtils.listOf(
-                                new KubernetesNodeMetricsResponseDTO()
-                                        .setNodeName(nodeName1)
-                                        .setAverageCpuLoad(20)
-                                        .setAverageMemoryUsage(60),
-                                new KubernetesNodeMetricsResponseDTO()
-                                        .setNodeName(nodeName2)
-                                        .setAverageCpuLoad(7)
-                                        .setAverageMemoryUsage(57)
-                        ))
-                        // Add four pods (on two different nodes)
-                        .setPodsInformation(Arrays.asList(
-                                new KubernetesPodInformationResponseDTO()
-                                        .setPodName(podName1)
-                                        .setHostIp(hostIp)
-                                        .setNodeName(nodeName1)
-                                        .setPhase(podPhase)
-                                        .setStartTime(startTimePod1)
-                                        .setRestarts(restartsPod1)
-                                        .setMetrics(new KubernetesPodMetricsResponseDTO()
-                                                .setMemoryUsage(memoryUsagePod1)
-                                                .setCpuLoad(cpuLoadPod1)
-                                                .setAvailable(podAvailablePod1)),
-                                new KubernetesPodInformationResponseDTO()
-                                        .setPodName(podName2)
-                                        .setHostIp(hostIp)
-                                        .setNodeName(nodeName1)
-                                        .setPhase(podPhase)
-                                        .setStartTime(startTimePod2)
-                                        .setRestarts(restartsPod2)
-                                        .setMetrics(new KubernetesPodMetricsResponseDTO()
-                                                .setMemoryUsage(memoryUsagePod2)
-                                                .setCpuLoad(cpuLoadPod2)
-                                                .setAvailable(podAvailablePod2)),
-                                new KubernetesPodInformationResponseDTO()
-                                        .setPodName(podName3)
-                                        .setHostIp(hostIp)
-                                        .setNodeName(nodeName2)
-                                        .setPhase(podPhase)
-                                        .setStartTime(startTimePod3)
-                                        .setRestarts(restartsPod3)
-                                        .setMetrics(new KubernetesPodMetricsResponseDTO()
-                                                .setMemoryUsage(memoryUsagePod3)
-                                                .setCpuLoad(cpuLoadPod3)
-                                                .setAvailable(podAvailablePod3)),
-                                new KubernetesPodInformationResponseDTO()
-                                        .setPodName(podName4)
-                                        .setHostIp(hostIp)
-                                        .setNodeName(nodeName2)
-                                        .setPhase(podPhase)
-                                        .setStartTime(startTimePod4)
-                                        .setRestarts(restartsPod4)
-                                        .setMetrics(new KubernetesPodMetricsResponseDTO()
-                                                .setMemoryUsage(memoryUsagePod4)
-                                                .setCpuLoad(cpuLoadPod4)
-                                                .setAvailable(podAvailablePod4))))
-                        .setErrorMessages(CollectionUtils.listOf())
-                        .setInterfacesInformation(CollectionUtils.listOf(
-                                new MicoServiceInterfaceStatusResponseDTO()
-                                        .setName(SERVICE_INTERFACE_NAME)
-                                        .setExternalIp("192.168.2.112")))))
-        ;
-        try {
-            given(micoKubernetesClient.getDeploymentOfMicoService(any(MicoService.class))).willReturn(deployment);
-            given(micoKubernetesClient.getInterfaceByNameOfMicoService(any(MicoService.class), anyString())).willReturn(kubernetesService);
-            given(micoKubernetesClient.getPodsCreatedByDeploymentOfMicoService(any(MicoService.class))).willReturn(podList.getItems());
-            given(micoKubernetesClient.isApplicationDeployed(otherMicoApplication)).willReturn(true);
-        } catch (KubernetesResourceException e) {
-            System.out.println(e.getMessage());
-        }
-=======
             .setTotalNumberOfRequestedReplicas(1)
             .setTotalNumberOfAvailableReplicas(1)
             .setTotalNumberOfPods(4)
@@ -405,7 +296,6 @@
         given(micoKubernetesClient.getInterfaceByNameOfMicoService(any(MicoService.class), anyString())).willReturn(kubernetesService);
         given(micoKubernetesClient.getPodsCreatedByDeploymentOfMicoService(any(MicoService.class))).willReturn(podList.getItems());
         given(micoKubernetesClient.isApplicationDeployed(otherMicoApplication)).willReturn(true);
->>>>>>> a0c509ee
         given(applicationRepository.findByShortNameAndVersion(SHORT_NAME, VERSION)).willReturn(Optional.of(micoApplication));
         given(applicationRepository.findAllByUsedService(any(), any())).willReturn(CollectionUtils.listOf(otherMicoApplication, micoApplication));
         given(serviceRepository.findAllByApplication(micoApplication.getShortName(), micoApplication.getVersion())).willReturn(CollectionUtils.listOf(micoService));
@@ -436,52 +326,6 @@
     public void getApplicationStatusWithMissingKubernetesService() {
         MicoApplicationStatusResponseDTO micoApplicationStatus = new MicoApplicationStatusResponseDTO();
         micoApplicationStatus
-<<<<<<< HEAD
-                .setTotalNumberOfRequestedReplicas(1)
-                .setTotalNumberOfAvailableReplicas(1)
-                .setTotalNumberOfPods(1)
-                .setTotalNumberOfMicoServices(1)
-                .setServiceStatuses(CollectionUtils.listOf(new MicoServiceStatusResponseDTO()
-                        .setName(NAME)
-                        .setShortName(SHORT_NAME)
-                        .setVersion(VERSION)
-                        .setAvailableReplicas(1)
-                        .setRequestedReplicas(1)
-                        .setApplicationsUsingThisService(CollectionUtils.listOf(new MicoApplicationResponseDTO(otherMicoApplication)))
-                        .setNodeMetrics(CollectionUtils.listOf(
-                                new KubernetesNodeMetricsResponseDTO()
-                                        .setNodeName(nodeName1)
-                                        .setAverageCpuLoad(30)
-                                        .setAverageMemoryUsage(70)
-                        ))
-                        // Add four pods (on two different nodes)
-                        .setPodsInformation(CollectionUtils.listOf(
-                                new KubernetesPodInformationResponseDTO()
-                                        .setPodName(podName1)
-                                        .setHostIp(hostIp)
-                                        .setNodeName(nodeName1)
-                                        .setPhase(podPhase)
-                                        .setStartTime(startTimePod1)
-                                        .setRestarts(restartsPod1)
-                                        .setMetrics(new KubernetesPodMetricsResponseDTO()
-                                                .setMemoryUsage(memoryUsagePod1)
-                                                .setCpuLoad(cpuLoadPod1)
-                                                .setAvailable(podAvailablePod1))))
-                        .setErrorMessages(CollectionUtils.listOf(new ResponseStatusException(HttpStatus.NOT_FOUND, "No deployed service interface '" + SERVICE_INTERFACE_NAME
-                                + "' of MicoService '" + micoService.getShortName() + "' '" + micoService.getVersion() + "' was found!").getMessage()))
-                        .setInterfacesInformation(CollectionUtils.listOf(
-                                new MicoServiceInterfaceStatusResponseDTO()
-                                        .setName(SERVICE_INTERFACE_NAME))))); // No IPs
-        try {
-            given(micoKubernetesClient.getDeploymentOfMicoService(any(MicoService.class))).willReturn(deployment);
-            given(serviceInterfaceRepository.findByServiceAndName(micoService.getShortName(), micoService.getVersion(), SERVICE_INTERFACE_NAME)).willReturn(Optional.of(micoServiceInterface));
-            given(micoKubernetesClient.getInterfaceByNameOfMicoService(any(MicoService.class), anyString())).willReturn(Optional.empty());
-            given(micoKubernetesClient.getPodsCreatedByDeploymentOfMicoService(any(MicoService.class))).willReturn(podListWithOnePod.getItems());
-            given(micoKubernetesClient.isApplicationDeployed(otherMicoApplication)).willReturn(true);
-        } catch (KubernetesResourceException e) {
-            log.error(e.getMessage(), e);
-        }
-=======
             .setTotalNumberOfRequestedReplicas(1)
             .setTotalNumberOfAvailableReplicas(1)
             .setTotalNumberOfPods(1)
@@ -521,7 +365,6 @@
         given(micoKubernetesClient.getInterfaceByNameOfMicoService(any(MicoService.class), anyString())).willReturn(Optional.empty());
         given(micoKubernetesClient.getPodsCreatedByDeploymentOfMicoService(any(MicoService.class))).willReturn(podListWithOnePod.getItems());
         given(micoKubernetesClient.isApplicationDeployed(otherMicoApplication)).willReturn(true);
->>>>>>> a0c509ee
         given(applicationRepository.findByShortNameAndVersion(SHORT_NAME, VERSION)).willReturn(Optional.of(micoApplication));
         given(applicationRepository.findAllByUsedService(any(), any())).willReturn(CollectionUtils.listOf(otherMicoApplication, micoApplication));
         given(serviceRepository.findAllByApplication(micoApplication.getShortName(), micoApplication.getVersion())).willReturn(CollectionUtils.listOf(micoService));
@@ -538,20 +381,6 @@
     public void getApplicationStatusWithMissingDeployment() {
         MicoApplicationStatusResponseDTO micoApplicationStatus = new MicoApplicationStatusResponseDTO();
         micoApplicationStatus
-<<<<<<< HEAD
-                .setTotalNumberOfRequestedReplicas(0)
-                .setTotalNumberOfAvailableReplicas(0)
-                .setTotalNumberOfPods(0)
-                .setTotalNumberOfMicoServices(1)
-                .setServiceStatuses(CollectionUtils.listOf(new MicoServiceStatusResponseDTO().setErrorMessages(CollectionUtils.listOf("No deployment of " + micoService.getShortName() + " " + micoService.getVersion() + " is available."))));
-        try {
-            given(micoKubernetesClient.getDeploymentOfMicoService(any(MicoService.class))).willReturn(Optional.empty());
-            given(micoKubernetesClient.getInterfaceByNameOfMicoService(any(MicoService.class), anyString())).willReturn(kubernetesService);
-            given(micoKubernetesClient.getPodsCreatedByDeploymentOfMicoService(any(MicoService.class))).willReturn(podList.getItems());
-        } catch (KubernetesResourceException e) {
-            log.error(e.getMessage(), e);
-        }
-=======
             .setTotalNumberOfRequestedReplicas(0)
             .setTotalNumberOfAvailableReplicas(0)
             .setTotalNumberOfPods(0)
@@ -563,7 +392,6 @@
         given(micoKubernetesClient.getDeploymentOfMicoService(any(MicoService.class))).willReturn(Optional.empty());
         given(micoKubernetesClient.getInterfaceByNameOfMicoService(any(MicoService.class), anyString())).willReturn(kubernetesService);
         given(micoKubernetesClient.getPodsCreatedByDeploymentOfMicoService(any(MicoService.class))).willReturn(podList.getItems());
->>>>>>> a0c509ee
         given(applicationRepository.findByShortNameAndVersion(SHORT_NAME, VERSION)).willReturn(Optional.of(micoApplication));
         given(serviceRepository.findAllByApplication(micoApplication.getShortName(), micoApplication.getVersion())).willReturn(CollectionUtils.listOf(micoService));
         assertEquals(micoApplicationStatus, micoStatusService.getApplicationStatus(micoApplication));
@@ -586,82 +414,6 @@
     public void getServiceStatus() {
         MicoServiceStatusResponseDTO micoServiceStatus = new MicoServiceStatusResponseDTO();
         micoServiceStatus
-<<<<<<< HEAD
-                .setName(NAME)
-                .setShortName(SHORT_NAME)
-                .setVersion(VERSION)
-                .setAvailableReplicas(1)
-                .setRequestedReplicas(1)
-                .setApplicationsUsingThisService(CollectionUtils.listOf(new MicoApplicationResponseDTO(otherMicoApplication)))
-                .setNodeMetrics(CollectionUtils.listOf(
-                        new KubernetesNodeMetricsResponseDTO()
-                                .setNodeName(nodeName1)
-                                .setAverageCpuLoad(20)
-                                .setAverageMemoryUsage(60),
-                        new KubernetesNodeMetricsResponseDTO()
-                                .setNodeName(nodeName2)
-                                .setAverageCpuLoad(7)
-                                .setAverageMemoryUsage(57)
-                ))
-                // Add four pods (on two different nodes)
-                .setPodsInformation(Arrays.asList(
-                        new KubernetesPodInformationResponseDTO()
-                                .setPodName(podName1)
-                                .setHostIp(hostIp)
-                                .setNodeName(nodeName1)
-                                .setPhase(podPhase)
-                                .setStartTime(startTimePod1)
-                                .setRestarts(restartsPod1)
-                                .setMetrics(new KubernetesPodMetricsResponseDTO()
-                                        .setMemoryUsage(memoryUsagePod1)
-                                        .setCpuLoad(cpuLoadPod1)
-                                        .setAvailable(podAvailablePod1)),
-                        new KubernetesPodInformationResponseDTO()
-                                .setPodName(podName2)
-                                .setHostIp(hostIp)
-                                .setNodeName(nodeName1)
-                                .setPhase(podPhase)
-                                .setStartTime(startTimePod2)
-                                .setRestarts(restartsPod2)
-                                .setMetrics(new KubernetesPodMetricsResponseDTO()
-                                        .setMemoryUsage(memoryUsagePod2)
-                                        .setCpuLoad(cpuLoadPod2)
-                                        .setAvailable(podAvailablePod2)),
-                        new KubernetesPodInformationResponseDTO()
-                                .setPodName(podName3)
-                                .setHostIp(hostIp)
-                                .setNodeName(nodeName2)
-                                .setPhase(podPhase)
-                                .setStartTime(startTimePod3)
-                                .setRestarts(restartsPod3)
-                                .setMetrics(new KubernetesPodMetricsResponseDTO()
-                                        .setMemoryUsage(memoryUsagePod3)
-                                        .setCpuLoad(cpuLoadPod3)
-                                        .setAvailable(podAvailablePod3)),
-                        new KubernetesPodInformationResponseDTO()
-                                .setPodName(podName4)
-                                .setHostIp(hostIp)
-                                .setNodeName(nodeName2)
-                                .setPhase(podPhase)
-                                .setStartTime(startTimePod4)
-                                .setRestarts(restartsPod4)
-                                .setMetrics(new KubernetesPodMetricsResponseDTO()
-                                        .setMemoryUsage(memoryUsagePod4)
-                                        .setCpuLoad(cpuLoadPod4)
-                                        .setAvailable(podAvailablePod4))))
-                .setErrorMessages(CollectionUtils.listOf())
-                .setInterfacesInformation(CollectionUtils.listOf(new MicoServiceInterfaceStatusResponseDTO()
-                        .setName(SERVICE_INTERFACE_NAME)
-                        .setExternalIp("192.168.2.112")));
-        try {
-            given(micoKubernetesClient.getDeploymentOfMicoService(any(MicoService.class))).willReturn(deployment);
-            given(micoKubernetesClient.getInterfaceByNameOfMicoService(any(MicoService.class), anyString())).willReturn(kubernetesService);
-            given(micoKubernetesClient.getPodsCreatedByDeploymentOfMicoService(any(MicoService.class))).willReturn(podList.getItems());
-            given(micoKubernetesClient.isApplicationDeployed(otherMicoApplication)).willReturn(true);
-        } catch (KubernetesResourceException e) {
-            log.error(e.getMessage(), e);
-        }
-=======
             .setName(NAME)
             .setShortName(SHORT_NAME)
             .setVersion(VERSION)
@@ -727,7 +479,6 @@
         given(micoKubernetesClient.getInterfaceByNameOfMicoService(any(MicoService.class), anyString())).willReturn(kubernetesService);
         given(micoKubernetesClient.getPodsCreatedByDeploymentOfMicoService(any(MicoService.class))).willReturn(podList.getItems());
         given(micoKubernetesClient.isApplicationDeployed(otherMicoApplication)).willReturn(true);
->>>>>>> a0c509ee
         given(applicationRepository.findByShortNameAndVersion(SHORT_NAME, VERSION)).willReturn(Optional.of(micoApplication));
         given(applicationRepository.findAllByUsedService(any(), any())).willReturn(CollectionUtils.listOf(otherMicoApplication));
         given(prometheusConfig.getUri()).willReturn("http://localhost:9090/api/v1/query");
@@ -760,16 +511,10 @@
         given(serviceInterfaceRepository.findByServiceAndName(micoService.getShortName(), micoService.getVersion(), SERVICE_INTERFACE_NAME)).willReturn(Optional.of(micoServiceInterface));
 
         MicoServiceInterfaceStatusResponseDTO expectedServiceInterface = new MicoServiceInterfaceStatusResponseDTO()
-<<<<<<< HEAD
-                .setName(SERVICE_INTERFACE_NAME)
-                .setExternalIp("192.168.2.112");
-        List<MicoServiceInterfaceStatusResponseDTO> expectedInterfaceStatusDTO = new ArrayList<>();
-=======
             .setName(SERVICE_INTERFACE_NAME)
             .setExternalIpIsAvailable(true)
             .setExternalIp("192.168.2.112");
         List<MicoServiceInterfaceStatusResponseDTO> expectedInterfaceStatusDTO = new LinkedList<>();
->>>>>>> a0c509ee
         expectedInterfaceStatusDTO.add(expectedServiceInterface);
         List<MicoMessageResponseDTO> errorMessages = new ArrayList<>();
 
@@ -787,13 +532,8 @@
             .willReturn(Optional.empty());
 
         MicoServiceInterfaceStatusResponseDTO expectedServiceInterface = new MicoServiceInterfaceStatusResponseDTO()
-<<<<<<< HEAD
-                .setName(SERVICE_INTERFACE_NAME); // Expect that there are no IPs
-        List<MicoServiceInterfaceStatusResponseDTO> expectedInterfaceStatusDTO = new ArrayList<>();
-=======
             .setName(SERVICE_INTERFACE_NAME); // Expect that there are no IPs
         List<MicoServiceInterfaceStatusResponseDTO> expectedInterfaceStatusDTO = new LinkedList<>();
->>>>>>> a0c509ee
         expectedInterfaceStatusDTO.add(expectedServiceInterface);
 
         List<MicoMessageResponseDTO> errorMessages = new ArrayList<>();
