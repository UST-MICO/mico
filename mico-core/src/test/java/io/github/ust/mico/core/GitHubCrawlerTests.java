package io.github.ust.mico.core;

import org.junit.Ignore;
import org.junit.Test;
import org.junit.runner.RunWith;
import org.springframework.beans.factory.annotation.Autowired;
import org.springframework.boot.test.context.SpringBootTest;
import org.springframework.boot.web.client.RestTemplateBuilder;
import org.springframework.test.context.junit4.SpringRunner;

import java.util.List;

import static org.junit.Assert.assertEquals;

// TODO: Setup proper integration testing with neo4j
@Ignore
@RunWith(SpringRunner.class)
@SpringBootTest
public class GitHubCrawlerTests {
    private static final String REPO_URI = "https://api.github.com/repos/octokit/octokit.rb";
    private static final String RELEASE = "v4.12.0";

    @Autowired
    private ServiceRepository serviceRepository;
    @Autowired
    private DependsOnRepository dependsOnRepository;
    @Autowired
    private ServiceInterfaceRepository serviceInterfaceRepository;

    @Test
    public void testGitHubCrawlerLatestRelease() {
        serviceRepository.deleteAll();
        dependsOnRepository.deleteAll();
        serviceInterfaceRepository.deleteAll();

        RestTemplateBuilder restTemplate = new RestTemplateBuilder();
        GitHubCrawler crawler = new GitHubCrawler(restTemplate);
        Service service = crawler.crawlGitHubRepoLatestRelease(REPO_URI);
        serviceRepository.save(service);
<<<<<<< HEAD
        System.out.println(service.toString());
        Service readService = serviceRepository.findByShortName(service.getShortName()).get(0);
        System.out.println(readService.toString());
        assertEquals(service.getShortName(),readService.getShortName());
        assertEquals(service.getDescription(),readService.getDescription());
        assertEquals(service.getId(),readService.getId());
        assertEquals(service.getVersion(),readService.getVersion());
        assertEquals(service.getVcsRoot(),readService.getVcsRoot());
        assertEquals(service.getName(),readService.getName());
=======

        Service readService = serviceRepository.findByShortNameAndVersion(service.getShortName(), service.getVersion());
        assertEquals(service.getShortName(), readService.getShortName());
        assertEquals(service.getDescription(), readService.getDescription());
        assertEquals(service.getId(), readService.getId());
        assertEquals(service.getVersion(), readService.getVersion());
        assertEquals(service.getVcsRoot(), readService.getVcsRoot());
        assertEquals(service.getName(), readService.getName());
    }

    @Test
    public void testGitHubCrawlerSpecificRelease() {
        serviceRepository.deleteAll();
        dependsOnRepository.deleteAll();
        serviceInterfaceRepository.deleteAll();

        RestTemplateBuilder restTemplate = new RestTemplateBuilder();
        GitHubCrawler crawler = new GitHubCrawler(restTemplate);
        Service service = crawler.crawlGitHubRepoSpecificRelease(REPO_URI, RELEASE);
        serviceRepository.save(service);

        Service readService = serviceRepository.findByShortNameAndVersion(service.getShortName(), service.getVersion());
        assertEquals(service.getShortName(), readService.getShortName());
        assertEquals(service.getDescription(), readService.getDescription());
        assertEquals(service.getId(), readService.getId());
        assertEquals(service.getVersion(), readService.getVersion());
        assertEquals(service.getVcsRoot(), readService.getVcsRoot());
        assertEquals(service.getName(), readService.getName());
    }

    @Test
    public void testGitHubCrawlerAllReleases() {
        serviceRepository.deleteAll();
        dependsOnRepository.deleteAll();
        serviceInterfaceRepository.deleteAll();

        RestTemplateBuilder restTemplate = new RestTemplateBuilder();
        GitHubCrawler crawler = new GitHubCrawler(restTemplate);
        List<Service> serviceList = crawler.crawlGitHubRepoAllReleases(REPO_URI);
        serviceRepository.saveAll(serviceList);

        Service readService = serviceRepository.findByShortNameAndVersion(serviceList.get(0).getShortName(), serviceList.get(0).getVersion());
        assertEquals(serviceList.get(0).getShortName(), readService.getShortName());
        assertEquals(serviceList.get(0).getDescription(), readService.getDescription());
        assertEquals(serviceList.get(0).getId(), readService.getId());
        assertEquals(serviceList.get(0).getVersion(), readService.getVersion());
        assertEquals(serviceList.get(0).getVcsRoot(), readService.getVcsRoot());
        assertEquals(serviceList.get(0).getName(), readService.getName());
    }

    @Test
    public void testMakeExternalVersionInternal() {
        final String VERSION1 = "1.0.0";
        final String VERSION2 = "1.0.0-foo";
        final String VERSION3 = "1.0.0-0.1.1";
        final String VERSION4 = "1.0.0-rc.1";
        final String VERSION5 = "v1.0.0";
        final String VERSION6 = "v1.0.0-foo";
        final String VERSION7 = "v1.0.0-0.1.1";
        final String VERSION8 = "v1.0.0-rc.1";
        final String VERSION_EXPECTED = "1.0.0";

        RestTemplateBuilder restTemplate = new RestTemplateBuilder();
        GitHubCrawler crawler = new GitHubCrawler(restTemplate);

        try {
            assertEquals(VERSION_EXPECTED, crawler.makeExternalVersionInternal(VERSION1));
            assertEquals(VERSION_EXPECTED, crawler.makeExternalVersionInternal(VERSION2));
            assertEquals(VERSION_EXPECTED, crawler.makeExternalVersionInternal(VERSION3));
            assertEquals(VERSION_EXPECTED, crawler.makeExternalVersionInternal(VERSION4));
            assertEquals(VERSION_EXPECTED, crawler.makeExternalVersionInternal(VERSION5));
            assertEquals(VERSION_EXPECTED, crawler.makeExternalVersionInternal(VERSION6));
            assertEquals(VERSION_EXPECTED, crawler.makeExternalVersionInternal(VERSION7));
            assertEquals(VERSION_EXPECTED, crawler.makeExternalVersionInternal(VERSION8));
        } catch (VersionNotSupportedException e) {
            e.printStackTrace();
        }
    }

    @Test(expected = VersionNotSupportedException.class)
    public void testVersionNotSupportedException() throws VersionNotSupportedException {
        final String VERSION = "some-strange-version-1.0.0";
        RestTemplateBuilder restTemplate = new RestTemplateBuilder();
        GitHubCrawler crawler = new GitHubCrawler(restTemplate);
        String version = crawler.makeExternalVersionInternal(VERSION);
>>>>>>> 42679e93
    }

    @Test
    public void cleanupDatabase() {
        serviceRepository.deleteAll();
        dependsOnRepository.deleteAll();
        serviceInterfaceRepository.deleteAll();
    }
}<|MERGE_RESOLUTION|>--- conflicted
+++ resolved
@@ -37,19 +37,8 @@
         GitHubCrawler crawler = new GitHubCrawler(restTemplate);
         Service service = crawler.crawlGitHubRepoLatestRelease(REPO_URI);
         serviceRepository.save(service);
-<<<<<<< HEAD
-        System.out.println(service.toString());
-        Service readService = serviceRepository.findByShortName(service.getShortName()).get(0);
-        System.out.println(readService.toString());
-        assertEquals(service.getShortName(),readService.getShortName());
-        assertEquals(service.getDescription(),readService.getDescription());
-        assertEquals(service.getId(),readService.getId());
-        assertEquals(service.getVersion(),readService.getVersion());
-        assertEquals(service.getVcsRoot(),readService.getVcsRoot());
-        assertEquals(service.getName(),readService.getName());
-=======
 
-        Service readService = serviceRepository.findByShortNameAndVersion(service.getShortName(), service.getVersion());
+        Service readService = serviceRepository.findByShortNameAndVersion(service.getShortName(), service.getVersion()).get();
         assertEquals(service.getShortName(), readService.getShortName());
         assertEquals(service.getDescription(), readService.getDescription());
         assertEquals(service.getId(), readService.getId());
@@ -69,7 +58,7 @@
         Service service = crawler.crawlGitHubRepoSpecificRelease(REPO_URI, RELEASE);
         serviceRepository.save(service);
 
-        Service readService = serviceRepository.findByShortNameAndVersion(service.getShortName(), service.getVersion());
+        Service readService = serviceRepository.findByShortNameAndVersion(service.getShortName(), service.getVersion()).get();
         assertEquals(service.getShortName(), readService.getShortName());
         assertEquals(service.getDescription(), readService.getDescription());
         assertEquals(service.getId(), readService.getId());
@@ -89,7 +78,7 @@
         List<Service> serviceList = crawler.crawlGitHubRepoAllReleases(REPO_URI);
         serviceRepository.saveAll(serviceList);
 
-        Service readService = serviceRepository.findByShortNameAndVersion(serviceList.get(0).getShortName(), serviceList.get(0).getVersion());
+        Service readService = serviceRepository.findByShortNameAndVersion(serviceList.get(0).getShortName(), serviceList.get(0).getVersion()).get();
         assertEquals(serviceList.get(0).getShortName(), readService.getShortName());
         assertEquals(serviceList.get(0).getDescription(), readService.getDescription());
         assertEquals(serviceList.get(0).getId(), readService.getId());
@@ -133,7 +122,6 @@
         RestTemplateBuilder restTemplate = new RestTemplateBuilder();
         GitHubCrawler crawler = new GitHubCrawler(restTemplate);
         String version = crawler.makeExternalVersionInternal(VERSION);
->>>>>>> 42679e93
     }
 
     @Test
