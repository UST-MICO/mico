package io.github.ust.mico.core;

import org.junit.Ignore;
import org.junit.Test;
import org.junit.runner.RunWith;
import org.springframework.beans.factory.annotation.Autowired;
import org.springframework.boot.test.context.SpringBootTest;
import org.springframework.boot.web.client.RestTemplateBuilder;
import org.springframework.test.context.junit4.SpringRunner;
<<<<<<< HEAD
=======

import java.util.List;
>>>>>>> eb947c77

import static org.junit.Assert.assertEquals;

// TODO: Setup proper integration testing with neo4j
@Ignore
@RunWith(SpringRunner.class)
@SpringBootTest
public class GitHubCrawlerTests {
    private static final String REPO_URI = "https://api.github.com/repos/octokit/octokit.rb";
    private static final String RELEASE = "v4.12.0";

    @Autowired
    private ServiceRepository serviceRepository;
    @Autowired
    private DependsOnRepository dependsOnRepository;
    @Autowired
    private ServiceInterfaceRepository serviceInterfaceRepository;

    @Test
<<<<<<< HEAD
    public void testGitHubCrawler() {
=======
    public void testGitHubCrawlerLatestRelease() {
>>>>>>> eb947c77
        serviceRepository.deleteAll();
        dependsOnRepository.deleteAll();
        serviceInterfaceRepository.deleteAll();

        RestTemplateBuilder restTemplate = new RestTemplateBuilder();
        GitHubCrawler crawler = new GitHubCrawler(restTemplate);
        Service service = crawler.crawlGitHubRepoLatestRelease(REPO_URI);
        serviceRepository.save(service);
<<<<<<< HEAD
        System.out.println(service.toString());
        Service readService = serviceRepository.findByShortName(service.getShortName());
        System.out.println(readService.toString());
=======

        Service readService = serviceRepository.findByShortNameAndVersion(service.getShortName(), service.getVersion()).get();
>>>>>>> eb947c77
        assertEquals(service.getShortName(), readService.getShortName());
        assertEquals(service.getDescription(), readService.getDescription());
        assertEquals(service.getId(), readService.getId());
        assertEquals(service.getVersion(), readService.getVersion());
        assertEquals(service.getVcsRoot(), readService.getVcsRoot());
        assertEquals(service.getName(), readService.getName());
<<<<<<< HEAD
=======
    }

    @Test
    public void testGitHubCrawlerSpecificRelease() {
        serviceRepository.deleteAll();
        dependsOnRepository.deleteAll();
        serviceInterfaceRepository.deleteAll();

        RestTemplateBuilder restTemplate = new RestTemplateBuilder();
        GitHubCrawler crawler = new GitHubCrawler(restTemplate);
        Service service = crawler.crawlGitHubRepoSpecificRelease(REPO_URI, RELEASE);
        serviceRepository.save(service);

        Service readService = serviceRepository.findByShortNameAndVersion(service.getShortName(), service.getVersion()).get();
        assertEquals(service.getShortName(), readService.getShortName());
        assertEquals(service.getDescription(), readService.getDescription());
        assertEquals(service.getId(), readService.getId());
        assertEquals(service.getVersion(), readService.getVersion());
        assertEquals(service.getVcsRoot(), readService.getVcsRoot());
        assertEquals(service.getName(), readService.getName());
    }

    @Test
    public void testGitHubCrawlerAllReleases() {
        serviceRepository.deleteAll();
        dependsOnRepository.deleteAll();
        serviceInterfaceRepository.deleteAll();

        RestTemplateBuilder restTemplate = new RestTemplateBuilder();
        GitHubCrawler crawler = new GitHubCrawler(restTemplate);
        List<Service> serviceList = crawler.crawlGitHubRepoAllReleases(REPO_URI);
        serviceRepository.saveAll(serviceList);

        Service readService = serviceRepository.findByShortNameAndVersion(serviceList.get(0).getShortName(), serviceList.get(0).getVersion()).get();
        assertEquals(serviceList.get(0).getShortName(), readService.getShortName());
        assertEquals(serviceList.get(0).getDescription(), readService.getDescription());
        assertEquals(serviceList.get(0).getId(), readService.getId());
        assertEquals(serviceList.get(0).getVersion(), readService.getVersion());
        assertEquals(serviceList.get(0).getVcsRoot(), readService.getVcsRoot());
        assertEquals(serviceList.get(0).getName(), readService.getName());
    }

    @Test
    public void testMakeExternalVersionInternal() {
        final String VERSION1 = "1.0.0";
        final String VERSION2 = "1.0.0-foo";
        final String VERSION3 = "1.0.0-0.1.1";
        final String VERSION4 = "1.0.0-rc.1";
        final String VERSION5 = "v1.0.0";
        final String VERSION6 = "v1.0.0-foo";
        final String VERSION7 = "v1.0.0-0.1.1";
        final String VERSION8 = "v1.0.0-rc.1";
        final String VERSION_EXPECTED = "1.0.0";

        RestTemplateBuilder restTemplate = new RestTemplateBuilder();
        GitHubCrawler crawler = new GitHubCrawler(restTemplate);

        try {
            assertEquals(VERSION_EXPECTED, crawler.makeExternalVersionInternal(VERSION1));
            assertEquals(VERSION_EXPECTED, crawler.makeExternalVersionInternal(VERSION2));
            assertEquals(VERSION_EXPECTED, crawler.makeExternalVersionInternal(VERSION3));
            assertEquals(VERSION_EXPECTED, crawler.makeExternalVersionInternal(VERSION4));
            assertEquals(VERSION_EXPECTED, crawler.makeExternalVersionInternal(VERSION5));
            assertEquals(VERSION_EXPECTED, crawler.makeExternalVersionInternal(VERSION6));
            assertEquals(VERSION_EXPECTED, crawler.makeExternalVersionInternal(VERSION7));
            assertEquals(VERSION_EXPECTED, crawler.makeExternalVersionInternal(VERSION8));
        } catch (VersionNotSupportedException e) {
            e.printStackTrace();
        }
    }

    @Test(expected = VersionNotSupportedException.class)
    public void testVersionNotSupportedException() throws VersionNotSupportedException {
        final String VERSION = "some-strange-version-1.0.0";
        RestTemplateBuilder restTemplate = new RestTemplateBuilder();
        GitHubCrawler crawler = new GitHubCrawler(restTemplate);
        String version = crawler.makeExternalVersionInternal(VERSION);
>>>>>>> eb947c77
    }

    @Test
    public void cleanupDatabase() {
        serviceRepository.deleteAll();
        dependsOnRepository.deleteAll();
        serviceInterfaceRepository.deleteAll();
    }
}<|MERGE_RESOLUTION|>--- conflicted
+++ resolved
@@ -7,11 +7,8 @@
 import org.springframework.boot.test.context.SpringBootTest;
 import org.springframework.boot.web.client.RestTemplateBuilder;
 import org.springframework.test.context.junit4.SpringRunner;
-<<<<<<< HEAD
-=======
 
 import java.util.List;
->>>>>>> eb947c77
 
 import static org.junit.Assert.assertEquals;
 
@@ -31,11 +28,7 @@
     private ServiceInterfaceRepository serviceInterfaceRepository;
 
     @Test
-<<<<<<< HEAD
-    public void testGitHubCrawler() {
-=======
     public void testGitHubCrawlerLatestRelease() {
->>>>>>> eb947c77
         serviceRepository.deleteAll();
         dependsOnRepository.deleteAll();
         serviceInterfaceRepository.deleteAll();
@@ -44,22 +37,14 @@
         GitHubCrawler crawler = new GitHubCrawler(restTemplate);
         Service service = crawler.crawlGitHubRepoLatestRelease(REPO_URI);
         serviceRepository.save(service);
-<<<<<<< HEAD
-        System.out.println(service.toString());
-        Service readService = serviceRepository.findByShortName(service.getShortName());
-        System.out.println(readService.toString());
-=======
 
         Service readService = serviceRepository.findByShortNameAndVersion(service.getShortName(), service.getVersion()).get();
->>>>>>> eb947c77
         assertEquals(service.getShortName(), readService.getShortName());
         assertEquals(service.getDescription(), readService.getDescription());
         assertEquals(service.getId(), readService.getId());
         assertEquals(service.getVersion(), readService.getVersion());
         assertEquals(service.getVcsRoot(), readService.getVcsRoot());
         assertEquals(service.getName(), readService.getName());
-<<<<<<< HEAD
-=======
     }
 
     @Test
@@ -137,7 +122,6 @@
         RestTemplateBuilder restTemplate = new RestTemplateBuilder();
         GitHubCrawler crawler = new GitHubCrawler(restTemplate);
         String version = crawler.makeExternalVersionInternal(VERSION);
->>>>>>> eb947c77
     }
 
     @Test
