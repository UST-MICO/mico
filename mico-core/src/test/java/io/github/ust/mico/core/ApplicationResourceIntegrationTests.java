--- conflicted
+++ resolved
@@ -411,12 +411,9 @@
 
         given(applicationRepository.findByShortNameAndVersion(SHORT_NAME, VERSION)).willReturn(Optional.of(existingApplication));
         given(applicationRepository.save(eq(expectedApplication))).willReturn(expectedApplication);
-<<<<<<< HEAD
         given(micoKubernetesClient.isApplicationUndeployed(updatedApplication)).willReturn(true);
-=======
         given(micoKubernetesClient.getApplicationDeploymentStatus(SHORT_NAME, VERSION)).willReturn(
         	MicoApplicationDeploymentStatus.undeployed("MicoApplication is currently not deployed."));
->>>>>>> f1045686
 
         mvc.perform(put(BASE_PATH + "/" + SHORT_NAME + "/" + VERSION)
             .content(mapper.writeValueAsBytes(new MicoApplicationRequestDTO(updatedApplication)))
@@ -457,11 +454,8 @@
 
         given(applicationRepository.findByShortNameAndVersion(SHORT_NAME, VERSION)).willReturn(Optional.of(existingApplication));
         given(applicationRepository.save(eq(updatedApplication.setId(ID)))).willReturn(expectedApplication);
-<<<<<<< HEAD
         given(micoKubernetesClient.isApplicationUndeployed(any(MicoApplication.class))).willReturn(true);
-=======
         given(micoKubernetesClient.getApplicationDeploymentStatus(SHORT_NAME, VERSION)).willReturn(expectedApplicationDeploymentStatus);
->>>>>>> f1045686
 
         mvc.perform(put(BASE_PATH + "/" + SHORT_NAME + "/" + VERSION)
             .content(mapper.writeValueAsBytes(new MicoApplicationRequestDTO(updatedApplication)))
@@ -612,12 +606,9 @@
 
         given(applicationRepository.findByShortNameAndVersion(SHORT_NAME, VERSION)).willReturn(Optional.of(application));
         given(applicationRepository.save(any(MicoApplication.class))).willReturn(expectedApplication);
-<<<<<<< HEAD
         given(micoKubernetesClient.isApplicationUndeployed(any(MicoApplication.class))).willReturn(true);
-=======
         given(micoKubernetesClient.getApplicationDeploymentStatus(SHORT_NAME, VERSION)).willReturn(
         	MicoApplicationDeploymentStatus.undeployed("MicoApplication is currently not deployed."));
->>>>>>> f1045686
 
         mvc.perform(put(BASE_PATH + "/" + SHORT_NAME + "/" + VERSION)
             .content(mapper.writeValueAsBytes(new MicoApplicationRequestDTO(updatedApplication)))
