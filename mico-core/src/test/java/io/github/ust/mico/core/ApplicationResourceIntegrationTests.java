/*
 * Licensed to the Apache Software Foundation (ASF) under one
 * or more contributor license agreements.  See the NOTICE file
 * distributed with this work for additional information
 * regarding copyright ownership.  The ASF licenses this file
 * to you under the Apache License, Version 2.0 (the
 * "License"); you may not use this file except in compliance
 * with the License.  You may obtain a copy of the License at
 *
 *   http://www.apache.org/licenses/LICENSE-2.0
 *
 * Unless required by applicable law or agreed to in writing,
 * software distributed under the License is distributed on an
 * "AS IS" BASIS, WITHOUT WARRANTIES OR CONDITIONS OF ANY
 * KIND, either express or implied.  See the License for the
 * specific language governing permissions and limitations
 * under the License.
 */

package io.github.ust.mico.core;

import java.util.ArrayList;
import java.util.Arrays;
import java.util.Date;
import java.util.List;
import java.util.Optional;
import java.util.stream.Collectors;

import com.fasterxml.jackson.databind.ObjectMapper;
import io.github.ust.mico.core.dto.request.MicoApplicationRequestDTO;
import io.github.ust.mico.core.dto.request.MicoLabelRequestDTO;
import io.github.ust.mico.core.dto.request.MicoServiceDeploymentInfoRequestDTO;
import io.github.ust.mico.core.dto.request.MicoVersionRequestDTO;
import io.github.ust.mico.core.dto.response.MicoApplicationResponseDTO;
import io.github.ust.mico.core.dto.response.MicoLabelResponseDTO;
import io.github.ust.mico.core.dto.response.MicoServiceDeploymentInfoResponseDTO;
import io.github.ust.mico.core.dto.response.status.KubernetesNodeMetricsResponseDTO;
import io.github.ust.mico.core.dto.response.status.KubernetesPodInformationResponseDTO;
import io.github.ust.mico.core.dto.response.status.KubernetesPodMetricsResponseDTO;
import io.github.ust.mico.core.dto.response.status.MicoApplicationStatusResponseDTO;
import io.github.ust.mico.core.dto.response.status.MicoServiceInterfaceStatusResponseDTO;
import io.github.ust.mico.core.dto.response.status.MicoServiceStatusResponseDTO;
import io.github.ust.mico.core.model.KubernetesDeploymentInfo;
import io.github.ust.mico.core.model.MicoApplication;
import io.github.ust.mico.core.model.MicoApplicationDeploymentStatus;
import io.github.ust.mico.core.model.MicoEnvironmentVariable;
import io.github.ust.mico.core.model.MicoLabel;
import io.github.ust.mico.core.model.MicoMessage;
import io.github.ust.mico.core.model.MicoService;
import io.github.ust.mico.core.model.MicoServiceDeploymentInfo;
import io.github.ust.mico.core.model.MicoServiceDeploymentInfo.ImagePullPolicy;
import io.github.ust.mico.core.model.MicoServiceInterface;
import io.github.ust.mico.core.persistence.KubernetesDeploymentInfoRepository;
import io.github.ust.mico.core.persistence.MicoApplicationRepository;
import io.github.ust.mico.core.persistence.MicoEnvironmentVariableRepository;
import io.github.ust.mico.core.persistence.MicoInterfaceConnectionRepository;
import io.github.ust.mico.core.persistence.MicoLabelRepository;
import io.github.ust.mico.core.persistence.MicoServiceDeploymentInfoRepository;
import io.github.ust.mico.core.persistence.MicoServiceRepository;
import io.github.ust.mico.core.service.MicoKubernetesClient;
import io.github.ust.mico.core.service.MicoStatusService;
import io.github.ust.mico.core.util.CollectionUtils;
import org.junit.Test;
import org.junit.runner.RunWith;
import org.mockito.ArgumentCaptor;
import org.mockito.Captor;
import org.springframework.beans.factory.annotation.Autowired;
import org.springframework.boot.autoconfigure.EnableAutoConfiguration;
import org.springframework.boot.test.autoconfigure.web.servlet.AutoConfigureMockMvc;
import org.springframework.boot.test.context.SpringBootTest;
import org.springframework.boot.test.mock.mockito.MockBean;
import org.springframework.hateoas.MediaTypes;
import org.springframework.http.HttpHeaders;
import org.springframework.test.context.ActiveProfiles;
import org.springframework.test.context.junit4.SpringRunner;
import org.springframework.test.web.servlet.MockMvc;
import org.springframework.test.web.servlet.ResultActions;

import static io.github.ust.mico.core.JsonPathBuilder.EMBEDDED;
import static io.github.ust.mico.core.JsonPathBuilder.ROOT;
import static io.github.ust.mico.core.JsonPathBuilder.SELF_HREF;
import static io.github.ust.mico.core.JsonPathBuilder.buildPath;
import static io.github.ust.mico.core.TestConstants.AVAILABLE_REPLICAS;
import static io.github.ust.mico.core.TestConstants.DESCRIPTION;
import static io.github.ust.mico.core.TestConstants.ERROR_MESSAGES;
import static io.github.ust.mico.core.TestConstants.ID;
import static io.github.ust.mico.core.TestConstants.ID_1;
import static io.github.ust.mico.core.TestConstants.ID_2;
import static io.github.ust.mico.core.TestConstants.ID_3;
import static io.github.ust.mico.core.TestConstants.INTERFACES_INFORMATION;
import static io.github.ust.mico.core.TestConstants.INTERFACES_INFORMATION_NAME;
import static io.github.ust.mico.core.TestConstants.NAME;
import static io.github.ust.mico.core.TestConstants.NODE_METRICS_AVERAGE_CPU_LOAD;
import static io.github.ust.mico.core.TestConstants.NODE_METRICS_AVERAGE_MEMORY_USAGE;
import static io.github.ust.mico.core.TestConstants.NODE_METRICS_NAME;
import static io.github.ust.mico.core.TestConstants.OWNER;
import static io.github.ust.mico.core.TestConstants.POD_INFO;
import static io.github.ust.mico.core.TestConstants.POD_INFO_METRICS_CPU_LOAD_1;
import static io.github.ust.mico.core.TestConstants.POD_INFO_METRICS_CPU_LOAD_2;
import static io.github.ust.mico.core.TestConstants.POD_INFO_METRICS_MEMORY_USAGE_1;
import static io.github.ust.mico.core.TestConstants.POD_INFO_METRICS_MEMORY_USAGE_2;
import static io.github.ust.mico.core.TestConstants.POD_INFO_NODE_NAME_1;
import static io.github.ust.mico.core.TestConstants.POD_INFO_NODE_NAME_2;
import static io.github.ust.mico.core.TestConstants.POD_INFO_PHASE_1;
import static io.github.ust.mico.core.TestConstants.POD_INFO_PHASE_2;
import static io.github.ust.mico.core.TestConstants.POD_INFO_POD_NAME_1;
import static io.github.ust.mico.core.TestConstants.POD_INFO_POD_NAME_2;
import static io.github.ust.mico.core.TestConstants.REQUESTED_REPLICAS;
import static io.github.ust.mico.core.TestConstants.SDI_IMAGE_PULLPOLICY_PATH;
import static io.github.ust.mico.core.TestConstants.SDI_LABELS_PATH;
import static io.github.ust.mico.core.TestConstants.SDI_REPLICAS_PATH;
import static io.github.ust.mico.core.TestConstants.SERVICE_INFORMATION_NAME;
import static io.github.ust.mico.core.TestConstants.SERVICE_INTERFACE_NAME;
import static io.github.ust.mico.core.TestConstants.SERVICE_SHORT_NAME;
import static io.github.ust.mico.core.TestConstants.SERVICE_VERSION;
import static io.github.ust.mico.core.TestConstants.SHORT_NAME;
import static io.github.ust.mico.core.TestConstants.SHORT_NAME_1;
import static io.github.ust.mico.core.TestConstants.SHORT_NAME_2;
import static io.github.ust.mico.core.TestConstants.SHORT_NAME_OTHER;
import static io.github.ust.mico.core.TestConstants.TOTAL_NUMBER_OF_AVAILABLE_REPLICAS;
import static io.github.ust.mico.core.TestConstants.TOTAL_NUMBER_OF_MICO_SERVICES;
import static io.github.ust.mico.core.TestConstants.TOTAL_NUMBER_OF_PODS;
import static io.github.ust.mico.core.TestConstants.TOTAL_NUMBER_OF_REQUESTED_REPLICAS;
import static io.github.ust.mico.core.TestConstants.VERSION;
import static io.github.ust.mico.core.TestConstants.VERSION_1_0_1;
import static io.github.ust.mico.core.TestConstants.VERSION_1_0_2;
import static org.hamcrest.CoreMatchers.is;
import static org.hamcrest.Matchers.hasSize;
import static org.junit.Assert.assertEquals;
import static org.junit.Assert.assertNotNull;
import static org.junit.Assert.assertNull;
import static org.mockito.ArgumentMatchers.any;
import static org.mockito.ArgumentMatchers.eq;
import static org.mockito.BDDMockito.given;
import static org.mockito.Mockito.never;
import static org.mockito.Mockito.times;
import static org.mockito.Mockito.verify;
import static org.springframework.test.web.servlet.request.MockMvcRequestBuilders.delete;
import static org.springframework.test.web.servlet.request.MockMvcRequestBuilders.get;
import static org.springframework.test.web.servlet.request.MockMvcRequestBuilders.post;
import static org.springframework.test.web.servlet.request.MockMvcRequestBuilders.put;
import static org.springframework.test.web.servlet.result.MockMvcResultHandlers.print;
import static org.springframework.test.web.servlet.result.MockMvcResultMatchers.header;
import static org.springframework.test.web.servlet.result.MockMvcResultMatchers.jsonPath;
import static org.springframework.test.web.servlet.result.MockMvcResultMatchers.status;

@RunWith(SpringRunner.class)
@EnableAutoConfiguration
@SpringBootTest(webEnvironment = SpringBootTest.WebEnvironment.MOCK)
@AutoConfigureMockMvc
@ActiveProfiles("local")
public class ApplicationResourceIntegrationTests {

    private static final String APPLICATION_WITH_SERVICES_DTO_LIST_PATH = buildPath(EMBEDDED, "micoApplicationWithServicesResponseDTOList");
    private static final String SHORT_NAME_PATH = buildPath(ROOT, "shortName");
    private static final String VERSION_PATH = buildPath(ROOT, "version");
    private static final String NAME_PATH = buildPath(ROOT, "name");
    private static final String DESCRIPTION_PATH = buildPath(ROOT, "description");
    private static final String OWNER_PATH = buildPath(ROOT, "owner");
    private static final String SERVICE_LIST_PATH = buildPath(ROOT, "services");
    private static final String DEPLOYMENT_STATUS_PATH = buildPath(ROOT, "deploymentStatus");
    private static final String VALUE_PATH = buildPath(ROOT, "value");
    private static final String MESSAGES_PATH = buildPath(ROOT, "messages");
    private static final String JSON_PATH_LINKS_SECTION = "$._links.";
    private static final String BASE_PATH = "/applications";
    private static final String PATH_SERVICES = "services";
    private static final String PATH_DEPLOYMENT_INFORMATION = "deploymentInformation";
    private static final String PATH_PROMOTE = "promote";
    private static final String PATH_DEPLOYMENT_STATUS = "deploymentStatus";
    private static final String PATH_STATUS = "status";

    @MockBean
    private MicoApplicationRepository applicationRepository;

    @MockBean
    private MicoServiceRepository serviceRepository;

    @MockBean
    private MicoServiceDeploymentInfoRepository serviceDeploymentInfoRepository;

    @MockBean
    private MicoLabelRepository micoLabelRepository;

    @MockBean
    private MicoEnvironmentVariableRepository micoEnvironmentVariableRepository;

    @MockBean
    private KubernetesDeploymentInfoRepository kubernetesDeploymentInfoRepository;

    @MockBean
    private MicoInterfaceConnectionRepository micoInterfaceConnectionRepository;

    @MockBean
    private MicoKubernetesClient micoKubernetesClient;

    @MockBean
    private MicoStatusService micoStatusService;

    @Autowired
    private MockMvc mvc;

    @Autowired
    private ObjectMapper mapper;

    @Captor
    private ArgumentCaptor<List<MicoApplication>> micoApplicationListCaptor;

    @Test
    public void getAllApplications() throws Exception {
        given(applicationRepository.findAll(3)).willReturn(
            CollectionUtils.listOf(
                new MicoApplication().setId(ID_1).setShortName(SHORT_NAME).setVersion(VERSION_1_0_1),
                new MicoApplication().setId(ID_2).setShortName(SHORT_NAME).setVersion(VERSION),
                new MicoApplication().setId(ID_3).setShortName(SHORT_NAME_1).setVersion(VERSION)));
        mvc.perform(get(BASE_PATH).accept(MediaTypes.HAL_JSON_UTF8_VALUE))
            .andDo(print())
            .andExpect(status().isOk())
            .andExpect(header().string(HttpHeaders.CONTENT_TYPE, MediaTypes.HAL_JSON_UTF8_VALUE))
            .andExpect(jsonPath(APPLICATION_WITH_SERVICES_DTO_LIST_PATH + "[*]", hasSize(3)))
            .andExpect(jsonPath(APPLICATION_WITH_SERVICES_DTO_LIST_PATH + "[0].shortName", is(SHORT_NAME)))
            .andExpect(jsonPath(APPLICATION_WITH_SERVICES_DTO_LIST_PATH + "[0].version", is(VERSION_1_0_1)))
            .andExpect(jsonPath(APPLICATION_WITH_SERVICES_DTO_LIST_PATH + "[1].shortName", is(SHORT_NAME)))
            .andExpect(jsonPath(APPLICATION_WITH_SERVICES_DTO_LIST_PATH + "[1].version", is(VERSION)))
            .andExpect(jsonPath(APPLICATION_WITH_SERVICES_DTO_LIST_PATH + "[2].shortName", is(SHORT_NAME_1)))
            .andExpect(jsonPath(APPLICATION_WITH_SERVICES_DTO_LIST_PATH + "[2].version", is(VERSION)))
            .andExpect(jsonPath(JSON_PATH_LINKS_SECTION + "self.href", is("http://localhost/applications")))
            .andReturn();
    }

    @Test
    public void getApplicationByShortName() throws Exception {
        given(applicationRepository.findByShortName(SHORT_NAME)).willReturn(
            CollectionUtils.listOf(new MicoApplication().setId(ID).setShortName(SHORT_NAME).setVersion(VERSION)));

        mvc.perform(get(BASE_PATH + "/" + SHORT_NAME + "/").accept(MediaTypes.HAL_JSON_VALUE))
            .andDo(print())
            .andExpect(status().isOk())
            .andExpect(header().string(HttpHeaders.CONTENT_TYPE, MediaTypes.HAL_JSON_UTF8_VALUE))
            .andExpect(jsonPath(APPLICATION_WITH_SERVICES_DTO_LIST_PATH + "[0].shortName", is(SHORT_NAME)))
            .andExpect(jsonPath(APPLICATION_WITH_SERVICES_DTO_LIST_PATH + "[0].version", is(VERSION)))
            .andExpect(jsonPath(JSON_PATH_LINKS_SECTION + SELF_HREF, is("http://localhost/applications/" + SHORT_NAME)))
            .andReturn();
    }

    @Test
    public void getApplicationByShortNameAndVersion() throws Exception {
        given(applicationRepository.findByShortNameAndVersion(SHORT_NAME, VERSION)).willReturn(
            Optional.of(new MicoApplication().setId(ID).setShortName(SHORT_NAME).setVersion(VERSION)));

        mvc.perform(get(BASE_PATH + "/" + SHORT_NAME + "/" + VERSION).accept(MediaTypes.HAL_JSON_VALUE))
            .andDo(print())
            .andExpect(status().isOk())
            .andExpect(header().string(HttpHeaders.CONTENT_TYPE, MediaTypes.HAL_JSON_UTF8_VALUE))
            .andExpect(jsonPath(SHORT_NAME_PATH, is(SHORT_NAME)))
            .andExpect(jsonPath(VERSION_PATH, is(VERSION)))
            .andExpect(jsonPath(JSON_PATH_LINKS_SECTION + SELF_HREF, is("http://localhost/applications/" + SHORT_NAME + "/" + VERSION)))
            .andExpect(jsonPath(JSON_PATH_LINKS_SECTION + "applications.href", is("http://localhost/applications")))
            .andReturn();
    }

    @Test
    public void getApplicationByShortNameAndVersionWithServices() throws Exception {
        MicoService service = new MicoService()
            .setId(ID_1)
            .setShortName(SERVICE_SHORT_NAME).setVersion(VERSION)
            .setName(NAME).setDescription(DESCRIPTION);

        MicoApplication application = new MicoApplication()
            .setId(ID)
            .setShortName(SHORT_NAME).setVersion(VERSION)
            .setName(NAME).setDescription(DESCRIPTION).setOwner(OWNER);

        MicoServiceDeploymentInfo serviceDeploymentInfo = new MicoServiceDeploymentInfo().setService(service);

        application.getServices().add(service);
        application.getServiceDeploymentInfos().add(serviceDeploymentInfo);

        given(applicationRepository.findByShortNameAndVersion(SHORT_NAME, VERSION)).willReturn(Optional.of(application));

        mvc.perform(get(BASE_PATH + "/" + SHORT_NAME + "/" + VERSION).accept(MediaTypes.HAL_JSON_VALUE))
            .andDo(print())
            .andExpect(status().isOk())
            .andExpect(header().string(HttpHeaders.CONTENT_TYPE, MediaTypes.HAL_JSON_UTF8_VALUE))
            .andExpect(jsonPath(SHORT_NAME_PATH, is(SHORT_NAME)))
            .andExpect(jsonPath(VERSION_PATH, is(VERSION)))
            .andExpect(jsonPath(OWNER_PATH, is(OWNER)))
            .andExpect(jsonPath(SERVICE_LIST_PATH, hasSize(1)))
            .andExpect(jsonPath(SERVICE_LIST_PATH + "[0].shortName", is(SERVICE_SHORT_NAME)))
            .andExpect(jsonPath(SERVICE_LIST_PATH + "[0].version", is(VERSION)))
            .andExpect(jsonPath(SERVICE_LIST_PATH + "[0].name", is(NAME)))
            .andExpect(jsonPath(JSON_PATH_LINKS_SECTION + SELF_HREF, is("http://localhost/applications/" + SHORT_NAME + "/" + VERSION)))
            .andExpect(jsonPath(JSON_PATH_LINKS_SECTION + "applications.href", is("http://localhost/applications")))
            .andReturn();
    }

    @Test
    public void getApplicationByShortNameWithTrailingSlash() throws Exception {
        given(applicationRepository.findByShortName(SHORT_NAME)).willReturn(
            CollectionUtils.listOf(new MicoApplication().setId(ID).setShortName(SHORT_NAME).setVersion(VERSION)));

        mvc.perform(get(BASE_PATH + "/" + SHORT_NAME + "/").accept(MediaTypes.HAL_JSON_VALUE))
            .andDo(print())
            .andExpect(status().isOk())
            .andReturn();
    }

    @Test
    public void createApplication() throws Exception {
        MicoApplication application = new MicoApplication()
            .setId(ID)
            .setShortName(SHORT_NAME).setVersion(VERSION)
            .setName(NAME).setDescription(DESCRIPTION);

        given(applicationRepository.save(any(MicoApplication.class))).willReturn(application);

        mvc.perform(post(BASE_PATH)
            .content(mapper.writeValueAsBytes(new MicoApplicationRequestDTO(application)))
            .contentType(MediaTypes.HAL_JSON_UTF8_VALUE))
            .andDo(print())
            .andExpect(status().isCreated())
            .andExpect(jsonPath(SHORT_NAME_PATH, is(application.getShortName())))
            .andExpect(jsonPath(VERSION_PATH, is(application.getVersion())))
            .andExpect(jsonPath(DEPLOYMENT_STATUS_PATH + ".value", is(MicoApplicationDeploymentStatus.Value.UNDEPLOYED.toString())));
    }

    @Test
    public void createApplicationWithExistingServices() throws Exception {
        MicoApplication application = new MicoApplication()
            .setId(ID)
            .setShortName(SHORT_NAME).setVersion(VERSION)
            .setName(NAME).setDescription(DESCRIPTION);

        MicoService service1 = new MicoService().setShortName(SHORT_NAME).setVersion(VERSION);
        MicoService service2 = new MicoService().setShortName(SHORT_NAME_1).setVersion(VERSION);

        application.getServices().add(service1);
        application.getServices().add(service2);
        application.getServiceDeploymentInfos().add(new MicoServiceDeploymentInfo().setService(service1));
        application.getServiceDeploymentInfos().add(new MicoServiceDeploymentInfo().setService(service2));

        given(applicationRepository.save(any(MicoApplication.class))).willReturn(application);
        given(serviceRepository.findByShortNameAndVersion(eq(service1.getShortName()), eq(service1.getVersion())))
            .willReturn(Optional.of(service1));
        given(serviceRepository.findByShortNameAndVersion(eq(service2.getShortName()), eq(service2.getVersion())))
            .willReturn(Optional.of(service2));

        MicoApplicationResponseDTO newApplicationDto = (MicoApplicationResponseDTO) new MicoApplicationResponseDTO()
            .setShortName(SHORT_NAME).setVersion(VERSION)
            .setName(NAME).setDescription(DESCRIPTION);

        mvc.perform(post(BASE_PATH)
            .content(mapper.writeValueAsBytes(newApplicationDto))
            .contentType(MediaTypes.HAL_JSON_UTF8_VALUE))
            .andDo(print())
            .andExpect(jsonPath(SHORT_NAME_PATH, is(application.getShortName())))
            .andExpect(jsonPath(VERSION_PATH, is(application.getVersion())))
            .andExpect(jsonPath(SERVICE_LIST_PATH, hasSize(2)))
            .andExpect(status().isCreated())
            .andReturn();
    }

    @Test
    public void createApplicationWithInconsistentServiceData() throws Exception {
        MicoService invalidMicoService = new MicoService()
            .setShortName(SERVICE_SHORT_NAME).setVersion(SERVICE_VERSION)
            .setGitCloneUrl("http://example.com/INVALID");

        MicoApplication application = new MicoApplication()
            .setId(ID)
            .setShortName(SHORT_NAME).setVersion(VERSION)
            .setName(NAME).setDescription(DESCRIPTION);

        application.getServices().add(invalidMicoService);
        application.getServiceDeploymentInfos().add(new MicoServiceDeploymentInfo().setService(invalidMicoService));

        // MicoService exists with different data
        given(applicationRepository.findByShortNameAndVersion(eq(application.getShortName()),
            eq(application.getVersion()))).willReturn(Optional.of(application));

        mvc.perform(post(BASE_PATH)
            .content(mapper.writeValueAsBytes(new MicoApplicationRequestDTO(application)))
            .contentType(MediaTypes.HAL_JSON_UTF8_VALUE))
            .andDo(print())
            .andExpect(status().isConflict());
    }

    @Test
    public void createApplicationWithoutRequiredName() throws Exception {
        MicoApplication application = new MicoApplication()
            .setId(ID)
            .setShortName(SHORT_NAME).setVersion(VERSION)
            .setName(null).setDescription(DESCRIPTION);

        mvc.perform(post(BASE_PATH)
            .content(mapper.writeValueAsBytes(new MicoApplicationRequestDTO(application)))
            .contentType(MediaTypes.HAL_JSON_UTF8_VALUE))
            .andDo(print())
            .andExpect(status().isUnprocessableEntity());
    }

    @Test
    public void createApplicationWithDescriptionSetToNull() throws Exception {
        MicoApplication newApplication = new MicoApplication()
            .setShortName(SHORT_NAME).setVersion(VERSION)
            .setName(NAME).setDescription(null);

        MicoApplication expectedApplication = new MicoApplication()
            .setShortName(SHORT_NAME)
            .setVersion(VERSION)
            .setName(NAME).setDescription("");

        ArgumentCaptor<MicoApplication> applicationArgumentCaptor = ArgumentCaptor.forClass(MicoApplication.class);

        given(applicationRepository.save(any(MicoApplication.class))).willReturn(expectedApplication);

        mvc.perform(post(BASE_PATH)
            .content(mapper.writeValueAsBytes(new MicoApplicationRequestDTO(newApplication)))
            .contentType(MediaTypes.HAL_JSON_UTF8_VALUE))
            .andDo(print())
            .andExpect(status().isCreated());

        verify(applicationRepository, times(1)).save(applicationArgumentCaptor.capture());
        MicoApplication savedApplication = applicationArgumentCaptor.getValue();
        assertNotNull(savedApplication);
        assertEquals("Actual application does not match expected", expectedApplication, savedApplication);
    }

    @Test
    public void createApplicationWithEmptyDescription() throws Exception {
        MicoApplication newApplication = new MicoApplication()
            .setShortName(SHORT_NAME).setVersion(VERSION)
            .setName(NAME).setDescription("");

        MicoApplication expectedApplication = new MicoApplication()
            .setShortName(SHORT_NAME).setVersion(VERSION)
            .setName(NAME).setDescription("");

        ArgumentCaptor<MicoApplication> applicationArgumentCaptor = ArgumentCaptor.forClass(MicoApplication.class);

        given(applicationRepository.save(any(MicoApplication.class))).willReturn(expectedApplication);

        mvc.perform(post(BASE_PATH)
            .content(mapper.writeValueAsBytes(new MicoApplicationRequestDTO(newApplication)))
            .contentType(MediaTypes.HAL_JSON_UTF8_VALUE))
            .andDo(print())
            .andExpect(status().isCreated());

        verify(applicationRepository, times(1)).save(applicationArgumentCaptor.capture());
        MicoApplication savedApplication = applicationArgumentCaptor.getValue();
        assertNotNull(savedApplication);
        assertEquals("Actual application does not match expected", expectedApplication, savedApplication);
    }

    @Test
    public void updateApplication() throws Exception {
        MicoApplication existingApplication = new MicoApplication()
            .setId(ID)
            .setShortName(SHORT_NAME).setVersion(VERSION)
            .setName(NAME).setDescription(DESCRIPTION);

        MicoApplication updatedApplication = new MicoApplication()
            .setShortName(SHORT_NAME).setVersion(VERSION)
            .setName(NAME).setDescription("newDesc");

        MicoApplication expectedApplication = new MicoApplication()
            .setId(existingApplication.getId())
            .setShortName(updatedApplication.getShortName()).setVersion(updatedApplication.getVersion())
            .setName(updatedApplication.getName()).setDescription(updatedApplication.getDescription());

        given(applicationRepository.findByShortNameAndVersion(SHORT_NAME, VERSION)).willReturn(Optional.of(existingApplication));
        given(applicationRepository.save(eq(expectedApplication))).willReturn(expectedApplication);

        mvc.perform(put(BASE_PATH + "/" + SHORT_NAME + "/" + VERSION)
            .content(mapper.writeValueAsBytes(new MicoApplicationRequestDTO(updatedApplication)))
            .contentType(MediaTypes.HAL_JSON_UTF8_VALUE))
            .andDo(print())
            .andExpect(status().isOk())
            .andExpect(jsonPath(DESCRIPTION_PATH, is(updatedApplication.getDescription())))
            .andExpect(jsonPath(SHORT_NAME_PATH, is(updatedApplication.getShortName())))
            .andExpect(jsonPath(VERSION_PATH, is(updatedApplication.getVersion())))
            .andExpect(jsonPath(SERVICE_LIST_PATH, hasSize(0)));
    }

    @Test
    public void updateApplicationUsesExistingServices() throws Exception {
        MicoService existingService = new MicoService()
            .setShortName(SERVICE_SHORT_NAME).setVersion(SERVICE_VERSION)
            .setName(NAME);

        MicoApplication existingApplication = new MicoApplication()
            .setId(ID)
            .setShortName(SHORT_NAME).setVersion(VERSION)
            .setName(NAME).setDescription(DESCRIPTION);

        MicoApplication updatedApplication = new MicoApplication()
            .setShortName(SHORT_NAME).setVersion(VERSION)
            .setName(NAME).setDescription("newDesc");

        MicoApplication expectedApplication = new MicoApplication()
            .setId(existingApplication.getId())
            .setShortName(updatedApplication.getShortName()).setVersion(updatedApplication.getVersion())
            .setName(updatedApplication.getName()).setDescription(updatedApplication.getDescription());

        expectedApplication.getServices().add(existingService);
        expectedApplication.getServiceDeploymentInfos().add(new MicoServiceDeploymentInfo().setService(existingService));

        given(applicationRepository.findByShortNameAndVersion(SHORT_NAME, VERSION)).willReturn(Optional.of(existingApplication));
        given(applicationRepository.save(eq(updatedApplication.setId(ID)))).willReturn(expectedApplication);

        mvc.perform(put(BASE_PATH + "/" + SHORT_NAME + "/" + VERSION)
            .content(mapper.writeValueAsBytes(new MicoApplicationRequestDTO(updatedApplication)))
            .contentType(MediaTypes.HAL_JSON_UTF8_VALUE))
            .andDo(print())
            .andExpect(status().isOk())
            .andExpect(jsonPath(DESCRIPTION_PATH, is(updatedApplication.getDescription())))
            .andExpect(jsonPath(SHORT_NAME_PATH, is(updatedApplication.getShortName())))
            .andExpect(jsonPath(VERSION_PATH, is(updatedApplication.getVersion())))
            .andExpect(jsonPath(NAME_PATH, is(updatedApplication.getName())))
            .andExpect(jsonPath(SERVICE_LIST_PATH, hasSize(1)))
            .andExpect(jsonPath(SERVICE_LIST_PATH + "[0].shortName", is(SERVICE_SHORT_NAME)))
            .andExpect(jsonPath(SERVICE_LIST_PATH + "[0].version", is(SERVICE_VERSION)))
            .andExpect(jsonPath(SERVICE_LIST_PATH + "[0].name", is(NAME)));
    }

    @Test
    public void promoteApplication() throws Exception {
        MicoService service = new MicoService()
            .setId(ID_1)
            .setShortName(SERVICE_SHORT_NAME)
            .setVersion(SERVICE_VERSION)
            .setName(NAME);
        MicoServiceDeploymentInfo deploymentInfo = new MicoServiceDeploymentInfo()
            .setId(2000L)
            .setService(service)
            .setReplicas(5)
            .setLabels(CollectionUtils.listOf(new MicoLabel(3000L, "key", "value")))
            .setEnvironmentVariables(CollectionUtils.listOf(new MicoEnvironmentVariable(4000L, "name", "key")))
            .setKubernetesDeploymentInfo(new KubernetesDeploymentInfo()
                .setId(5000L)
                .setNamespace("namespace")
                .setDeploymentName("deployment")
                .setServiceNames(CollectionUtils.listOf("service")));

        MicoApplication application = new MicoApplication()
            .setId(ID)
            .setShortName(SHORT_NAME)
            .setVersion(VERSION)
            .setName(NAME);
        application.getServices().add(service);
        application.getServiceDeploymentInfos().add(deploymentInfo);

        String newVersion = VERSION_1_0_1;
        Long newId = ID + 1;

        MicoApplication updatedApplication = new MicoApplication()
            .setId(null)
            .setShortName(SHORT_NAME)
            .setVersion(newVersion)
            .setName(NAME);
        updatedApplication.getServices().add(service);
        // Service deployment information is copied without the actual Kubernetes deployment information.
        MicoServiceDeploymentInfo updatedDeploymentInfo = new MicoServiceDeploymentInfo()
            .setId(null).setService(service).setReplicas(5).setKubernetesDeploymentInfo(null);
        updatedApplication.getServiceDeploymentInfos().add(updatedDeploymentInfo);

        MicoApplication expectedApplication = new MicoApplication()
            .setId(newId)
            .setShortName(SHORT_NAME)
            .setVersion(newVersion)
            .setName(NAME);
        expectedApplication.getServices().add(service);
        MicoServiceDeploymentInfo expectedDeploymentInfo = new MicoServiceDeploymentInfo()
            .setId(ID_2).setService(service).setReplicas(5).setKubernetesDeploymentInfo(null);
        expectedApplication.getServiceDeploymentInfos().add(expectedDeploymentInfo);

        given(applicationRepository.findByShortNameAndVersion(SHORT_NAME, VERSION)).willReturn(Optional.of(application));
        given(applicationRepository.save(any(MicoApplication.class))).willReturn(expectedApplication);

        ArgumentCaptor<MicoApplication> applicationArgumentCaptor = ArgumentCaptor.forClass(MicoApplication.class);

        mvc.perform(post(BASE_PATH + "/" + SHORT_NAME + "/" + VERSION + "/" + PATH_PROMOTE)
            .content(mapper.writeValueAsBytes(new MicoVersionRequestDTO(newVersion)))
            .contentType(MediaTypes.HAL_JSON_UTF8_VALUE))
            .andDo(print())
            .andExpect(status().isOk())
            .andExpect(jsonPath(NAME_PATH, is(updatedApplication.getName())))
            .andExpect(jsonPath(SHORT_NAME_PATH, is(updatedApplication.getShortName())))
            .andExpect(jsonPath(VERSION_PATH, is(newVersion)))
            .andExpect(jsonPath(SERVICE_LIST_PATH, hasSize(1)))
            .andExpect(jsonPath(SERVICE_LIST_PATH + "[0].shortName", is(SERVICE_SHORT_NAME)))
            .andExpect(jsonPath(SERVICE_LIST_PATH + "[0].version", is(SERVICE_VERSION)))
            .andExpect(jsonPath(SERVICE_LIST_PATH + "[0].name", is(NAME)));

        verify(applicationRepository, times(1)).save(applicationArgumentCaptor.capture());
        MicoApplication savedMicoApplication = applicationArgumentCaptor.getValue();
        assertNotNull(savedMicoApplication);
        assertEquals("Expected that new application includes 1 MicoService", 1, savedMicoApplication.getServices().size());
        assertEquals("MicoService does not match expected", service, savedMicoApplication.getServices().get(0));
        assertEquals("Expected that new application includes 1 service deployment information", 1, savedMicoApplication.getServiceDeploymentInfos().size());
        assertEquals("MicoService in service deployment information does not match expected", service, savedMicoApplication.getServiceDeploymentInfos().get(0).getService());
        assertEquals("Replicas do not match expected", 5, savedMicoApplication.getServiceDeploymentInfos().get(0).getReplicas());
        assertEquals("Expected one Kubernetes label", 1, savedMicoApplication.getServiceDeploymentInfos().get(0).getLabels().size());
        assertEquals("Expected one Kubernetes environment variable", 1, savedMicoApplication.getServiceDeploymentInfos().get(0).getEnvironmentVariables().size());
        assertNull("Expected actual Kubernetes deployment information to be null", savedMicoApplication.getServiceDeploymentInfos().get(0).getKubernetesDeploymentInfo());
    }

    @Test
    public void updateApplicationWithoutRequiredName() throws Exception {
        MicoApplication application = new MicoApplication()
            .setId(ID)
            .setShortName(SHORT_NAME).setVersion(VERSION)
            .setName(NAME).setDescription(DESCRIPTION);

        MicoApplication updatedApplication = new MicoApplication()
            .setShortName(SHORT_NAME).setVersion(VERSION)
            .setName(null).setDescription(DESCRIPTION);

        given(applicationRepository.findByShortNameAndVersion(SHORT_NAME, VERSION)).willReturn(Optional.of(application));

        mvc.perform(put(BASE_PATH + "/" + SHORT_NAME + "/" + VERSION)
            .content(mapper.writeValueAsBytes(new MicoApplicationRequestDTO(updatedApplication)))
            .contentType(MediaTypes.HAL_JSON_UTF8_VALUE))
            .andDo(print())
            .andExpect(status().isUnprocessableEntity());
    }

    @Test
    public void updateApplicationWithDescriptionSetToNull() throws Exception {
        MicoApplication application = new MicoApplication()
            .setId(ID)
            .setShortName(SHORT_NAME).setVersion(VERSION)
            .setName(NAME).setDescription(DESCRIPTION);

        MicoApplication updatedApplication = new MicoApplication()
            .setShortName(SHORT_NAME).setVersion(VERSION)
            .setName(NAME).setDescription(null);

        MicoApplication expectedApplication = new MicoApplication()
            .setId(application.getId())
            .setShortName(application.getShortName()).setVersion(application.getVersion())
            .setName(updatedApplication.getName()).setDescription("");

        ArgumentCaptor<MicoApplication> applicationArgumentCaptor = ArgumentCaptor.forClass(MicoApplication.class);

        given(applicationRepository.findByShortNameAndVersion(SHORT_NAME, VERSION)).willReturn(Optional.of(application));
        given(applicationRepository.save(any(MicoApplication.class))).willReturn(expectedApplication);

        mvc.perform(put(BASE_PATH + "/" + SHORT_NAME + "/" + VERSION)
            .content(mapper.writeValueAsBytes(new MicoApplicationRequestDTO(updatedApplication)))
            .contentType(MediaTypes.HAL_JSON_UTF8_VALUE))
            .andDo(print())
            .andExpect(status().isOk());

        verify(applicationRepository, times(1)).save(applicationArgumentCaptor.capture());
        MicoApplication savedMicoApplication = applicationArgumentCaptor.getValue();
        assertNotNull(savedMicoApplication);
        assertEquals("Actual application does not match expected", expectedApplication, savedMicoApplication);
    }

    @Test
    public void deleteApplication() throws Exception {
        MicoApplication application = new MicoApplication()
            .setId(ID)
            .setShortName(SHORT_NAME).setVersion(VERSION)
            .setName(NAME).setDescription(DESCRIPTION);

        given(applicationRepository.findByShortNameAndVersion(SHORT_NAME, VERSION)).willReturn(Optional.of(application));

        ArgumentCaptor<MicoApplication> appCaptor = ArgumentCaptor.forClass(MicoApplication.class);

        mvc.perform(delete(BASE_PATH + "/" + SHORT_NAME + "/" + VERSION).accept(MediaTypes.HAL_JSON_VALUE))
            .andDo(print())
            .andExpect(status().isNoContent())
            .andReturn();

        verify(applicationRepository).delete(appCaptor.capture());
        assertEquals("Wrong short name.", application.getShortName(), appCaptor.getValue().getShortName());
        assertEquals("Wrong version.", application.getVersion(), appCaptor.getValue().getVersion());
    }

    @Test
    public void getApplicationDeploymentStatusDeployed() throws Exception {
        MicoApplication application = new MicoApplication()
            .setId(ID)
            .setShortName(SHORT_NAME).setVersion(VERSION)
            .setName(NAME).setDescription(DESCRIPTION);

        given(micoKubernetesClient.getApplicationDeploymentStatus(application.getShortName(), application.getVersion()))
            .willReturn(new MicoApplicationDeploymentStatus(MicoApplicationDeploymentStatus.Value.DEPLOYED, new ArrayList<>()));

        mvc.perform(get(BASE_PATH + "/" + SHORT_NAME + "/" + VERSION + "/" + PATH_DEPLOYMENT_STATUS).accept(MediaTypes.HAL_JSON_VALUE))
            .andDo(print())
            .andExpect(status().isOk())
            .andExpect(jsonPath(VALUE_PATH, is(MicoApplicationDeploymentStatus.Value.DEPLOYED.toString())))
            .andExpect(jsonPath(MESSAGES_PATH, hasSize(0)));
    }

    @Test
    public void getApplicationDeploymentStatusUndeployed() throws Exception {
        MicoApplication application = new MicoApplication()
            .setId(ID)
            .setShortName(SHORT_NAME).setVersion(VERSION)
            .setName(NAME).setDescription(DESCRIPTION);

        given(micoKubernetesClient.getApplicationDeploymentStatus(application.getShortName(), application.getVersion()))
            .willReturn(new MicoApplicationDeploymentStatus(MicoApplicationDeploymentStatus.Value.UNDEPLOYED, new ArrayList<>()));

        mvc.perform(get(BASE_PATH + "/" + SHORT_NAME + "/" + VERSION + "/" + PATH_DEPLOYMENT_STATUS).accept(MediaTypes.HAL_JSON_VALUE))
            .andDo(print())
            .andExpect(status().isOk())
            .andExpect(jsonPath(VALUE_PATH, is(MicoApplicationDeploymentStatus.Value.UNDEPLOYED.toString())))
            .andExpect(jsonPath(MESSAGES_PATH, hasSize(0)));
    }

    @Test
    public void getApplicationDeploymentStatusPending() throws Exception {
        MicoApplication application = new MicoApplication()
            .setId(ID)
            .setShortName(SHORT_NAME).setVersion(VERSION)
            .setName(NAME).setDescription(DESCRIPTION);

        given(micoKubernetesClient.getApplicationDeploymentStatus(application.getShortName(), application.getVersion()))
            .willReturn(new MicoApplicationDeploymentStatus(MicoApplicationDeploymentStatus.Value.PENDING,
                CollectionUtils.listOf(MicoMessage.info("The deployment of MicoApplication is scheduled to be started."))));

        mvc.perform(get(BASE_PATH + "/" + SHORT_NAME + "/" + VERSION + "/" + PATH_DEPLOYMENT_STATUS).accept(MediaTypes.HAL_JSON_VALUE))
            .andDo(print())
            .andExpect(status().isOk())
            .andExpect(jsonPath(VALUE_PATH, is(MicoApplicationDeploymentStatus.Value.PENDING.toString())))
            .andExpect(jsonPath(MESSAGES_PATH, hasSize(1)));
    }

    @Test
    public void getApplicationDeploymentStatusIncomplete() throws Exception {
        MicoApplication application = new MicoApplication()
            .setId(ID)
            .setShortName(SHORT_NAME).setVersion(VERSION)
            .setName(NAME).setDescription(DESCRIPTION);

        given(micoKubernetesClient.getApplicationDeploymentStatus(application.getShortName(), application.getVersion()))
            .willReturn(new MicoApplicationDeploymentStatus(MicoApplicationDeploymentStatus.Value.INCOMPLETE,
                CollectionUtils.listOf(
                    MicoMessage.error("The deployment of MicoService 1 failed."),
                    MicoMessage.error("The deployment of MicoService 2 failed."))));

        mvc.perform(get(BASE_PATH + "/" + SHORT_NAME + "/" + VERSION + "/" + PATH_DEPLOYMENT_STATUS).accept(MediaTypes.HAL_JSON_VALUE))
            .andDo(print())
            .andExpect(status().isOk())
            .andExpect(jsonPath(VALUE_PATH, is(MicoApplicationDeploymentStatus.Value.INCOMPLETE.toString())))
            .andExpect(jsonPath(MESSAGES_PATH, hasSize(2)));
    }

    @Test
    public void getApplicationDeploymentStatusUnknown() throws Exception {
        MicoApplication application = new MicoApplication()
            .setId(ID)
            .setShortName(SHORT_NAME).setVersion(VERSION)
            .setName(NAME).setDescription(DESCRIPTION);

        given(micoKubernetesClient.getApplicationDeploymentStatus(application.getShortName(), application.getVersion()))
            .willReturn(new MicoApplicationDeploymentStatus(MicoApplicationDeploymentStatus.Value.UNKNOWN,
                CollectionUtils.listOf(MicoMessage.warning("Unexpected number of clowns appeared."))));

        mvc.perform(get(BASE_PATH + "/" + SHORT_NAME + "/" + VERSION + "/" + PATH_DEPLOYMENT_STATUS).accept(MediaTypes.HAL_JSON_VALUE))
            .andDo(print())
            .andExpect(status().isOk())
            .andExpect(jsonPath(VALUE_PATH, is(MicoApplicationDeploymentStatus.Value.UNKNOWN.toString())))
            .andExpect(jsonPath(MESSAGES_PATH, hasSize(1)));
    }

    @Test
    public void getStatusOfApplication() throws Exception {
        MicoApplication application = new MicoApplication()
            .setId(ID)
            .setShortName(SHORT_NAME).setVersion(VERSION)
            .setName(NAME);

        MicoApplication otherMicoApplication = new MicoApplication()
            .setId(ID_1)
            .setShortName(SHORT_NAME_OTHER).setVersion(VERSION)
            .setName(NAME);

        MicoServiceInterface serviceInterface = new MicoServiceInterface().setServiceInterfaceName(SERVICE_INTERFACE_NAME);

        MicoService service = new MicoService()
            .setShortName(SERVICE_SHORT_NAME).setVersion(SERVICE_VERSION)
            .setServiceInterfaces(CollectionUtils.listOf(serviceInterface));

        String nodeName = "testNode";
        String podPhase = "Running";
        String hostIp = "192.168.0.0";
        int availableReplicas = 1;
        int replicas = 2;

        // Properties for pod 1
        String podName1 = "pod1";
        String startTimePod1 = new Date().toString();
        int restartsPod1 = 0;
        int memoryUsage1 = 50;
        int cpuLoad1 = 10;

        // Properties for pod 2
        String podName2 = "pod2";
        String startTimePod2 = new Date().toString();
        int restartsPod2 = 0;
        int memoryUsage2 = 70;
        int cpuLoad2 = 40;

        MicoApplicationStatusResponseDTO micoApplicationStatus = new MicoApplicationStatusResponseDTO()
            .setTotalNumberOfMicoServices(1)
            .setTotalNumberOfAvailableReplicas(availableReplicas)
            .setTotalNumberOfRequestedReplicas(replicas)
            .setTotalNumberOfPods(2);
        MicoServiceStatusResponseDTO micoServiceStatus = new MicoServiceStatusResponseDTO();

        // Set information for first pod of a MicoService
        KubernetesPodInformationResponseDTO kubernetesPodInfo1 = new KubernetesPodInformationResponseDTO();
        kubernetesPodInfo1
            .setHostIp(hostIp)
            .setNodeName(nodeName)
            .setPhase(podPhase)
            .setPodName(podName1)
            .setStartTime(startTimePod1)
            .setRestarts(restartsPod1)
            .setMetrics(new KubernetesPodMetricsResponseDTO()
                .setCpuLoad(cpuLoad1)
                .setMemoryUsage(memoryUsage1));

        // Set information for second pod of a MicoService
        KubernetesPodInformationResponseDTO kubernetesPodInfo2 = new KubernetesPodInformationResponseDTO();
        kubernetesPodInfo2
            .setHostIp(hostIp)
            .setNodeName(nodeName)
            .setPhase(podPhase)
            .setPodName(podName2)
            .setStartTime(startTimePod2)
            .setRestarts(restartsPod2)
            .setMetrics(new KubernetesPodMetricsResponseDTO()
                .setCpuLoad(cpuLoad2)
                .setMemoryUsage(memoryUsage2));

        // Set deployment information for MicoService
        micoServiceStatus
            .setName(NAME)
            .setShortName(SERVICE_SHORT_NAME)
            .setVersion(SERVICE_VERSION)
            .setAvailableReplicas(availableReplicas)
            .setRequestedReplicas(replicas)
            .setApplicationsUsingThisService(CollectionUtils.listOf(new MicoApplicationResponseDTO(otherMicoApplication)))
            .setInterfacesInformation(CollectionUtils.listOf(new MicoServiceInterfaceStatusResponseDTO().setName(SERVICE_INTERFACE_NAME)))
            .setPodsInformation(Arrays.asList(kubernetesPodInfo1, kubernetesPodInfo2))
            .setNodeMetrics(CollectionUtils.listOf(
                new KubernetesNodeMetricsResponseDTO()
                    .setNodeName(nodeName)
                    .setAverageCpuLoad(25)
                    .setAverageMemoryUsage(60)
            ));
        micoApplicationStatus.getServiceStatuses().add(micoServiceStatus);

        given(applicationRepository.findByShortNameAndVersion(SHORT_NAME, VERSION)).willReturn(Optional.of(application));
        given(applicationRepository.findAllByUsedService(any(), any())).willReturn(CollectionUtils.listOf(otherMicoApplication));
        given(serviceRepository.findAllByApplication(SHORT_NAME, VERSION)).willReturn(CollectionUtils.listOf(service));

        // Mock MicoStatusService
        given(micoStatusService.getApplicationStatus(any(MicoApplication.class))).willReturn(micoApplicationStatus);

        mvc.perform(get(BASE_PATH + "/" + SHORT_NAME + "/" + VERSION + "/" + PATH_STATUS))
            .andDo(print())
            .andExpect(status().isOk())
            .andExpect(jsonPath(SERVICE_INFORMATION_NAME, is(NAME)))
            .andExpect(jsonPath(TOTAL_NUMBER_OF_AVAILABLE_REPLICAS, is(availableReplicas)))
            .andExpect(jsonPath(TOTAL_NUMBER_OF_REQUESTED_REPLICAS, is(replicas)))
            .andExpect(jsonPath(TOTAL_NUMBER_OF_PODS, is(2)))
            .andExpect(jsonPath(TOTAL_NUMBER_OF_MICO_SERVICES, is(1)))
            .andExpect(jsonPath(NODE_METRICS_NAME, is(nodeName)))
            .andExpect(jsonPath(NODE_METRICS_AVERAGE_CPU_LOAD, is(25)))
            .andExpect(jsonPath(NODE_METRICS_AVERAGE_MEMORY_USAGE, is(60)))
            .andExpect(jsonPath(REQUESTED_REPLICAS, is(replicas)))
            .andExpect(jsonPath(AVAILABLE_REPLICAS, is(availableReplicas)))
            .andExpect(jsonPath(INTERFACES_INFORMATION, hasSize(1)))
            .andExpect(jsonPath(INTERFACES_INFORMATION_NAME, is(SERVICE_INTERFACE_NAME)))
            .andExpect(jsonPath(POD_INFO, hasSize(2)))
            .andExpect(jsonPath(POD_INFO_POD_NAME_1, is(podName1)))
            .andExpect(jsonPath(POD_INFO_PHASE_1, is(podPhase)))
            .andExpect(jsonPath(POD_INFO_NODE_NAME_1, is(nodeName)))
            .andExpect(jsonPath(POD_INFO_METRICS_MEMORY_USAGE_1, is(memoryUsage1)))
            .andExpect(jsonPath(POD_INFO_METRICS_CPU_LOAD_1, is(cpuLoad1)))
            .andExpect(jsonPath(POD_INFO_POD_NAME_2, is(podName2)))
            .andExpect(jsonPath(POD_INFO_PHASE_2, is(podPhase)))
            .andExpect(jsonPath(POD_INFO_NODE_NAME_2, is(nodeName)))
            .andExpect(jsonPath(POD_INFO_METRICS_MEMORY_USAGE_2, is(memoryUsage2)))
            .andExpect(jsonPath(POD_INFO_METRICS_CPU_LOAD_2, is(cpuLoad2)))
            .andExpect(jsonPath(ERROR_MESSAGES, is(CollectionUtils.listOf())));
    }

    @Test
    public void addServiceToApplication() throws Exception {
        MicoApplication application = new MicoApplication()
            .setId(ID)
            .setShortName(SHORT_NAME).setVersion(VERSION);

        MicoService service = new MicoService()
            .setShortName(SERVICE_SHORT_NAME).setVersion(SERVICE_VERSION);

        given(applicationRepository.findByShortNameAndVersion(SHORT_NAME, VERSION)).willReturn(Optional.of(application));
        given(serviceRepository.findByShortNameAndVersion(SERVICE_SHORT_NAME, SERVICE_VERSION)).willReturn(Optional.of(service));
        given(serviceRepository.findAllByApplication(SHORT_NAME, VERSION)).willReturn(CollectionUtils.listOf(service));

        ArgumentCaptor<MicoApplication> micoApplicationCaptor = ArgumentCaptor.forClass(MicoApplication.class);

        mvc.perform(post(BASE_PATH + "/" + SHORT_NAME + "/" + VERSION + "/" + PATH_SERVICES + "/" + SERVICE_SHORT_NAME + "/" + SERVICE_VERSION))
            .andDo(print())
            .andExpect(status().isNoContent());

        verify(applicationRepository, times(1)).save(micoApplicationCaptor.capture());
        MicoApplication savedMicoApplication = micoApplicationCaptor.getValue();
        assertEquals("Expected one service deployment information", 1, savedMicoApplication.getServiceDeploymentInfos().size());
        assertEquals(service, savedMicoApplication.getServiceDeploymentInfos().get(0).getService());
    }

    @Test
    public void deleteServiceFromApplication() throws Exception {
        MicoApplication application = new MicoApplication()
            .setId(ID)
            .setShortName(SHORT_NAME).setVersion(VERSION);

        MicoService service = new MicoService()
            .setShortName(SERVICE_SHORT_NAME).setVersion(SERVICE_VERSION);

        application.getServices().add(service);
        application.getServiceDeploymentInfos().add(new MicoServiceDeploymentInfo().setService(service));

        given(applicationRepository.findByShortNameAndVersion(SHORT_NAME, VERSION)).willReturn(Optional.of(application));
        given(serviceRepository.findByShortNameAndVersion(SERVICE_SHORT_NAME, SERVICE_VERSION)).willReturn(Optional.of(service));
        given(serviceDeploymentInfoRepository.findByApplicationAndService(SHORT_NAME, VERSION, SERVICE_SHORT_NAME))
            .willReturn(Optional.of(application.getServiceDeploymentInfos().get(0)));

        mvc.perform(delete(BASE_PATH + "/" + SHORT_NAME + "/" + VERSION + "/services/" + SERVICE_SHORT_NAME))
            .andDo(print())
            .andExpect(status().isNoContent());
    }

    @Test
    public void getServiceDeploymentInformation() throws Exception {
        MicoApplication application = new MicoApplication()
            .setId(ID)
            .setShortName(SHORT_NAME).setVersion(VERSION);

        MicoService service = new MicoService()
            .setShortName(SERVICE_SHORT_NAME).setVersion(SERVICE_VERSION);

        List<MicoLabel> labels = CollectionUtils.listOf(new MicoLabel().setKey("key").setValue("value"));
        ImagePullPolicy imagePullPolicy = ImagePullPolicy.IF_NOT_PRESENT;
        MicoServiceDeploymentInfo serviceDeploymentInfo = new MicoServiceDeploymentInfo()
            .setService(service)
            .setReplicas(3)
            .setLabels(labels)
            .setImagePullPolicy(imagePullPolicy);

        application.getServices().add(service);
        application.getServiceDeploymentInfos().add(serviceDeploymentInfo);

        given(applicationRepository.findByShortNameAndVersion(SHORT_NAME, VERSION)).willReturn(Optional.of(application));
        given(serviceDeploymentInfoRepository.findByApplicationAndService(application.getShortName(),
            application.getVersion(), service.getShortName())).willReturn(Optional.of(serviceDeploymentInfo));

        mvc.perform(get(BASE_PATH + "/" + application.getShortName() + "/" + application.getVersion() + "/" + PATH_DEPLOYMENT_INFORMATION + "/" + service.getShortName()))
            .andDo(print())
            .andExpect(status().isOk())
            .andExpect(jsonPath(SDI_REPLICAS_PATH, is(serviceDeploymentInfo.getReplicas())))
            .andExpect(jsonPath(SDI_LABELS_PATH + "[0].key", is(labels.get(0).getKey())))
            .andExpect(jsonPath(SDI_LABELS_PATH + "[0].value", is(labels.get(0).getValue())))
            .andExpect(jsonPath(SDI_IMAGE_PULLPOLICY_PATH, is(imagePullPolicy.toString())))
            .andReturn();
    }

    @Test
    public void updateServiceDeploymentInformation() throws Exception {
        MicoApplication application = new MicoApplication()
            .setId(ID)
            .setShortName(SHORT_NAME).setVersion(VERSION);

        MicoApplication expectedApplication = new MicoApplication()
            .setId(ID)
            .setShortName(SHORT_NAME).setVersion(VERSION);

        MicoService service = new MicoService()
            .setShortName(SERVICE_SHORT_NAME).setVersion(SERVICE_VERSION);

        MicoServiceDeploymentInfo serviceDeploymentInfo = new MicoServiceDeploymentInfo()
            .setId(ID_1)
            .setService(service)
            .setReplicas(3)
            .setLabels(CollectionUtils.listOf(new MicoLabel().setKey("key").setValue("value")))
            .setImagePullPolicy(ImagePullPolicy.IF_NOT_PRESENT);

        MicoServiceDeploymentInfoRequestDTO updatedServiceDeploymentInfoDTO = new MicoServiceDeploymentInfoRequestDTO()
            .setReplicas(5)
            .setLabels(CollectionUtils.listOf(new MicoLabelRequestDTO().setKey("key-updated").setValue("value-updated")))
            .setImagePullPolicy(ImagePullPolicy.NEVER);

        application.getServices().add(service);
        application.getServiceDeploymentInfos().add(serviceDeploymentInfo);
        expectedApplication.getServices().add(service);
        expectedApplication.getServiceDeploymentInfos().add(serviceDeploymentInfo.applyValuesFrom(updatedServiceDeploymentInfoDTO));

        given(applicationRepository.findByShortNameAndVersion(application.getShortName(), application.getVersion())).willReturn(Optional.of(application));
        given(applicationRepository.save(eq(expectedApplication))).willReturn(expectedApplication);
        given(serviceDeploymentInfoRepository.findByApplicationAndService(application.getShortName(), application.getVersion(), service.getShortName())).willReturn(Optional.of(serviceDeploymentInfo));
        given(serviceDeploymentInfoRepository.save(any(MicoServiceDeploymentInfo.class))).willReturn(serviceDeploymentInfo.applyValuesFrom(updatedServiceDeploymentInfoDTO));

        mvc.perform(put(BASE_PATH + "/" + application.getShortName() + "/" + application.getVersion() + "/" + PATH_DEPLOYMENT_INFORMATION + "/" + service.getShortName())
            .content(mapper.writeValueAsBytes(updatedServiceDeploymentInfoDTO))
            .contentType(MediaTypes.HAL_JSON_UTF8_VALUE))
            .andDo(print())
            .andExpect(status().isOk())
            .andExpect(jsonPath(SDI_REPLICAS_PATH, is(serviceDeploymentInfo.getReplicas())))
            .andExpect(jsonPath(SDI_LABELS_PATH + "[0].key", is(updatedServiceDeploymentInfoDTO.getLabels().get(0).getKey())))
            .andExpect(jsonPath(SDI_LABELS_PATH + "[0].value", is(updatedServiceDeploymentInfoDTO.getLabels().get(0).getValue())))
            .andExpect(jsonPath(SDI_IMAGE_PULLPOLICY_PATH, is(updatedServiceDeploymentInfoDTO.getImagePullPolicy().toString())))
            .andReturn();
    }

    @Test
    public void deleteAllVersionsOfAnApplication() throws Exception {
        MicoApplication micoApplicationV1 = new MicoApplication().setShortName(SHORT_NAME).setVersion(VERSION);
        MicoApplication micoApplicationV2 = new MicoApplication().setShortName(SHORT_NAME).setVersion(VERSION_1_0_1);
        MicoApplication micoApplicationV3 = new MicoApplication().setShortName(SHORT_NAME).setVersion(VERSION_1_0_2);
        MicoApplication otherApplication = new MicoApplication().setShortName(SHORT_NAME_2).setVersion(VERSION);

        given(applicationRepository.findByShortName(SHORT_NAME)).willReturn(CollectionUtils.listOf(micoApplicationV1, micoApplicationV2, micoApplicationV3));
        given(applicationRepository.findByShortName(SHORT_NAME_2)).willReturn(CollectionUtils.listOf(otherApplication));
        given(micoKubernetesClient.isApplicationDeployed(any(MicoApplication.class))).willReturn(false);

        mvc.perform(delete(BASE_PATH + "/" + SHORT_NAME))
            .andDo(print())
            .andExpect(status().isNoContent())
            .andReturn();

        verify(applicationRepository, times(1)).deleteAll(micoApplicationListCaptor.capture());
        List<MicoApplication> actualDeletedApplications = micoApplicationListCaptor.getValue();
        assertEquals("Expected 3 applications were deleted", 3, actualDeletedApplications.size());
        List<MicoApplication> otherApplications = actualDeletedApplications.stream()
            .filter(app -> !app.getShortName().equals(SHORT_NAME)).collect(Collectors.toList());
        assertEquals("Excepted no other application was deleted", 0, otherApplications.size());
    }

    @Test
    public void deleteOnlyIfNoVersionOfTheApplicationIsDeployed() throws Exception {
        MicoApplication micoApplicationV1 = new MicoApplication().setShortName(SHORT_NAME).setVersion(VERSION);
        MicoApplication micoApplicationV2 = new MicoApplication().setShortName(SHORT_NAME).setVersion(VERSION_1_0_1);
        MicoApplication micoApplicationV3 = new MicoApplication().setShortName(SHORT_NAME).setVersion(VERSION_1_0_2);

        given(applicationRepository.findByShortName(SHORT_NAME)).willReturn(CollectionUtils.listOf(micoApplicationV1, micoApplicationV2, micoApplicationV3));
        given(micoKubernetesClient.isApplicationDeployed(micoApplicationV1)).willReturn(false);
        given(micoKubernetesClient.isApplicationDeployed(micoApplicationV2)).willReturn(true);
        given(micoKubernetesClient.isApplicationDeployed(micoApplicationV3)).willReturn(false);

        mvc.perform(delete(BASE_PATH + "/" + SHORT_NAME))
            .andDo(print())
            .andExpect(status().isConflict())
            .andExpect(status().reason("Application 'short-name' '1.0.1' is currently deployed!"))
            .andReturn();

        verify(applicationRepository, never()).deleteAll(micoApplicationListCaptor.capture());
    }


    @Test
    public void invalidLabelsThrowAnException() throws Exception {
        List<MicoLabel> labels = CollectionUtils.listOf(new MicoLabel().setKey("invalid-key!").setValue("value"));

        MicoApplication application = new MicoApplication()
            .setId(ID)
            .setShortName(SHORT_NAME).setVersion(VERSION);

        MicoApplication expectedApplication = new MicoApplication()
            .setId(ID)
            .setShortName(SHORT_NAME).setVersion(VERSION);

        MicoService service = new MicoService()
            .setShortName(SERVICE_SHORT_NAME).setVersion(SERVICE_VERSION);

        MicoServiceDeploymentInfo serviceDeploymentInfo = new MicoServiceDeploymentInfo().setService(service);

        MicoServiceDeploymentInfoResponseDTO updatedServiceDeploymentInfoDTO =
            (MicoServiceDeploymentInfoResponseDTO) new MicoServiceDeploymentInfoResponseDTO()
                .setLabels(labels.stream().map(MicoLabelResponseDTO::new).collect(Collectors.toList()));

        application.getServices().add(service);
        application.getServiceDeploymentInfos().add(serviceDeploymentInfo);
        expectedApplication.getServices().add(service);
        expectedApplication.getServiceDeploymentInfos().add(serviceDeploymentInfo.applyValuesFrom(updatedServiceDeploymentInfoDTO));

        given(applicationRepository.findByShortNameAndVersion(application.getShortName(), application.getVersion()))
            .willReturn(Optional.of(application));

        final ResultActions result = mvc.perform(put(BASE_PATH + "/" + application.getShortName() + "/" + application.getVersion() + "/" + PATH_DEPLOYMENT_INFORMATION + "/" + service.getShortName())
            .content(mapper.writeValueAsBytes(updatedServiceDeploymentInfoDTO))
            .contentType(MediaTypes.HAL_JSON_UTF8_VALUE))
            .andDo(print());

        result.andExpect(status().isUnprocessableEntity());
    }

    @Test
    public void updateVersionOfAssociatedService() throws Exception {
        MicoApplication application = new MicoApplication().setShortName(SHORT_NAME).setVersion(VERSION);
        MicoService serviceOld = new MicoService().setShortName(SERVICE_SHORT_NAME).setVersion(VERSION_1_0_1);
        MicoService serviceNew = new MicoService().setShortName(SERVICE_SHORT_NAME).setVersion(VERSION_1_0_2);
        MicoServiceDeploymentInfo serviceDeploymentInfoOld = new MicoServiceDeploymentInfo().setService(serviceOld);

        application.getServices().add(serviceOld);
        application.getServiceDeploymentInfos().add(serviceDeploymentInfoOld);

        given(applicationRepository.findByShortNameAndVersion(application.getShortName(), application.getVersion()))
            .willReturn(Optional.of(application));
        given(serviceRepository.findByShortNameAndVersion(serviceNew.getShortName(), serviceNew.getVersion()))
            .willReturn(Optional.of(serviceNew));

        mvc.perform(post(BASE_PATH + "/" + SHORT_NAME + "/" + VERSION + "/" + PATH_SERVICES + "/" + SERVICE_SHORT_NAME + "/" + VERSION_1_0_2)
            .contentType(MediaTypes.HAL_JSON_UTF8_VALUE))
            .andDo(print())
            .andExpect(status().isNoContent());

        ArgumentCaptor<MicoApplication> applicationCaptor = ArgumentCaptor.forClass(MicoApplication.class);

        verify(applicationRepository, times(1)).save(applicationCaptor.capture());
        MicoApplication savedApplication = applicationCaptor.getValue();
        assertEquals("Expected one service", 1, savedApplication.getServices().size());
        assertEquals("Expected one serviceDeploymentInfo", 1, savedApplication.getServiceDeploymentInfos().size());
        assertEquals(serviceNew, savedApplication.getServiceDeploymentInfos().get(0).getService());
        assertEquals(serviceNew, savedApplication.getServices().get(0));
    }

    @Test
    public void updateVersionOfAssociatedServiceConflict() throws Exception {
        MicoApplication micoApplication = new MicoApplication().setShortName(SHORT_NAME).setVersion(VERSION);
        MicoService service1 = new MicoService().setShortName(SERVICE_SHORT_NAME).setVersion(VERSION_1_0_1);
        MicoService service2 = new MicoService().setShortName(SERVICE_SHORT_NAME).setVersion(VERSION_1_0_2);
        micoApplication.getServices().add(service1);
        micoApplication.getServices().add(service2);

        given(applicationRepository.findByShortNameAndVersion(micoApplication.getShortName(), micoApplication.getVersion()))
            .willReturn(Optional.of(micoApplication));
        given(serviceRepository.findByShortNameAndVersion(service1.getShortName(), service1.getVersion()))
<<<<<<< HEAD
                .willReturn(Optional.of(service1));
=======
            .willReturn(Optional.of(service1));
        given(serviceRepository.findAllByApplicationAndShortName(SHORT_NAME, VERSION, SERVICE_SHORT_NAME))
            .willReturn(CollectionUtils.listOf(service1, service2));
>>>>>>> a9545986

        mvc.perform(post(BASE_PATH + "/" + SHORT_NAME + "/" + VERSION + "/" + PATH_SERVICES + "/" + SERVICE_SHORT_NAME + "/" + VERSION_1_0_1)
            .contentType(MediaTypes.HAL_JSON_UTF8_VALUE))
            .andDo(print())
            .andExpect(status().isConflict());
    }
}<|MERGE_RESOLUTION|>--- conflicted
+++ resolved
@@ -1144,13 +1144,7 @@
         given(applicationRepository.findByShortNameAndVersion(micoApplication.getShortName(), micoApplication.getVersion()))
             .willReturn(Optional.of(micoApplication));
         given(serviceRepository.findByShortNameAndVersion(service1.getShortName(), service1.getVersion()))
-<<<<<<< HEAD
-                .willReturn(Optional.of(service1));
-=======
             .willReturn(Optional.of(service1));
-        given(serviceRepository.findAllByApplicationAndShortName(SHORT_NAME, VERSION, SERVICE_SHORT_NAME))
-            .willReturn(CollectionUtils.listOf(service1, service2));
->>>>>>> a9545986
 
         mvc.perform(post(BASE_PATH + "/" + SHORT_NAME + "/" + VERSION + "/" + PATH_SERVICES + "/" + SERVICE_SHORT_NAME + "/" + VERSION_1_0_1)
             .contentType(MediaTypes.HAL_JSON_UTF8_VALUE))
