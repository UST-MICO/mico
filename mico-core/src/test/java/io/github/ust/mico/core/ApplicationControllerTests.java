/*
 * Licensed to the Apache Software Foundation (ASF) under one
 * or more contributor license agreements.  See the NOTICE file
 * distributed with this work for additional information
 * regarding copyright ownership.  The ASF licenses this file
 * to you under the Apache License, Version 2.0 (the
 * "License"); you may not use this file except in compliance
 * with the License.  You may obtain a copy of the License at
 *
 *   http://www.apache.org/licenses/LICENSE-2.0
 *
 * Unless required by applicable law or agreed to in writing,
 * software distributed under the License is distributed on an
 * "AS IS" BASIS, WITHOUT WARRANTIES OR CONDITIONS OF ANY
 * KIND, either express or implied.  See the License for the
 * specific language governing permissions and limitations
 * under the License.
 */

package io.github.ust.mico.core;

import java.util.Arrays;
import java.util.Date;
import java.util.List;
import java.util.Optional;
import java.util.stream.Collectors;

import com.fasterxml.jackson.core.JsonProcessingException;
import com.fasterxml.jackson.databind.ObjectMapper;
import com.fasterxml.jackson.databind.SerializationFeature;
import com.google.common.collect.ImmutableMap;
import io.github.ust.mico.core.configuration.CorsConfig;
import io.github.ust.mico.core.dto.BasicMicoApplicationDTO;
import io.github.ust.mico.core.dto.KubernetesPodInformationDTO;
import io.github.ust.mico.core.dto.KubernetesPodMetricsDTO;
import io.github.ust.mico.core.dto.MicoApplicationStatusDTO;
import io.github.ust.mico.core.dto.MicoServiceDeploymentInfoDTO;
import io.github.ust.mico.core.dto.MicoServiceInterfaceStatusDTO;
import io.github.ust.mico.core.dto.MicoServiceStatusDTO;
import io.github.ust.mico.core.model.MicoApplication;
import io.github.ust.mico.core.model.MicoLabel;
import io.github.ust.mico.core.model.MicoService;
import io.github.ust.mico.core.model.MicoServiceDeploymentInfo;
import io.github.ust.mico.core.model.MicoServiceDeploymentInfo.ImagePullPolicy;
import io.github.ust.mico.core.model.MicoServiceDeploymentInfoQueryResult;
import io.github.ust.mico.core.model.MicoServiceInterface;
import io.github.ust.mico.core.persistence.MicoApplicationRepository;
import io.github.ust.mico.core.persistence.MicoServiceDeploymentInfoRepository;
import io.github.ust.mico.core.persistence.MicoServiceRepository;
import io.github.ust.mico.core.service.MicoKubernetesClient;
import io.github.ust.mico.core.service.MicoStatusService;
import io.github.ust.mico.core.util.CollectionUtils;
import io.github.ust.mico.core.web.ApplicationController;
import org.hamcrest.collection.IsEmptyCollection;
import org.junit.Test;
import org.junit.runner.RunWith;
import org.mockito.ArgumentCaptor;
import org.mockito.Captor;
import org.springframework.beans.factory.annotation.Autowired;
import org.springframework.boot.autoconfigure.EnableAutoConfiguration;
import org.springframework.boot.context.properties.EnableConfigurationProperties;
import org.springframework.boot.test.autoconfigure.OverrideAutoConfiguration;
import org.springframework.boot.test.autoconfigure.web.servlet.WebMvcTest;
import org.springframework.boot.test.mock.mockito.MockBean;
import org.springframework.hateoas.MediaTypes;
import org.springframework.http.HttpHeaders;
import org.springframework.test.context.junit4.SpringRunner;
import org.springframework.test.web.servlet.MockMvc;
import org.springframework.test.web.servlet.ResultActions;
import org.springframework.web.client.RestTemplate;

import static io.github.ust.mico.core.JsonPathBuilder.EMBEDDED;
import static io.github.ust.mico.core.JsonPathBuilder.ROOT;
import static io.github.ust.mico.core.JsonPathBuilder.SELF_HREF;
import static io.github.ust.mico.core.JsonPathBuilder.buildPath;
<<<<<<< HEAD
import static io.github.ust.mico.core.TestConstants.APPLICATION_NAME;
import static io.github.ust.mico.core.TestConstants.APPLICATION_NAME_OTHER;
import static io.github.ust.mico.core.TestConstants.AVAILABLE_REPLICAS;
import static io.github.ust.mico.core.TestConstants.AVERAGE_CPU_LOAD_PER_NODE_PATH;
import static io.github.ust.mico.core.TestConstants.AVERAGE_MEMORY_USAGE_PER_NODE_PATH;
import static io.github.ust.mico.core.TestConstants.DESCRIPTION;
import static io.github.ust.mico.core.TestConstants.ERROR_MESSAGES;
import static io.github.ust.mico.core.TestConstants.GIT_TEST_REPO_URL;
import static io.github.ust.mico.core.TestConstants.ID;
import static io.github.ust.mico.core.TestConstants.ID_1;
import static io.github.ust.mico.core.TestConstants.INTERFACES_INFORMATION;
import static io.github.ust.mico.core.TestConstants.INTERFACES_INFORMATION_NAME;
import static io.github.ust.mico.core.TestConstants.POD_INFO;
import static io.github.ust.mico.core.TestConstants.POD_INFO_METRICS_AVAILABLE_1;
import static io.github.ust.mico.core.TestConstants.POD_INFO_METRICS_AVAILABLE_2;
import static io.github.ust.mico.core.TestConstants.POD_INFO_METRICS_CPU_LOAD_1;
import static io.github.ust.mico.core.TestConstants.POD_INFO_METRICS_CPU_LOAD_2;
import static io.github.ust.mico.core.TestConstants.POD_INFO_METRICS_MEMORY_USAGE_1;
import static io.github.ust.mico.core.TestConstants.POD_INFO_METRICS_MEMORY_USAGE_2;
import static io.github.ust.mico.core.TestConstants.POD_INFO_NODE_NAME_1;
import static io.github.ust.mico.core.TestConstants.POD_INFO_NODE_NAME_2;
import static io.github.ust.mico.core.TestConstants.POD_INFO_PHASE_1;
import static io.github.ust.mico.core.TestConstants.POD_INFO_PHASE_2;
import static io.github.ust.mico.core.TestConstants.POD_INFO_POD_NAME_1;
import static io.github.ust.mico.core.TestConstants.POD_INFO_POD_NAME_2;
import static io.github.ust.mico.core.TestConstants.REQUESTED_REPLICAS;
import static io.github.ust.mico.core.TestConstants.SERVICE_INFORMATION_NAME;
import static io.github.ust.mico.core.TestConstants.SERVICE_INTERFACE_NAME;
import static io.github.ust.mico.core.TestConstants.SERVICE_NAME;
import static io.github.ust.mico.core.TestConstants.SERVICE_SHORT_NAME;
import static io.github.ust.mico.core.TestConstants.SERVICE_VERSION;
import static io.github.ust.mico.core.TestConstants.SHORT_NAME;
import static io.github.ust.mico.core.TestConstants.SHORT_NAME_1;
import static io.github.ust.mico.core.TestConstants.SHORT_NAME_1_MATCHER;
import static io.github.ust.mico.core.TestConstants.SHORT_NAME_2;
import static io.github.ust.mico.core.TestConstants.SHORT_NAME_MATCHER;
import static io.github.ust.mico.core.TestConstants.SHORT_NAME_OTHER;
import static io.github.ust.mico.core.TestConstants.TOTAL_NUMBER_OF_AVAILABLE_REPLICAS;
import static io.github.ust.mico.core.TestConstants.TOTAL_NUMBER_OF_MICO_SERVICES;
import static io.github.ust.mico.core.TestConstants.TOTAL_NUMBER_OF_PODS;
import static io.github.ust.mico.core.TestConstants.TOTAL_NUMBER_OF_REQUESTED_REPLICAS;
import static io.github.ust.mico.core.TestConstants.VERSION;
import static io.github.ust.mico.core.TestConstants.VERSION_1_0_1;
import static io.github.ust.mico.core.TestConstants.VERSION_1_0_2;
=======
import static io.github.ust.mico.core.TestConstants.*;
>>>>>>> cb3ecc95
import static org.hamcrest.CoreMatchers.is;
import static org.hamcrest.Matchers.hasSize;
import static org.junit.Assert.assertEquals;
import static org.junit.Assert.assertTrue;
import static org.mockito.ArgumentMatchers.any;
import static org.mockito.ArgumentMatchers.eq;
import static org.mockito.BDDMockito.given;
import static org.mockito.Mockito.never;
import static org.mockito.Mockito.times;
import static org.mockito.Mockito.verify;
import static org.springframework.test.web.servlet.request.MockMvcRequestBuilders.delete;
import static org.springframework.test.web.servlet.request.MockMvcRequestBuilders.get;
import static org.springframework.test.web.servlet.request.MockMvcRequestBuilders.post;
import static org.springframework.test.web.servlet.request.MockMvcRequestBuilders.put;
import static org.springframework.test.web.servlet.result.MockMvcResultHandlers.print;
import static org.springframework.test.web.servlet.result.MockMvcResultMatchers.header;
import static org.springframework.test.web.servlet.result.MockMvcResultMatchers.jsonPath;
import static org.springframework.test.web.servlet.result.MockMvcResultMatchers.status;

<<<<<<< HEAD
=======
import java.util.Arrays;
import java.util.Collections;
import java.util.List;
import java.util.Optional;
import java.util.stream.Collectors;

import io.github.ust.mico.core.dto.*;
import org.junit.Test;
import org.junit.runner.RunWith;
import org.mockito.ArgumentCaptor;
import org.mockito.Captor;
import org.springframework.beans.factory.annotation.Autowired;
import org.springframework.boot.autoconfigure.EnableAutoConfiguration;
import org.springframework.boot.context.properties.EnableConfigurationProperties;
import org.springframework.boot.test.autoconfigure.OverrideAutoConfiguration;
import org.springframework.boot.test.autoconfigure.web.servlet.WebMvcTest;
import org.springframework.boot.test.mock.mockito.MockBean;
import org.springframework.hateoas.MediaTypes;
import org.springframework.http.HttpHeaders;
import org.springframework.test.context.junit4.SpringRunner;
import org.springframework.test.web.servlet.MockMvc;
import org.springframework.test.web.servlet.MvcResult;
import org.springframework.test.web.servlet.ResultActions;
import org.springframework.web.client.RestTemplate;

import com.fasterxml.jackson.core.JsonProcessingException;
import com.fasterxml.jackson.databind.ObjectMapper;
import com.fasterxml.jackson.databind.SerializationFeature;

import io.github.ust.mico.core.configuration.CorsConfig;
import io.github.ust.mico.core.model.MicoApplication;
import io.github.ust.mico.core.model.MicoLabel;
import io.github.ust.mico.core.model.MicoService;
import io.github.ust.mico.core.model.MicoServiceDeploymentInfo;
import io.github.ust.mico.core.model.MicoServiceDeploymentInfo.ImagePullPolicy;
import io.github.ust.mico.core.model.MicoServiceDeploymentInfoQueryResult;
import io.github.ust.mico.core.model.MicoServiceInterface;
import io.github.ust.mico.core.persistence.MicoApplicationRepository;
import io.github.ust.mico.core.persistence.MicoServiceDeploymentInfoRepository;
import io.github.ust.mico.core.persistence.MicoServiceRepository;
import io.github.ust.mico.core.service.MicoKubernetesClient;
import io.github.ust.mico.core.service.MicoStatusService;
import io.github.ust.mico.core.util.CollectionUtils;
import io.github.ust.mico.core.web.ApplicationController;

>>>>>>> cb3ecc95
@RunWith(SpringRunner.class)
@WebMvcTest(ApplicationController.class)
@OverrideAutoConfiguration(enabled = true) //Needed to override our neo4j config
@EnableAutoConfiguration
@EnableConfigurationProperties(value = {CorsConfig.class})
public class ApplicationControllerTests {

<<<<<<< HEAD
    public static final String APPLICATION_LIST = buildPath(EMBEDDED, "micoApplicationList");
=======
    private static final String JSON_PATH_LINKS_SECTION = "$._links.";

    public static final String APPLICATION_DTO_LIST_PATH = buildPath(EMBEDDED, "micoApplicationDTOList");
    public static final String APPLICATION_WITH_SERVICES_DTO_LIST_PATH = buildPath(EMBEDDED, "micoApplicationWithServicesDTOList");
    public static final String APPLICATION_PATH = buildPath(ROOT, "application");
>>>>>>> cb3ecc95
    public static final String SHORT_NAME_PATH = buildPath(ROOT, "shortName");
    public static final String VERSION_PATH = buildPath(ROOT, "version");
    public static final String DESCRIPTION_PATH = buildPath(ROOT, "description");
    public static final String OWNER_PATH = buildPath(ROOT, "owner");
    public static final String SERVICE_LIST_PATH = buildPath(ROOT, "services");
    public static final String INTERFACES_LIST_PATH = buildPath(ROOT, "serviceInterfaces");
    public static final String ID_PATH = buildPath(ROOT, "id");
    private static final String JSON_PATH_LINKS_SECTION = "$._links.";
    private static final String BASE_PATH = "/applications";
    private static final String PATH_SERVICES = "services";
    private static final String PATH_DEPLOYMENT_INFORMATION = "deploymentInformation";
    private static final String PATH_PROMOTE = "promote";
    private static final String PATH_STATUS = "status";

    @MockBean
    private MicoApplicationRepository applicationRepository;

    @MockBean
    private MicoServiceRepository serviceRepository;

    @MockBean
    private MicoServiceDeploymentInfoRepository serviceDeploymentInfoRepository;

    @MockBean
    private RestTemplate restTemplate;

    @MockBean
    private MicoKubernetesClient micoKubernetesClient;

    @MockBean
    private MicoStatusService micoStatusService;

    @Autowired
    private MockMvc mvc;

    @Autowired
    private ObjectMapper mapper;

    @Captor
    private ArgumentCaptor<List<MicoApplication>> micoApplicationListCaptor;

    @Test
    public void getAllApplications() throws Exception {
        given(applicationRepository.findAll(3)).willReturn(
<<<<<<< HEAD
            Arrays.asList(new MicoApplication().setShortName(SHORT_NAME).setVersion(VERSION_1_0_1),
                new MicoApplication().setShortName(SHORT_NAME).setVersion(VERSION),
                new MicoApplication().setShortName(SHORT_NAME_1).setVersion(VERSION)));

        mvc.perform(get("/applications").accept(MediaTypes.HAL_JSON_UTF8_VALUE))
            .andDo(print())
            .andExpect(status().isOk())
            .andExpect(header().string(HttpHeaders.CONTENT_TYPE, MediaTypes.HAL_JSON_UTF8_VALUE))
            .andExpect(jsonPath(APPLICATION_LIST + "[*]", hasSize(3)))
            .andExpect(jsonPath(APPLICATION_LIST + "[?(" + SHORT_NAME_MATCHER + "&& @.version=='" + VERSION_1_0_1 + "')]", hasSize(1)))
            .andExpect(jsonPath(APPLICATION_LIST + "[?(" + SHORT_NAME_MATCHER + "&& @.version=='" + VERSION + "')]", hasSize(1)))
            .andExpect(jsonPath(APPLICATION_LIST + "[?(" + SHORT_NAME_1_MATCHER + "&& @.version=='" + VERSION + "')]", hasSize(1)))
            .andExpect(jsonPath(JSON_PATH_LINKS_SECTION + "self.href", is("http://localhost/applications")))
            .andReturn();
=======
                Arrays.asList(new MicoApplication().setShortName(SHORT_NAME).setVersion(VERSION_1_0_1),
                        new MicoApplication().setShortName(SHORT_NAME).setVersion(VERSION),
                        new MicoApplication().setShortName(SHORT_NAME_1).setVersion(VERSION)));
        
        mvc.perform(get(BASE_PATH).accept(MediaTypes.HAL_JSON_UTF8_VALUE))
                .andDo(print())
                .andExpect(status().isOk())
                .andExpect(header().string(HttpHeaders.CONTENT_TYPE, MediaTypes.HAL_JSON_UTF8_VALUE))
                .andExpect(jsonPath(APPLICATION_WITH_SERVICES_DTO_LIST_PATH + "[*]", hasSize(3)))
                .andExpect(jsonPath(APPLICATION_WITH_SERVICES_DTO_LIST_PATH + "[0].shortName", is(SHORT_NAME)))
                .andExpect(jsonPath(APPLICATION_WITH_SERVICES_DTO_LIST_PATH + "[0].version", is(VERSION_1_0_1)))
                .andExpect(jsonPath(APPLICATION_WITH_SERVICES_DTO_LIST_PATH + "[1].shortName", is(SHORT_NAME)))
                .andExpect(jsonPath(APPLICATION_WITH_SERVICES_DTO_LIST_PATH + "[1].version", is(VERSION)))
                .andExpect(jsonPath(APPLICATION_WITH_SERVICES_DTO_LIST_PATH + "[2].shortName", is(SHORT_NAME_1)))
                .andExpect(jsonPath(APPLICATION_WITH_SERVICES_DTO_LIST_PATH + "[2].version", is(VERSION)))
                .andExpect(jsonPath(JSON_PATH_LINKS_SECTION + "self.href", is("http://localhost/applications")))
                .andReturn();
>>>>>>> cb3ecc95
    }

    @Test
    public void getApplicationByShortName() throws Exception {
        given(applicationRepository.findByShortName(SHORT_NAME)).willReturn(
            CollectionUtils.listOf(new MicoApplication().setId(ID).setShortName(SHORT_NAME).setVersion(VERSION)));

        mvc.perform(get(BASE_PATH + "/" + SHORT_NAME + "/").accept(MediaTypes.HAL_JSON_VALUE))
            .andDo(print())
            .andExpect(status().isOk())
            .andExpect(header().string(HttpHeaders.CONTENT_TYPE, MediaTypes.HAL_JSON_UTF8_VALUE))
            .andExpect(jsonPath(APPLICATION_WITH_SERVICES_DTO_LIST_PATH + "[0].shortName", is(SHORT_NAME)))
            .andExpect(jsonPath(APPLICATION_WITH_SERVICES_DTO_LIST_PATH + "[0].version", is(VERSION)))
            .andExpect(jsonPath(JSON_PATH_LINKS_SECTION + SELF_HREF, is("http://localhost/applications/" + SHORT_NAME)))
            .andReturn();
    }

    @Test
    public void getApplicationByShortNameAndVersion() throws Exception {
        given(applicationRepository.findByShortNameAndVersion(SHORT_NAME, VERSION)).willReturn(
            Optional.of(new MicoApplication().setShortName(SHORT_NAME).setVersion(VERSION)));

<<<<<<< HEAD
        mvc.perform(get("/applications/" + SHORT_NAME + "/" + VERSION).accept(MediaTypes.HAL_JSON_VALUE))
            .andDo(print())
            .andExpect(status().isOk())
            .andExpect(header().string(HttpHeaders.CONTENT_TYPE, MediaTypes.HAL_JSON_UTF8_VALUE))
            .andExpect(jsonPath(SHORT_NAME_PATH, is(SHORT_NAME)))
            .andExpect(jsonPath(VERSION_PATH, is(VERSION)))
            .andExpect(jsonPath(JSON_PATH_LINKS_SECTION + SELF_HREF, is("http://localhost/applications/" + SHORT_NAME + "/" + VERSION)))
            .andExpect(jsonPath(JSON_PATH_LINKS_SECTION + "applications.href", is("http://localhost/applications")))
            .andReturn();
=======
        mvc.perform(get(BASE_PATH + "/" + SHORT_NAME + "/" + VERSION).accept(MediaTypes.HAL_JSON_VALUE))
                .andDo(print())
                .andExpect(status().isOk())
                .andExpect(header().string(HttpHeaders.CONTENT_TYPE, MediaTypes.HAL_JSON_UTF8_VALUE))
                .andExpect(jsonPath(SHORT_NAME_PATH, is(SHORT_NAME)))
                .andExpect(jsonPath(VERSION_PATH, is(VERSION)))
                .andExpect(jsonPath(JSON_PATH_LINKS_SECTION + SELF_HREF, is("http://localhost/applications/" + SHORT_NAME + "/" + VERSION)))
                .andExpect(jsonPath(JSON_PATH_LINKS_SECTION + "applications.href", is("http://localhost/applications")))
                .andReturn();
>>>>>>> cb3ecc95
    }

    @Test
    public void getApplicationByShortNameAndVersionWithServices() throws Exception {
        MicoService existingService = new MicoService()
            .setId(ID_1)
            .setShortName(SERVICE_SHORT_NAME)
            .setVersion(VERSION)
            .setName(SERVICE_NAME)
            .setDescription(DESCRIPTION);
        MicoApplication existingApplication = new MicoApplication()
            .setId(ID)
            .setShortName(SHORT_NAME)
            .setVersion(VERSION)
            .setName(APPLICATION_NAME)
            .setDescription(DESCRIPTION)
            .setOwner(OWNER);
        MicoServiceDeploymentInfo serviceDeploymentInfo = new MicoServiceDeploymentInfo()
            .setApplication(existingApplication)
            .setService(existingService);
        existingApplication.getServiceDeploymentInfos().add(serviceDeploymentInfo);

<<<<<<< HEAD
        mvc.perform(get("/applications/" + SHORT_NAME + "/").accept(MediaTypes.HAL_JSON_VALUE))
            .andDo(print())
            .andExpect(status().isOk())
            .andExpect(header().string(HttpHeaders.CONTENT_TYPE, MediaTypes.HAL_JSON_UTF8_VALUE))
            .andExpect(jsonPath(APPLICATION_LIST + "[?(" + SHORT_NAME_MATCHER + "&& @.version=='" + VERSION + "')]", hasSize(1)))
            .andExpect(jsonPath(JSON_PATH_LINKS_SECTION + SELF_HREF, is("http://localhost/applications/" + SHORT_NAME)))
            .andReturn();
=======
        given(applicationRepository.findByShortNameAndVersion(SHORT_NAME, VERSION)).willReturn(
            Optional.of(existingApplication));

        MvcResult mvcResult = mvc.perform(get(BASE_PATH + "/" + SHORT_NAME + "/" + VERSION).accept(MediaTypes.HAL_JSON_VALUE))
            .andDo(print())
            .andExpect(status().isOk())
            .andExpect(header().string(HttpHeaders.CONTENT_TYPE, MediaTypes.HAL_JSON_UTF8_VALUE))
            .andExpect(jsonPath(SHORT_NAME_PATH, is(SHORT_NAME)))
            .andExpect(jsonPath(VERSION_PATH, is(VERSION)))
            .andExpect(jsonPath(OWNER_PATH, is(OWNER)))
            .andExpect(jsonPath(SERVICE_LIST_PATH, hasSize(1)))
            .andExpect(jsonPath(SERVICE_LIST_PATH + "[0].shortName", is(SERVICE_SHORT_NAME)))
            .andExpect(jsonPath(SERVICE_LIST_PATH + "[0].version", is(VERSION)))
            .andExpect(jsonPath(SERVICE_LIST_PATH + "[0].name", is(SERVICE_NAME)))
            .andExpect(jsonPath(JSON_PATH_LINKS_SECTION + SELF_HREF, is("http://localhost/applications/" + SHORT_NAME + "/" + VERSION)))
            .andExpect(jsonPath(JSON_PATH_LINKS_SECTION + "applications.href", is("http://localhost/applications")))
            .andReturn();

        String contentAsString = mvcResult.getResponse().getContentAsString();
        System.out.println(contentAsString);
        MicoApplicationWithServicesDTO micoApplicationWithServicesDTO = mapper.readValue(contentAsString, MicoApplicationWithServicesDTO.class);
        prettyPrint(micoApplicationWithServicesDTO);
>>>>>>> cb3ecc95
    }

    @Test
    public void getApplicationByShortNameWithTrailingSlash() throws Exception {
        given(applicationRepository.findByShortName(SHORT_NAME)).willReturn(
            CollectionUtils.listOf(new MicoApplication().setId(ID).setShortName(SHORT_NAME).setVersion(VERSION)));

<<<<<<< HEAD
        mvc.perform(get("/applications/" + SHORT_NAME + "/").accept(MediaTypes.HAL_JSON_VALUE))
            .andDo(print())
            .andExpect(status().isOk())
            .andReturn();
=======
        mvc.perform(get(BASE_PATH + "/" + SHORT_NAME + "/").accept(MediaTypes.HAL_JSON_VALUE))
                .andDo(print())
                .andExpect(status().isOk())
                .andReturn();
>>>>>>> cb3ecc95
    }

    @Test
    public void createApplicationWithoutServices() throws Exception {
        MicoApplication application = new MicoApplication()
            .setId(ID)
            .setShortName(SHORT_NAME)
            .setVersion(VERSION)
            .setDescription(DESCRIPTION);

        given(applicationRepository.save(any(MicoApplication.class))).willReturn(application);

        prettyPrint(application);

        final ResultActions result = mvc.perform(post(BASE_PATH)
            .content(mapper.writeValueAsBytes(MicoApplicationDTO.valueOf(application)))
            .contentType(MediaTypes.HAL_JSON_UTF8_VALUE))
            .andDo(print())
            .andExpect(jsonPath(SHORT_NAME_PATH, is(application.getShortName())))
            .andExpect(jsonPath(VERSION_PATH, is(application.getVersion())));

        result.andExpect(status().isCreated());
    }

    @Test
    public void createApplicationWithExistingServices() throws Exception {
        MicoService existingService1 = new MicoService().setShortName(SHORT_NAME).setVersion(VERSION);
        MicoService existingService2 = new MicoService().setShortName(SHORT_NAME_1).setVersion(VERSION);

        MicoApplication existingApplication = new MicoApplication()
            .setId(ID)
            .setShortName(SHORT_NAME)
            .setVersion(VERSION)
            .setDescription(DESCRIPTION);
<<<<<<< HEAD

        application.getServiceDeploymentInfos().add(new MicoServiceDeploymentInfo()
            .setApplication(application)
            .setService(service1));
        application.getServiceDeploymentInfos().add(new MicoServiceDeploymentInfo()
            .setApplication(application)
            .setService(service2));

        given(applicationRepository.save(any(MicoApplication.class))).willReturn(application);
=======
        
        existingApplication.getServiceDeploymentInfos().add(new MicoServiceDeploymentInfo()
                .setApplication(existingApplication)
                .setService(existingService1));
        existingApplication.getServiceDeploymentInfos().add(new MicoServiceDeploymentInfo()
                .setApplication(existingApplication)
                .setService(existingService2));

        given(applicationRepository.save(any(MicoApplication.class))).willReturn(existingApplication);
>>>>>>> cb3ecc95
        given(serviceRepository.findByShortNameAndVersion(
            eq(existingService1.getShortName()), eq(existingService1.getVersion())))
            .willReturn(Optional.of(existingService1));
        given(serviceRepository.findByShortNameAndVersion(
            eq(existingService2.getShortName()), eq(existingService2.getVersion())))
            .willReturn(Optional.of(existingService2));

        MicoApplicationDTO newApplication = new MicoApplicationDTO()
            .setShortName(SHORT_NAME)
            .setVersion(VERSION)
            .setDescription(DESCRIPTION);
<<<<<<< HEAD

        application.getServiceDeploymentInfos().add(new MicoServiceDeploymentInfo()
            .setApplication(application)
            .setService(service1));
        application.getServiceDeploymentInfos().add(new MicoServiceDeploymentInfo()
            .setApplication(application)
            .setService(service2));

        // Only one of the two MicoService exists -> exception
        given(applicationRepository.save(any(MicoApplication.class))).willReturn(application);

        prettyPrint(application);

        final ResultActions result = mvc.perform(post(BASE_PATH)
            .content(mapper.writeValueAsBytes(application))
            .contentType(MediaTypes.HAL_JSON_UTF8_VALUE))
            .andDo(print());

        result.andExpect(status().isUnprocessableEntity());
=======

        mvc.perform(post(BASE_PATH)
            .content(mapper.writeValueAsBytes(newApplication))
            .contentType(MediaTypes.HAL_JSON_UTF8_VALUE))
            .andDo(print())
            .andExpect(jsonPath(SHORT_NAME_PATH, is(existingApplication.getShortName())))
            .andExpect(jsonPath(VERSION_PATH, is(existingApplication.getVersion())))
            .andExpect(status().isCreated())
            .andReturn();
>>>>>>> cb3ecc95
    }

    @Test
    public void createApplicationWithInconsistentServiceData() throws Exception {
        MicoService invalidMicoService = new MicoService()
            .setShortName(SHORT_NAME)
            .setVersion(VERSION)
            .setGitCloneUrl("http://example.com/INVALID");

        MicoApplication application = new MicoApplication()
            .setId(ID)
            .setShortName(SHORT_NAME)
            .setVersion(VERSION)
            .setDescription(DESCRIPTION);

        application.getServiceDeploymentInfos().add(new MicoServiceDeploymentInfo()
            .setApplication(application)
            .setService(invalidMicoService));

        // MicoService exist with different data
        given(applicationRepository.findByShortNameAndVersion(eq(application.getShortName()),
            eq(application.getVersion()))).willReturn(Optional.of(application));

        prettyPrint(application);

        final ResultActions result = mvc.perform(post(BASE_PATH)
<<<<<<< HEAD
            .content(mapper.writeValueAsBytes(application))
            .contentType(MediaTypes.HAL_JSON_UTF8_VALUE))
            .andDo(print());
=======
                .content(mapper.writeValueAsBytes(MicoApplicationDTO.valueOf(application)))
                .contentType(MediaTypes.HAL_JSON_UTF8_VALUE))
                .andDo(print());
>>>>>>> cb3ecc95

        result.andExpect(status().isConflict());
    }

    @Test
    public void updateApplication() throws Exception {
        MicoApplication existingApplication = new MicoApplication()
            .setId(ID)
            .setShortName(SHORT_NAME)
            .setVersion(VERSION)
            .setDescription(DESCRIPTION);

        MicoApplication updatedApplication = new MicoApplication()
            .setShortName(SHORT_NAME)
            .setVersion(VERSION)
            .setDescription("newDesc");

        MicoApplication expectedApplication = new MicoApplication()
            .setId(existingApplication.getId())
            .setShortName(updatedApplication.getShortName())
            .setVersion(updatedApplication.getVersion())
            .setDescription(updatedApplication.getDescription());

        given(applicationRepository.findByShortNameAndVersion(SHORT_NAME, VERSION)).willReturn(Optional.of(existingApplication));
        given(applicationRepository.save(eq(expectedApplication))).willReturn(expectedApplication);
        //given(applicationRepository.save(any(MicoApplication.class))).willThrow(new RuntimeException("Unexpected MicoApplication"));

        ResultActions resultUpdate = mvc.perform(put(BASE_PATH + "/" + SHORT_NAME + "/" + VERSION)
            .content(mapper.writeValueAsBytes(MicoApplicationDTO.valueOf(updatedApplication)))
            .contentType(MediaTypes.HAL_JSON_UTF8_VALUE))
            .andDo(print())
            .andExpect(jsonPath(DESCRIPTION_PATH, is(updatedApplication.getDescription())))
            .andExpect(jsonPath(SHORT_NAME_PATH, is(updatedApplication.getShortName())))
            .andExpect(jsonPath(VERSION_PATH, is(updatedApplication.getVersion())));

        resultUpdate.andExpect(status().isOk());
    }

    @Test
    public void updateApplicationUsesExistingServices() throws Exception {
        MicoService existingService = new MicoService()
            .setShortName(SHORT_NAME)
            .setVersion(VERSION)
            .setGitCloneUrl(GIT_TEST_REPO_URL);

        MicoApplication existingApplication = new MicoApplication()
            .setId(ID)
            .setShortName(SHORT_NAME)
            .setVersion(VERSION)
            .setDescription(DESCRIPTION);

        MicoApplication updatedApplication = new MicoApplication()
            .setShortName(SHORT_NAME)
            .setVersion(VERSION)
            .setDescription("newDesc");

        MicoApplication expectedApplication = new MicoApplication()
            .setId(existingApplication.getId())
            .setShortName(updatedApplication.getShortName())
            .setVersion(updatedApplication.getVersion())
            .setDescription(updatedApplication.getDescription());

        expectedApplication.getServiceDeploymentInfos().add(new MicoServiceDeploymentInfo()
            .setApplication(expectedApplication)
            .setService(existingService));

        given(applicationRepository.findByShortNameAndVersion(SHORT_NAME, VERSION)).willReturn(Optional.of(existingApplication));
        given(applicationRepository.save(eq(updatedApplication.setId(ID)))).willReturn(expectedApplication);

        ResultActions resultUpdate = mvc
<<<<<<< HEAD
            .perform(put(BASE_PATH + "/" + SHORT_NAME + "/" + VERSION)
                .content(mapper.writeValueAsBytes(updatedApplication))
                .contentType(MediaTypes.HAL_JSON_UTF8_VALUE))
            .andDo(print())
            .andExpect(jsonPath(ID_PATH, is(existingApplication.getId().intValue())))
            .andExpect(jsonPath(DESCRIPTION_PATH, is(updatedApplication.getDescription())))
            .andExpect(jsonPath(SHORT_NAME_PATH, is(updatedApplication.getShortName())))
            .andExpect(jsonPath(VERSION_PATH, is(updatedApplication.getVersion())))
            .andExpect(jsonPath(SERVICE_DEPLOYMENT_INFO_LIST_PATH + "[*]", hasSize(1)));
=======
                .perform(put(BASE_PATH + "/" + SHORT_NAME + "/" + VERSION)
                        .content(mapper.writeValueAsBytes(MicoApplicationDTO.valueOf(updatedApplication)))
                        .contentType(MediaTypes.HAL_JSON_UTF8_VALUE))
                .andDo(print())
                .andExpect(jsonPath(DESCRIPTION_PATH, is(updatedApplication.getDescription())))
                .andExpect(jsonPath(SHORT_NAME_PATH, is(updatedApplication.getShortName())))
                .andExpect(jsonPath(VERSION_PATH, is(updatedApplication.getVersion())));
>>>>>>> cb3ecc95

        resultUpdate.andExpect(status().isOk());
    }
    
    @Test
    public void promoteApplication() throws Exception {
        MicoService service = new MicoService()
<<<<<<< HEAD
            .setShortName(SHORT_NAME)
            .setVersion(VERSION)
            .setGitCloneUrl(GIT_TEST_REPO_URL);

        updatedApplication.getServiceDeploymentInfos().add(new MicoServiceDeploymentInfo()
            .setApplication(updatedApplication)
            .setService(service));
=======
                .setShortName(SERVICE_SHORT_NAME)
                .setVersion(SERVICE_VERSION);
        
        MicoApplication existingApplication = new MicoApplication()
                .setId(ID)
                .setShortName(SHORT_NAME)
                .setVersion(VERSION)
                .setDescription(DESCRIPTION);

        existingApplication.getServiceDeploymentInfos().add(new MicoServiceDeploymentInfo()
                .setApplication(existingApplication)
                .setService(service));
        
        String newVersion = VERSION_1_0_1;
        Long newId = ID + 1;
        
        MicoApplication updatedApplication = existingApplication.setId(null).setVersion(newVersion);
        MicoApplication expectedApplication = updatedApplication.setId(newId);
>>>>>>> cb3ecc95

        given(applicationRepository.findByShortNameAndVersion(SHORT_NAME, VERSION)).willReturn(Optional.of(existingApplication));
        given(applicationRepository.save(eq(updatedApplication))).willReturn(expectedApplication);

<<<<<<< HEAD
        ResultActions resultUpdate = mvc.perform(put(BASE_PATH + "/" + SHORT_NAME + "/" + VERSION)
            .content(mapper.writeValueAsBytes(updatedApplication))
            .contentType(MediaTypes.HAL_JSON_UTF8_VALUE))
            .andDo(print());
=======
        ResultActions resultUpdate = mvc
                .perform(post(BASE_PATH + "/" + SHORT_NAME + "/" + VERSION + "/" + PATH_PROMOTE)
                        .content(newVersion)
                        .contentType(MediaTypes.HAL_JSON_UTF8_VALUE))
                .andDo(print())
                .andExpect(jsonPath(DESCRIPTION_PATH, is(updatedApplication.getDescription())))
                .andExpect(jsonPath(SHORT_NAME_PATH, is(updatedApplication.getShortName())))
                .andExpect(jsonPath(VERSION_PATH, is(newVersion)));
>>>>>>> cb3ecc95

        resultUpdate.andExpect(status().isOk());
    }

    @Test
    public void deleteApplication() throws Exception {
        MicoApplication app = new MicoApplication().setId(ID).setShortName(SHORT_NAME).setVersion(VERSION);
        given(applicationRepository.findByShortNameAndVersion(SHORT_NAME, VERSION)).willReturn(Optional.of(app));

        ArgumentCaptor<MicoApplication> appCaptor = ArgumentCaptor.forClass(MicoApplication.class);

<<<<<<< HEAD
        mvc.perform(delete("/applications/" + SHORT_NAME + "/" + VERSION).accept(MediaTypes.HAL_JSON_VALUE))
            .andDo(print())
            .andExpect(status().isNoContent())
            .andReturn();
=======
        mvc.perform(delete(BASE_PATH + "/" + SHORT_NAME + "/" + VERSION).accept(MediaTypes.HAL_JSON_VALUE))
                .andDo(print())
                .andExpect(status().isNoContent())
                .andReturn();
>>>>>>> cb3ecc95

        verify(applicationRepository).delete(appCaptor.capture());
        assertEquals("Wrong short name.", app.getShortName(), appCaptor.getValue().getShortName());
        assertEquals("Wrong version.", app.getVersion(), appCaptor.getValue().getVersion());
    }

    @Test
    public void getStatusOfApplication() throws Exception {
        // Create a new application with one service
        MicoApplication application = new MicoApplication()
            .setId(ID)
            .setName(APPLICATION_NAME)
            .setShortName(SHORT_NAME)
            .setVersion(VERSION);

        MicoApplication otherMicoApplication = new MicoApplication()
            .setId(ID_1)
            .setName(APPLICATION_NAME_OTHER)
            .setShortName(SHORT_NAME_OTHER)
            .setVersion(VERSION);

        MicoServiceInterface serviceInterface = new MicoServiceInterface()
            .setServiceInterfaceName(SERVICE_INTERFACE_NAME);

        MicoService service = new MicoService()
            .setShortName(SERVICE_SHORT_NAME)
            .setVersion(SERVICE_VERSION)
            .setServiceInterfaces(CollectionUtils.listOf(serviceInterface));

        String nodeName = "testNode";
        String podPhase = "Running";
        String hostIp = "192.168.0.0";
        int availableReplicas = 1;
        int replicas = 2;

        // Properties for pod 1
        String podName1 = "pod1";
        String startTimePod1 = new Date().toString();
        int restartsPod1 = 0;
        int memoryUsage1 = 50;
        int cpuLoad1 = 10;

        // Properties for pod 2
        String podName2 = "pod2";
        String startTimePod2 = new Date().toString();
        int restartsPod2 = 0;
        int memoryUsage2 = 70;
        int cpuLoad2 = 40;

        MicoApplicationStatusDTO micoApplicationStatus = new MicoApplicationStatusDTO()
            .setTotalNumberOfMicoServices(1)
            .setTotalNumberOfAvailableReplicas(availableReplicas)
            .setTotalNumberOfRequestedReplicas(replicas)
            .setTotalNumberOfPods(2);
        MicoServiceStatusDTO micoServiceStatus = new MicoServiceStatusDTO();

        // Set information for first pod of a MicoService
        KubernetesPodInformationDTO kubernetesPodInfo1 = new KubernetesPodInformationDTO();
        kubernetesPodInfo1
            .setHostIp(hostIp)
            .setNodeName(nodeName)
            .setPhase(podPhase)
            .setPodName(podName1)
            .setStartTime(startTimePod1)
            .setRestarts(restartsPod1)
            .setMetrics(new KubernetesPodMetricsDTO()
                .setAvailable(false)
                .setCpuLoad(cpuLoad1)
                .setMemoryUsage(memoryUsage1));

        // Set information for second pod of a MicoService
        KubernetesPodInformationDTO kubernetesPodInfo2 = new KubernetesPodInformationDTO();
        kubernetesPodInfo2
            .setHostIp(hostIp)
            .setNodeName(nodeName)
            .setPhase(podPhase)
            .setPodName(podName2)
            .setStartTime(startTimePod2)
            .setRestarts(restartsPod2)
            .setMetrics(new KubernetesPodMetricsDTO()
                .setAvailable(true)
                .setCpuLoad(cpuLoad2)
                .setMemoryUsage(memoryUsage2));

        // Set deployment information for MicoService
        micoServiceStatus
            .setName(SERVICE_NAME)
            .setShortName(SHORT_NAME)
            .setVersion(VERSION)
            .setAvailableReplicas(availableReplicas)
            .setRequestedReplicas(replicas)
            .setUsingApplications(CollectionUtils.listOf(new BasicMicoApplicationDTO(otherMicoApplication.getName(), otherMicoApplication.getShortName(), otherMicoApplication.getVersion())))
            .setInterfacesInformation(CollectionUtils.listOf(new MicoServiceInterfaceStatusDTO().setName(SERVICE_INTERFACE_NAME)))
            .setPodsInformation(Arrays.asList(kubernetesPodInfo1, kubernetesPodInfo2))
            .setAverageCpuLoadPerNode(ImmutableMap.of(nodeName, 25))
            .setAverageMemoryUsagePerNode(ImmutableMap.of(nodeName, 60));
        micoApplicationStatus.getServiceStatuses().add(micoServiceStatus);

        given(applicationRepository.findByShortNameAndVersion(SHORT_NAME, VERSION)).willReturn(Optional.of(application));
        given(applicationRepository.findAllByUsedService(any(), any())).willReturn(CollectionUtils.listOf(otherMicoApplication));
        given(serviceRepository.findAllByApplication(SHORT_NAME, VERSION)).willReturn(CollectionUtils.listOf(service));

        // Mock MicoStatusService
        given(micoStatusService.getApplicationStatus(any(MicoApplication.class))).willReturn(micoApplicationStatus);

        mvc.perform(get(BASE_PATH + "/" + SHORT_NAME + "/" + VERSION + "/" + PATH_STATUS))
            .andDo(print())
            .andExpect(status().isOk())
            .andExpect(jsonPath(SERVICE_INFORMATION_NAME, is(SERVICE_NAME)))
            .andExpect(jsonPath(TOTAL_NUMBER_OF_AVAILABLE_REPLICAS, is(availableReplicas)))
            .andExpect(jsonPath(TOTAL_NUMBER_OF_REQUESTED_REPLICAS, is(replicas)))
            .andExpect(jsonPath(TOTAL_NUMBER_OF_PODS, is(2)))
            .andExpect(jsonPath(TOTAL_NUMBER_OF_MICO_SERVICES, is(1)))
            .andExpect(jsonPath(AVERAGE_CPU_LOAD_PER_NODE_PATH, is(ImmutableMap.of(nodeName, 25))))
            .andExpect(jsonPath(AVERAGE_MEMORY_USAGE_PER_NODE_PATH, is(ImmutableMap.of(nodeName, 60))))
            .andExpect(jsonPath(REQUESTED_REPLICAS, is(replicas)))
            .andExpect(jsonPath(AVAILABLE_REPLICAS, is(availableReplicas)))
            .andExpect(jsonPath(INTERFACES_INFORMATION, hasSize(1)))
            .andExpect(jsonPath(INTERFACES_INFORMATION_NAME, is(SERVICE_INTERFACE_NAME)))
            .andExpect(jsonPath(POD_INFO, hasSize(2)))
            .andExpect(jsonPath(POD_INFO_POD_NAME_1, is(podName1)))
            .andExpect(jsonPath(POD_INFO_PHASE_1, is(podPhase)))
            .andExpect(jsonPath(POD_INFO_NODE_NAME_1, is(nodeName)))
            .andExpect(jsonPath(POD_INFO_METRICS_MEMORY_USAGE_1, is(memoryUsage1)))
            .andExpect(jsonPath(POD_INFO_METRICS_CPU_LOAD_1, is(cpuLoad1)))
            .andExpect(jsonPath(POD_INFO_METRICS_AVAILABLE_1, is(false)))
            .andExpect(jsonPath(POD_INFO_POD_NAME_2, is(podName2)))
            .andExpect(jsonPath(POD_INFO_PHASE_2, is(podPhase)))
            .andExpect(jsonPath(POD_INFO_NODE_NAME_2, is(nodeName)))
            .andExpect(jsonPath(POD_INFO_METRICS_MEMORY_USAGE_2, is(memoryUsage2)))
            .andExpect(jsonPath(POD_INFO_METRICS_CPU_LOAD_2, is(cpuLoad2)))
            .andExpect(jsonPath(POD_INFO_METRICS_AVAILABLE_2, is(true)))
            .andExpect(jsonPath(ERROR_MESSAGES, is(CollectionUtils.listOf())));
    }

    @Test
    public void addServiceToApplication() throws Exception {
        MicoApplication application = new MicoApplication()
            .setId(ID)
            .setShortName(SHORT_NAME)
            .setVersion(VERSION);

        MicoService service = new MicoService()
            .setShortName(SERVICE_SHORT_NAME)
            .setVersion(SERVICE_VERSION);

        given(applicationRepository.findByShortNameAndVersion(SHORT_NAME, VERSION))
            .willReturn(Optional.of(application));
        given(serviceRepository.findByShortNameAndVersion(SERVICE_SHORT_NAME, SERVICE_VERSION)).willReturn(Optional.of(service));
        given(serviceRepository.findAllByApplication(SHORT_NAME, VERSION)).willReturn(CollectionUtils.listOf(service));
        ArgumentCaptor<MicoApplication> micoApplicationCaptor = ArgumentCaptor.forClass(MicoApplication.class);

        mvc.perform(post(BASE_PATH + "/" + SHORT_NAME + "/" + VERSION + "/" + PATH_SERVICES)
            .content(mapper.writeValueAsBytes(service))
            .contentType(MediaTypes.HAL_JSON_UTF8_VALUE))
            .andDo(print())
            .andExpect(status().isNoContent());

        verify(applicationRepository, times(1)).save(micoApplicationCaptor.capture());
        List<MicoService> savedServices = serviceRepository.findAllByApplication(SHORT_NAME, VERSION);
        assertEquals("Expected one service", savedServices.size(), 1);
        assertEquals(savedServices.get(0), service);
    }

    @Test
    public void addServiceOnlyWithNameAndVersionToApplication() throws Exception {
        MicoApplication application = new MicoApplication()
            .setId(ID)
            .setShortName(SHORT_NAME)
            .setVersion(VERSION);

        MicoService existingService = new MicoService()
            .setShortName(SERVICE_SHORT_NAME)
            .setVersion(SERVICE_VERSION)
            .setDescription(DESCRIPTION)
            .setGitCloneUrl(GIT_TEST_REPO_URL);

        MicoService providedService = new MicoService()
            .setShortName(SERVICE_SHORT_NAME)
            .setVersion(SERVICE_VERSION);

        given(applicationRepository.findByShortNameAndVersion(SHORT_NAME, VERSION))
            .willReturn(Optional.of(application));
        given(serviceRepository.findByShortNameAndVersion(SERVICE_SHORT_NAME, SERVICE_VERSION))
            .willReturn(Optional.of(existingService));
        given(serviceRepository.findAllByApplication(SHORT_NAME, VERSION))
            .willReturn(CollectionUtils.listOf(existingService));

        ArgumentCaptor<MicoApplication> micoApplicationCaptor = ArgumentCaptor.forClass(MicoApplication.class);

<<<<<<< HEAD
        mvc.perform(post(BASE_PATH + "/" + SHORT_NAME + "/" + VERSION + "/services")
            .content(mapper.writeValueAsBytes(providedService))
            .contentType(MediaTypes.HAL_JSON_UTF8_VALUE))
            .andDo(print())
            .andExpect(status().isNoContent());
=======
        mvc.perform(post(BASE_PATH + "/" + SHORT_NAME + "/" + VERSION + "/" + PATH_SERVICES)
                .content(mapper.writeValueAsBytes(providedService))
                .contentType(MediaTypes.HAL_JSON_UTF8_VALUE))
                .andDo(print())
                .andExpect(status().isNoContent());
>>>>>>> cb3ecc95

        verify(applicationRepository, times(1)).save(micoApplicationCaptor.capture());
        List<MicoService> savedServices = serviceRepository.findAllByApplication(SHORT_NAME, VERSION);
        assertEquals("Expected one service", savedServices.size(), 1);
        assertEquals(savedServices.get(0), existingService);
    }

    @Test
    public void addServiceWithInconsistentDataToApplication() throws Exception {
        MicoApplication micoApplication = new MicoApplication()
            .setId(ID)
            .setShortName(SHORT_NAME)
            .setVersion(VERSION);

        MicoService existingService = new MicoService()
            .setShortName(SERVICE_SHORT_NAME)
            .setVersion(SERVICE_VERSION)
            .setDescription(DESCRIPTION);

        MicoService providedService = new MicoService()
            .setShortName(SERVICE_SHORT_NAME)
            .setVersion(SERVICE_VERSION)
            .setDescription("NewDesc");

        given(applicationRepository.findByShortNameAndVersion(SHORT_NAME, VERSION)).willReturn(Optional.of(micoApplication));
        given(serviceRepository.findByShortNameAndVersion(SERVICE_SHORT_NAME, SERVICE_VERSION)).willReturn(Optional.of(existingService));

<<<<<<< HEAD
        mvc.perform(post(BASE_PATH + "/" + SHORT_NAME + "/" + VERSION + "/services")
            .content(mapper.writeValueAsBytes(providedService))
            .contentType(MediaTypes.HAL_JSON_UTF8_VALUE))
            .andDo(print())
            .andExpect(status().isConflict());
=======
        mvc.perform(post(BASE_PATH + "/" + SHORT_NAME + "/" + VERSION + "/" + PATH_SERVICES)
                .content(mapper.writeValueAsBytes(providedService))
                .contentType(MediaTypes.HAL_JSON_UTF8_VALUE))
                .andDo(print())
                .andExpect(status().isConflict());
>>>>>>> cb3ecc95
    }

    @Test
    public void deleteServiceFromApplication() throws Exception {
        MicoApplication application = new MicoApplication()
            .setId(ID)
            .setShortName(SHORT_NAME)
            .setVersion(VERSION);

        MicoService service = new MicoService()
            .setShortName(SERVICE_SHORT_NAME)
            .setVersion(SERVICE_VERSION);

        application.getServiceDeploymentInfos().add(new MicoServiceDeploymentInfo()
            .setApplication(application)
            .setService(service));

        given(applicationRepository.findByShortNameAndVersion(SHORT_NAME, VERSION)).willReturn(Optional.of(application));
        given(serviceRepository.findByShortNameAndVersion(SERVICE_SHORT_NAME, SERVICE_VERSION)).willReturn(Optional.of(service));
        given(serviceDeploymentInfoRepository.findByApplicationAndService(SHORT_NAME, VERSION, SERVICE_SHORT_NAME))
            .willReturn(Optional.of(new MicoServiceDeploymentInfoQueryResult()
                .setApplication(application)
                .setServiceDeploymentInfo(application.getServiceDeploymentInfos().get(0))
                .setService(service)));

        ArgumentCaptor<MicoApplication> micoApplicationCaptor = ArgumentCaptor.forClass(MicoApplication.class);

<<<<<<< HEAD
        mvc.perform(delete(BASE_PATH + "/" + SHORT_NAME + "/" + VERSION + "/services/" + SERVICE_SHORT_NAME))
            .andDo(print())
            .andExpect(status().isNoContent());
=======
        mvc.perform(delete(BASE_PATH + "/" + SHORT_NAME + "/" + VERSION + "/" + PATH_SERVICES + "/" + SERVICE_SHORT_NAME))
                .andDo(print())
                .andExpect(status().isNoContent());
>>>>>>> cb3ecc95
        verify(applicationRepository, times(1)).save(micoApplicationCaptor.capture());
        List<MicoService> savedServices = serviceRepository.findAllByApplication(SHORT_NAME, VERSION);
        assertTrue("Expected services are empty", savedServices.isEmpty());
    }

    @Test
    public void getServiceDeploymentInformation() throws Exception {
        MicoApplication application = new MicoApplication()
                .setId(ID)
                .setShortName(SHORT_NAME)
                .setVersion(VERSION);

        MicoService service = new MicoService()
                .setShortName(SERVICE_SHORT_NAME)
                .setVersion(SERVICE_VERSION);

        List<MicoLabel<String, String>> labels = CollectionUtils.listOf(new MicoLabel<String, String>("key", "value"));
        ImagePullPolicy imagePullPolicy = ImagePullPolicy.IF_NOT_PRESENT;
        MicoServiceDeploymentInfo serviceDeploymentInfo = new MicoServiceDeploymentInfo()
                .setApplication(application)
                .setService(service)
                .setReplicas(3)
                .setLabels(labels)
                .setImagePullPolicy(imagePullPolicy);

        application.getServiceDeploymentInfos().add(serviceDeploymentInfo);

        given(serviceDeploymentInfoRepository.findByApplicationAndService(application.getShortName(), application.getVersion(), service.getShortName()))
                        .willReturn(Optional.of(new MicoServiceDeploymentInfoQueryResult(application, serviceDeploymentInfo, service)));
<<<<<<< HEAD

        mvc.perform(get(BASE_PATH + "/" + application.getShortName() + "/" + application.getVersion() + "/services/" + service.getShortName()))
=======
        
        mvc.perform(get(BASE_PATH + "/" + application.getShortName() + "/" + application.getVersion() + "/" + PATH_DEPLOYMENT_INFORMATION + "/" + service.getShortName()))
>>>>>>> cb3ecc95
                .andDo(print())
                .andExpect(status().isOk())
                .andExpect(jsonPath(TestConstants.SDI_REPLICAS_PATH, is(serviceDeploymentInfo.getReplicas())))
                .andExpect(jsonPath(TestConstants.SDI_LABELS_PATH + "[0].key", is(labels.get(0).getKey())))
                .andExpect(jsonPath(TestConstants.SDI_LABELS_PATH + "[0].value", is(labels.get(0).getValue())))
                .andExpect(jsonPath(TestConstants.SDI_IMAGE_PULLPOLICY_PATH, is(imagePullPolicy.toString())))
                .andReturn();
    }

    @Test
    public void updateServiceDeploymentInformation() throws Exception {
        MicoApplication application = new MicoApplication()
                .setId(ID)
                .setShortName(SHORT_NAME)
                .setVersion(VERSION);

        MicoApplication expectedApplication = new MicoApplication()
                .setId(ID)
                .setShortName(SHORT_NAME)
                .setVersion(VERSION);

        MicoService service = new MicoService()
                .setShortName(SERVICE_SHORT_NAME)
                .setVersion(SERVICE_VERSION);

        MicoServiceDeploymentInfo serviceDeploymentInfo = new MicoServiceDeploymentInfo()
                .setApplication(application)
                .setService(service)
                .setReplicas(3)
                .setLabels(CollectionUtils.listOf(new MicoLabel<String, String>("key", "value")))
                .setImagePullPolicy(ImagePullPolicy.IF_NOT_PRESENT);

        MicoServiceDeploymentInfoDTO updatedServiceDeploymentInfoDTO = new MicoServiceDeploymentInfoDTO()
                .setReplicas(5)
                .setLabels(CollectionUtils.listOf(new MicoLabel<String, String>("key-updated", "value-updated")))
                .setImagePullPolicy(ImagePullPolicy.NEVER);

        application.getServiceDeploymentInfos().add(serviceDeploymentInfo);
        expectedApplication.getServiceDeploymentInfos().add(serviceDeploymentInfo.applyValuesFrom(updatedServiceDeploymentInfoDTO));

        given(applicationRepository.findByShortNameAndVersion(application.getShortName(), application.getVersion()))
                        .willReturn(Optional.of(application));
        given(applicationRepository.save(eq(expectedApplication))).willReturn(expectedApplication);
<<<<<<< HEAD

        mvc.perform(put(BASE_PATH + "/" + application.getShortName() + "/" + application.getVersion() + "/services/" + service.getShortName())
=======
        
        mvc.perform(put(BASE_PATH + "/" + application.getShortName() + "/" + application.getVersion() + "/" + PATH_DEPLOYMENT_INFORMATION + "/" + service.getShortName())
>>>>>>> cb3ecc95
                    .content(mapper.writeValueAsBytes(updatedServiceDeploymentInfoDTO))
                    .contentType(MediaTypes.HAL_JSON_UTF8_VALUE))
                .andDo(print())
                .andExpect(status().isOk())
                .andExpect(jsonPath(TestConstants.SDI_REPLICAS_PATH, is(serviceDeploymentInfo.getReplicas())))
                .andExpect(jsonPath(TestConstants.SDI_LABELS_PATH + "[0].key", is(updatedServiceDeploymentInfoDTO.getLabels().get(0).getKey())))
                .andExpect(jsonPath(TestConstants.SDI_LABELS_PATH + "[0].value", is(updatedServiceDeploymentInfoDTO.getLabels().get(0).getValue())))
                .andExpect(jsonPath(TestConstants.SDI_IMAGE_PULLPOLICY_PATH, is(updatedServiceDeploymentInfoDTO.getImagePullPolicy().toString())))
                .andReturn();
    }

    @Test
    public void deleteAllVersionsOfAnApplication() throws Exception {
        MicoApplication micoApplicationV1 = new MicoApplication()
                .setShortName(SHORT_NAME)
                .setVersion(VERSION);
        MicoApplication micoApplicationV2 = new MicoApplication()
                .setShortName(SHORT_NAME)
                .setVersion(VERSION_1_0_1);
        MicoApplication micoApplicationV3 = new MicoApplication()
                .setShortName(SHORT_NAME)
                .setVersion(VERSION_1_0_2);
        MicoApplication otherApplication = new MicoApplication()
            .setShortName(SHORT_NAME_2)
            .setVersion(VERSION);

        given(applicationRepository.findByShortName(SHORT_NAME)).willReturn(CollectionUtils.listOf(micoApplicationV1, micoApplicationV2, micoApplicationV3));
        given(applicationRepository.findByShortName(SHORT_NAME_2)).willReturn(CollectionUtils.listOf(otherApplication));
        given(micoKubernetesClient.isApplicationDeployed(any(MicoApplication.class))).willReturn(false);

        mvc.perform(delete(BASE_PATH + "/" + SHORT_NAME))
                .andDo(print())
                .andExpect(status().isNoContent())
                .andReturn();

        verify(applicationRepository, times(1)).deleteAll(micoApplicationListCaptor.capture());
        List<MicoApplication> actualDeletedApplications = micoApplicationListCaptor.getValue();
        assertEquals("Expected 3 applications were deleted", 3, actualDeletedApplications.size());
        List<MicoApplication> otherApplications = actualDeletedApplications.stream()
            .filter(app -> !app.getShortName().equals(SHORT_NAME)).collect(Collectors.toList());
        assertEquals("Excepted no other application was deleted", 0, otherApplications.size());
    }

    @Test
    public void deleteOnlyIfNoVersionOfTheApplicationIsDeployed() throws Exception {
        MicoApplication micoApplicationV1 = new MicoApplication()
            .setShortName(SHORT_NAME)
            .setVersion(VERSION);
        MicoApplication micoApplicationV2 = new MicoApplication()
            .setShortName(SHORT_NAME)
            .setVersion(VERSION_1_0_1);
        MicoApplication micoApplicationV3 = new MicoApplication()
            .setShortName(SHORT_NAME)
            .setVersion(VERSION_1_0_2);

        given(applicationRepository.findByShortName(SHORT_NAME)).willReturn(CollectionUtils.listOf(micoApplicationV1, micoApplicationV2, micoApplicationV3));
        given(micoKubernetesClient.isApplicationDeployed(micoApplicationV1)).willReturn(false);
        given(micoKubernetesClient.isApplicationDeployed(micoApplicationV2)).willReturn(true);
        given(micoKubernetesClient.isApplicationDeployed(micoApplicationV3)).willReturn(false);

        mvc.perform(delete(BASE_PATH + "/" + SHORT_NAME))
            .andDo(print())
            .andExpect(status().isConflict())
            .andExpect(status().reason("Application is currently deployed in version 1.0.1!"))
            .andReturn();

        verify(applicationRepository, never()).deleteAll(micoApplicationListCaptor.capture());
    }

    private void prettyPrint(Object object) {
        ObjectMapper mapper = new ObjectMapper().enable(SerializationFeature.INDENT_OUTPUT);
        try {
            String json = mapper.writeValueAsString(object);
            System.out.println(json);
        } catch (JsonProcessingException e) {
            e.printStackTrace();
        }
    }
}<|MERGE_RESOLUTION|>--- conflicted
+++ resolved
@@ -19,31 +19,14 @@
 
 package io.github.ust.mico.core;
 
-import java.util.Arrays;
-import java.util.Date;
-import java.util.List;
-import java.util.Optional;
-import java.util.stream.Collectors;
-
 import com.fasterxml.jackson.core.JsonProcessingException;
 import com.fasterxml.jackson.databind.ObjectMapper;
 import com.fasterxml.jackson.databind.SerializationFeature;
 import com.google.common.collect.ImmutableMap;
 import io.github.ust.mico.core.configuration.CorsConfig;
-import io.github.ust.mico.core.dto.BasicMicoApplicationDTO;
-import io.github.ust.mico.core.dto.KubernetesPodInformationDTO;
-import io.github.ust.mico.core.dto.KubernetesPodMetricsDTO;
-import io.github.ust.mico.core.dto.MicoApplicationStatusDTO;
-import io.github.ust.mico.core.dto.MicoServiceDeploymentInfoDTO;
-import io.github.ust.mico.core.dto.MicoServiceInterfaceStatusDTO;
-import io.github.ust.mico.core.dto.MicoServiceStatusDTO;
-import io.github.ust.mico.core.model.MicoApplication;
-import io.github.ust.mico.core.model.MicoLabel;
-import io.github.ust.mico.core.model.MicoService;
-import io.github.ust.mico.core.model.MicoServiceDeploymentInfo;
+import io.github.ust.mico.core.dto.*;
+import io.github.ust.mico.core.model.*;
 import io.github.ust.mico.core.model.MicoServiceDeploymentInfo.ImagePullPolicy;
-import io.github.ust.mico.core.model.MicoServiceDeploymentInfoQueryResult;
-import io.github.ust.mico.core.model.MicoServiceInterface;
 import io.github.ust.mico.core.persistence.MicoApplicationRepository;
 import io.github.ust.mico.core.persistence.MicoServiceDeploymentInfoRepository;
 import io.github.ust.mico.core.persistence.MicoServiceRepository;
@@ -51,104 +34,6 @@
 import io.github.ust.mico.core.service.MicoStatusService;
 import io.github.ust.mico.core.util.CollectionUtils;
 import io.github.ust.mico.core.web.ApplicationController;
-import org.hamcrest.collection.IsEmptyCollection;
-import org.junit.Test;
-import org.junit.runner.RunWith;
-import org.mockito.ArgumentCaptor;
-import org.mockito.Captor;
-import org.springframework.beans.factory.annotation.Autowired;
-import org.springframework.boot.autoconfigure.EnableAutoConfiguration;
-import org.springframework.boot.context.properties.EnableConfigurationProperties;
-import org.springframework.boot.test.autoconfigure.OverrideAutoConfiguration;
-import org.springframework.boot.test.autoconfigure.web.servlet.WebMvcTest;
-import org.springframework.boot.test.mock.mockito.MockBean;
-import org.springframework.hateoas.MediaTypes;
-import org.springframework.http.HttpHeaders;
-import org.springframework.test.context.junit4.SpringRunner;
-import org.springframework.test.web.servlet.MockMvc;
-import org.springframework.test.web.servlet.ResultActions;
-import org.springframework.web.client.RestTemplate;
-
-import static io.github.ust.mico.core.JsonPathBuilder.EMBEDDED;
-import static io.github.ust.mico.core.JsonPathBuilder.ROOT;
-import static io.github.ust.mico.core.JsonPathBuilder.SELF_HREF;
-import static io.github.ust.mico.core.JsonPathBuilder.buildPath;
-<<<<<<< HEAD
-import static io.github.ust.mico.core.TestConstants.APPLICATION_NAME;
-import static io.github.ust.mico.core.TestConstants.APPLICATION_NAME_OTHER;
-import static io.github.ust.mico.core.TestConstants.AVAILABLE_REPLICAS;
-import static io.github.ust.mico.core.TestConstants.AVERAGE_CPU_LOAD_PER_NODE_PATH;
-import static io.github.ust.mico.core.TestConstants.AVERAGE_MEMORY_USAGE_PER_NODE_PATH;
-import static io.github.ust.mico.core.TestConstants.DESCRIPTION;
-import static io.github.ust.mico.core.TestConstants.ERROR_MESSAGES;
-import static io.github.ust.mico.core.TestConstants.GIT_TEST_REPO_URL;
-import static io.github.ust.mico.core.TestConstants.ID;
-import static io.github.ust.mico.core.TestConstants.ID_1;
-import static io.github.ust.mico.core.TestConstants.INTERFACES_INFORMATION;
-import static io.github.ust.mico.core.TestConstants.INTERFACES_INFORMATION_NAME;
-import static io.github.ust.mico.core.TestConstants.POD_INFO;
-import static io.github.ust.mico.core.TestConstants.POD_INFO_METRICS_AVAILABLE_1;
-import static io.github.ust.mico.core.TestConstants.POD_INFO_METRICS_AVAILABLE_2;
-import static io.github.ust.mico.core.TestConstants.POD_INFO_METRICS_CPU_LOAD_1;
-import static io.github.ust.mico.core.TestConstants.POD_INFO_METRICS_CPU_LOAD_2;
-import static io.github.ust.mico.core.TestConstants.POD_INFO_METRICS_MEMORY_USAGE_1;
-import static io.github.ust.mico.core.TestConstants.POD_INFO_METRICS_MEMORY_USAGE_2;
-import static io.github.ust.mico.core.TestConstants.POD_INFO_NODE_NAME_1;
-import static io.github.ust.mico.core.TestConstants.POD_INFO_NODE_NAME_2;
-import static io.github.ust.mico.core.TestConstants.POD_INFO_PHASE_1;
-import static io.github.ust.mico.core.TestConstants.POD_INFO_PHASE_2;
-import static io.github.ust.mico.core.TestConstants.POD_INFO_POD_NAME_1;
-import static io.github.ust.mico.core.TestConstants.POD_INFO_POD_NAME_2;
-import static io.github.ust.mico.core.TestConstants.REQUESTED_REPLICAS;
-import static io.github.ust.mico.core.TestConstants.SERVICE_INFORMATION_NAME;
-import static io.github.ust.mico.core.TestConstants.SERVICE_INTERFACE_NAME;
-import static io.github.ust.mico.core.TestConstants.SERVICE_NAME;
-import static io.github.ust.mico.core.TestConstants.SERVICE_SHORT_NAME;
-import static io.github.ust.mico.core.TestConstants.SERVICE_VERSION;
-import static io.github.ust.mico.core.TestConstants.SHORT_NAME;
-import static io.github.ust.mico.core.TestConstants.SHORT_NAME_1;
-import static io.github.ust.mico.core.TestConstants.SHORT_NAME_1_MATCHER;
-import static io.github.ust.mico.core.TestConstants.SHORT_NAME_2;
-import static io.github.ust.mico.core.TestConstants.SHORT_NAME_MATCHER;
-import static io.github.ust.mico.core.TestConstants.SHORT_NAME_OTHER;
-import static io.github.ust.mico.core.TestConstants.TOTAL_NUMBER_OF_AVAILABLE_REPLICAS;
-import static io.github.ust.mico.core.TestConstants.TOTAL_NUMBER_OF_MICO_SERVICES;
-import static io.github.ust.mico.core.TestConstants.TOTAL_NUMBER_OF_PODS;
-import static io.github.ust.mico.core.TestConstants.TOTAL_NUMBER_OF_REQUESTED_REPLICAS;
-import static io.github.ust.mico.core.TestConstants.VERSION;
-import static io.github.ust.mico.core.TestConstants.VERSION_1_0_1;
-import static io.github.ust.mico.core.TestConstants.VERSION_1_0_2;
-=======
-import static io.github.ust.mico.core.TestConstants.*;
->>>>>>> cb3ecc95
-import static org.hamcrest.CoreMatchers.is;
-import static org.hamcrest.Matchers.hasSize;
-import static org.junit.Assert.assertEquals;
-import static org.junit.Assert.assertTrue;
-import static org.mockito.ArgumentMatchers.any;
-import static org.mockito.ArgumentMatchers.eq;
-import static org.mockito.BDDMockito.given;
-import static org.mockito.Mockito.never;
-import static org.mockito.Mockito.times;
-import static org.mockito.Mockito.verify;
-import static org.springframework.test.web.servlet.request.MockMvcRequestBuilders.delete;
-import static org.springframework.test.web.servlet.request.MockMvcRequestBuilders.get;
-import static org.springframework.test.web.servlet.request.MockMvcRequestBuilders.post;
-import static org.springframework.test.web.servlet.request.MockMvcRequestBuilders.put;
-import static org.springframework.test.web.servlet.result.MockMvcResultHandlers.print;
-import static org.springframework.test.web.servlet.result.MockMvcResultMatchers.header;
-import static org.springframework.test.web.servlet.result.MockMvcResultMatchers.jsonPath;
-import static org.springframework.test.web.servlet.result.MockMvcResultMatchers.status;
-
-<<<<<<< HEAD
-=======
-import java.util.Arrays;
-import java.util.Collections;
-import java.util.List;
-import java.util.Optional;
-import java.util.stream.Collectors;
-
-import io.github.ust.mico.core.dto.*;
 import org.junit.Test;
 import org.junit.runner.RunWith;
 import org.mockito.ArgumentCaptor;
@@ -167,27 +52,28 @@
 import org.springframework.test.web.servlet.ResultActions;
 import org.springframework.web.client.RestTemplate;
 
-import com.fasterxml.jackson.core.JsonProcessingException;
-import com.fasterxml.jackson.databind.ObjectMapper;
-import com.fasterxml.jackson.databind.SerializationFeature;
-
-import io.github.ust.mico.core.configuration.CorsConfig;
-import io.github.ust.mico.core.model.MicoApplication;
-import io.github.ust.mico.core.model.MicoLabel;
-import io.github.ust.mico.core.model.MicoService;
-import io.github.ust.mico.core.model.MicoServiceDeploymentInfo;
-import io.github.ust.mico.core.model.MicoServiceDeploymentInfo.ImagePullPolicy;
-import io.github.ust.mico.core.model.MicoServiceDeploymentInfoQueryResult;
-import io.github.ust.mico.core.model.MicoServiceInterface;
-import io.github.ust.mico.core.persistence.MicoApplicationRepository;
-import io.github.ust.mico.core.persistence.MicoServiceDeploymentInfoRepository;
-import io.github.ust.mico.core.persistence.MicoServiceRepository;
-import io.github.ust.mico.core.service.MicoKubernetesClient;
-import io.github.ust.mico.core.service.MicoStatusService;
-import io.github.ust.mico.core.util.CollectionUtils;
-import io.github.ust.mico.core.web.ApplicationController;
-
->>>>>>> cb3ecc95
+import java.util.Arrays;
+import java.util.Date;
+import java.util.List;
+import java.util.Optional;
+import java.util.stream.Collectors;
+
+import static io.github.ust.mico.core.JsonPathBuilder.*;
+import static io.github.ust.mico.core.TestConstants.SHORT_NAME;
+import static io.github.ust.mico.core.TestConstants.VERSION;
+import static io.github.ust.mico.core.TestConstants.*;
+import static org.hamcrest.CoreMatchers.is;
+import static org.hamcrest.Matchers.hasSize;
+import static org.junit.Assert.assertEquals;
+import static org.junit.Assert.assertTrue;
+import static org.mockito.ArgumentMatchers.any;
+import static org.mockito.ArgumentMatchers.eq;
+import static org.mockito.BDDMockito.given;
+import static org.mockito.Mockito.*;
+import static org.springframework.test.web.servlet.request.MockMvcRequestBuilders.*;
+import static org.springframework.test.web.servlet.result.MockMvcResultHandlers.print;
+import static org.springframework.test.web.servlet.result.MockMvcResultMatchers.*;
+
 @RunWith(SpringRunner.class)
 @WebMvcTest(ApplicationController.class)
 @OverrideAutoConfiguration(enabled = true) //Needed to override our neo4j config
@@ -195,15 +81,11 @@
 @EnableConfigurationProperties(value = {CorsConfig.class})
 public class ApplicationControllerTests {
 
-<<<<<<< HEAD
-    public static final String APPLICATION_LIST = buildPath(EMBEDDED, "micoApplicationList");
-=======
     private static final String JSON_PATH_LINKS_SECTION = "$._links.";
 
     public static final String APPLICATION_DTO_LIST_PATH = buildPath(EMBEDDED, "micoApplicationDTOList");
     public static final String APPLICATION_WITH_SERVICES_DTO_LIST_PATH = buildPath(EMBEDDED, "micoApplicationWithServicesDTOList");
     public static final String APPLICATION_PATH = buildPath(ROOT, "application");
->>>>>>> cb3ecc95
     public static final String SHORT_NAME_PATH = buildPath(ROOT, "shortName");
     public static final String VERSION_PATH = buildPath(ROOT, "version");
     public static final String DESCRIPTION_PATH = buildPath(ROOT, "description");
@@ -211,7 +93,6 @@
     public static final String SERVICE_LIST_PATH = buildPath(ROOT, "services");
     public static final String INTERFACES_LIST_PATH = buildPath(ROOT, "serviceInterfaces");
     public static final String ID_PATH = buildPath(ROOT, "id");
-    private static final String JSON_PATH_LINKS_SECTION = "$._links.";
     private static final String BASE_PATH = "/applications";
     private static final String PATH_SERVICES = "services";
     private static final String PATH_DEPLOYMENT_INFORMATION = "deploymentInformation";
@@ -248,22 +129,6 @@
     @Test
     public void getAllApplications() throws Exception {
         given(applicationRepository.findAll(3)).willReturn(
-<<<<<<< HEAD
-            Arrays.asList(new MicoApplication().setShortName(SHORT_NAME).setVersion(VERSION_1_0_1),
-                new MicoApplication().setShortName(SHORT_NAME).setVersion(VERSION),
-                new MicoApplication().setShortName(SHORT_NAME_1).setVersion(VERSION)));
-
-        mvc.perform(get("/applications").accept(MediaTypes.HAL_JSON_UTF8_VALUE))
-            .andDo(print())
-            .andExpect(status().isOk())
-            .andExpect(header().string(HttpHeaders.CONTENT_TYPE, MediaTypes.HAL_JSON_UTF8_VALUE))
-            .andExpect(jsonPath(APPLICATION_LIST + "[*]", hasSize(3)))
-            .andExpect(jsonPath(APPLICATION_LIST + "[?(" + SHORT_NAME_MATCHER + "&& @.version=='" + VERSION_1_0_1 + "')]", hasSize(1)))
-            .andExpect(jsonPath(APPLICATION_LIST + "[?(" + SHORT_NAME_MATCHER + "&& @.version=='" + VERSION + "')]", hasSize(1)))
-            .andExpect(jsonPath(APPLICATION_LIST + "[?(" + SHORT_NAME_1_MATCHER + "&& @.version=='" + VERSION + "')]", hasSize(1)))
-            .andExpect(jsonPath(JSON_PATH_LINKS_SECTION + "self.href", is("http://localhost/applications")))
-            .andReturn();
-=======
                 Arrays.asList(new MicoApplication().setShortName(SHORT_NAME).setVersion(VERSION_1_0_1),
                         new MicoApplication().setShortName(SHORT_NAME).setVersion(VERSION),
                         new MicoApplication().setShortName(SHORT_NAME_1).setVersion(VERSION)));
@@ -281,7 +146,6 @@
                 .andExpect(jsonPath(APPLICATION_WITH_SERVICES_DTO_LIST_PATH + "[2].version", is(VERSION)))
                 .andExpect(jsonPath(JSON_PATH_LINKS_SECTION + "self.href", is("http://localhost/applications")))
                 .andReturn();
->>>>>>> cb3ecc95
     }
 
     @Test
@@ -304,17 +168,6 @@
         given(applicationRepository.findByShortNameAndVersion(SHORT_NAME, VERSION)).willReturn(
             Optional.of(new MicoApplication().setShortName(SHORT_NAME).setVersion(VERSION)));
 
-<<<<<<< HEAD
-        mvc.perform(get("/applications/" + SHORT_NAME + "/" + VERSION).accept(MediaTypes.HAL_JSON_VALUE))
-            .andDo(print())
-            .andExpect(status().isOk())
-            .andExpect(header().string(HttpHeaders.CONTENT_TYPE, MediaTypes.HAL_JSON_UTF8_VALUE))
-            .andExpect(jsonPath(SHORT_NAME_PATH, is(SHORT_NAME)))
-            .andExpect(jsonPath(VERSION_PATH, is(VERSION)))
-            .andExpect(jsonPath(JSON_PATH_LINKS_SECTION + SELF_HREF, is("http://localhost/applications/" + SHORT_NAME + "/" + VERSION)))
-            .andExpect(jsonPath(JSON_PATH_LINKS_SECTION + "applications.href", is("http://localhost/applications")))
-            .andReturn();
-=======
         mvc.perform(get(BASE_PATH + "/" + SHORT_NAME + "/" + VERSION).accept(MediaTypes.HAL_JSON_VALUE))
                 .andDo(print())
                 .andExpect(status().isOk())
@@ -324,7 +177,6 @@
                 .andExpect(jsonPath(JSON_PATH_LINKS_SECTION + SELF_HREF, is("http://localhost/applications/" + SHORT_NAME + "/" + VERSION)))
                 .andExpect(jsonPath(JSON_PATH_LINKS_SECTION + "applications.href", is("http://localhost/applications")))
                 .andReturn();
->>>>>>> cb3ecc95
     }
 
     @Test
@@ -347,15 +199,6 @@
             .setService(existingService);
         existingApplication.getServiceDeploymentInfos().add(serviceDeploymentInfo);
 
-<<<<<<< HEAD
-        mvc.perform(get("/applications/" + SHORT_NAME + "/").accept(MediaTypes.HAL_JSON_VALUE))
-            .andDo(print())
-            .andExpect(status().isOk())
-            .andExpect(header().string(HttpHeaders.CONTENT_TYPE, MediaTypes.HAL_JSON_UTF8_VALUE))
-            .andExpect(jsonPath(APPLICATION_LIST + "[?(" + SHORT_NAME_MATCHER + "&& @.version=='" + VERSION + "')]", hasSize(1)))
-            .andExpect(jsonPath(JSON_PATH_LINKS_SECTION + SELF_HREF, is("http://localhost/applications/" + SHORT_NAME)))
-            .andReturn();
-=======
         given(applicationRepository.findByShortNameAndVersion(SHORT_NAME, VERSION)).willReturn(
             Optional.of(existingApplication));
 
@@ -375,10 +218,8 @@
             .andReturn();
 
         String contentAsString = mvcResult.getResponse().getContentAsString();
-        System.out.println(contentAsString);
         MicoApplicationWithServicesDTO micoApplicationWithServicesDTO = mapper.readValue(contentAsString, MicoApplicationWithServicesDTO.class);
         prettyPrint(micoApplicationWithServicesDTO);
->>>>>>> cb3ecc95
     }
 
     @Test
@@ -386,17 +227,10 @@
         given(applicationRepository.findByShortName(SHORT_NAME)).willReturn(
             CollectionUtils.listOf(new MicoApplication().setId(ID).setShortName(SHORT_NAME).setVersion(VERSION)));
 
-<<<<<<< HEAD
-        mvc.perform(get("/applications/" + SHORT_NAME + "/").accept(MediaTypes.HAL_JSON_VALUE))
-            .andDo(print())
-            .andExpect(status().isOk())
-            .andReturn();
-=======
         mvc.perform(get(BASE_PATH + "/" + SHORT_NAME + "/").accept(MediaTypes.HAL_JSON_VALUE))
                 .andDo(print())
                 .andExpect(status().isOk())
                 .andReturn();
->>>>>>> cb3ecc95
     }
 
     @Test
@@ -431,17 +265,6 @@
             .setShortName(SHORT_NAME)
             .setVersion(VERSION)
             .setDescription(DESCRIPTION);
-<<<<<<< HEAD
-
-        application.getServiceDeploymentInfos().add(new MicoServiceDeploymentInfo()
-            .setApplication(application)
-            .setService(service1));
-        application.getServiceDeploymentInfos().add(new MicoServiceDeploymentInfo()
-            .setApplication(application)
-            .setService(service2));
-
-        given(applicationRepository.save(any(MicoApplication.class))).willReturn(application);
-=======
         
         existingApplication.getServiceDeploymentInfos().add(new MicoServiceDeploymentInfo()
                 .setApplication(existingApplication)
@@ -451,7 +274,6 @@
                 .setService(existingService2));
 
         given(applicationRepository.save(any(MicoApplication.class))).willReturn(existingApplication);
->>>>>>> cb3ecc95
         given(serviceRepository.findByShortNameAndVersion(
             eq(existingService1.getShortName()), eq(existingService1.getVersion())))
             .willReturn(Optional.of(existingService1));
@@ -463,27 +285,6 @@
             .setShortName(SHORT_NAME)
             .setVersion(VERSION)
             .setDescription(DESCRIPTION);
-<<<<<<< HEAD
-
-        application.getServiceDeploymentInfos().add(new MicoServiceDeploymentInfo()
-            .setApplication(application)
-            .setService(service1));
-        application.getServiceDeploymentInfos().add(new MicoServiceDeploymentInfo()
-            .setApplication(application)
-            .setService(service2));
-
-        // Only one of the two MicoService exists -> exception
-        given(applicationRepository.save(any(MicoApplication.class))).willReturn(application);
-
-        prettyPrint(application);
-
-        final ResultActions result = mvc.perform(post(BASE_PATH)
-            .content(mapper.writeValueAsBytes(application))
-            .contentType(MediaTypes.HAL_JSON_UTF8_VALUE))
-            .andDo(print());
-
-        result.andExpect(status().isUnprocessableEntity());
-=======
 
         mvc.perform(post(BASE_PATH)
             .content(mapper.writeValueAsBytes(newApplication))
@@ -493,7 +294,6 @@
             .andExpect(jsonPath(VERSION_PATH, is(existingApplication.getVersion())))
             .andExpect(status().isCreated())
             .andReturn();
->>>>>>> cb3ecc95
     }
 
     @Test
@@ -520,15 +320,9 @@
         prettyPrint(application);
 
         final ResultActions result = mvc.perform(post(BASE_PATH)
-<<<<<<< HEAD
-            .content(mapper.writeValueAsBytes(application))
-            .contentType(MediaTypes.HAL_JSON_UTF8_VALUE))
-            .andDo(print());
-=======
                 .content(mapper.writeValueAsBytes(MicoApplicationDTO.valueOf(application)))
                 .contentType(MediaTypes.HAL_JSON_UTF8_VALUE))
                 .andDo(print());
->>>>>>> cb3ecc95
 
         result.andExpect(status().isConflict());
     }
@@ -599,17 +393,6 @@
         given(applicationRepository.save(eq(updatedApplication.setId(ID)))).willReturn(expectedApplication);
 
         ResultActions resultUpdate = mvc
-<<<<<<< HEAD
-            .perform(put(BASE_PATH + "/" + SHORT_NAME + "/" + VERSION)
-                .content(mapper.writeValueAsBytes(updatedApplication))
-                .contentType(MediaTypes.HAL_JSON_UTF8_VALUE))
-            .andDo(print())
-            .andExpect(jsonPath(ID_PATH, is(existingApplication.getId().intValue())))
-            .andExpect(jsonPath(DESCRIPTION_PATH, is(updatedApplication.getDescription())))
-            .andExpect(jsonPath(SHORT_NAME_PATH, is(updatedApplication.getShortName())))
-            .andExpect(jsonPath(VERSION_PATH, is(updatedApplication.getVersion())))
-            .andExpect(jsonPath(SERVICE_DEPLOYMENT_INFO_LIST_PATH + "[*]", hasSize(1)));
-=======
                 .perform(put(BASE_PATH + "/" + SHORT_NAME + "/" + VERSION)
                         .content(mapper.writeValueAsBytes(MicoApplicationDTO.valueOf(updatedApplication)))
                         .contentType(MediaTypes.HAL_JSON_UTF8_VALUE))
@@ -617,7 +400,6 @@
                 .andExpect(jsonPath(DESCRIPTION_PATH, is(updatedApplication.getDescription())))
                 .andExpect(jsonPath(SHORT_NAME_PATH, is(updatedApplication.getShortName())))
                 .andExpect(jsonPath(VERSION_PATH, is(updatedApplication.getVersion())));
->>>>>>> cb3ecc95
 
         resultUpdate.andExpect(status().isOk());
     }
@@ -625,15 +407,6 @@
     @Test
     public void promoteApplication() throws Exception {
         MicoService service = new MicoService()
-<<<<<<< HEAD
-            .setShortName(SHORT_NAME)
-            .setVersion(VERSION)
-            .setGitCloneUrl(GIT_TEST_REPO_URL);
-
-        updatedApplication.getServiceDeploymentInfos().add(new MicoServiceDeploymentInfo()
-            .setApplication(updatedApplication)
-            .setService(service));
-=======
                 .setShortName(SERVICE_SHORT_NAME)
                 .setVersion(SERVICE_VERSION);
         
@@ -652,17 +425,10 @@
         
         MicoApplication updatedApplication = existingApplication.setId(null).setVersion(newVersion);
         MicoApplication expectedApplication = updatedApplication.setId(newId);
->>>>>>> cb3ecc95
 
         given(applicationRepository.findByShortNameAndVersion(SHORT_NAME, VERSION)).willReturn(Optional.of(existingApplication));
         given(applicationRepository.save(eq(updatedApplication))).willReturn(expectedApplication);
 
-<<<<<<< HEAD
-        ResultActions resultUpdate = mvc.perform(put(BASE_PATH + "/" + SHORT_NAME + "/" + VERSION)
-            .content(mapper.writeValueAsBytes(updatedApplication))
-            .contentType(MediaTypes.HAL_JSON_UTF8_VALUE))
-            .andDo(print());
-=======
         ResultActions resultUpdate = mvc
                 .perform(post(BASE_PATH + "/" + SHORT_NAME + "/" + VERSION + "/" + PATH_PROMOTE)
                         .content(newVersion)
@@ -671,7 +437,6 @@
                 .andExpect(jsonPath(DESCRIPTION_PATH, is(updatedApplication.getDescription())))
                 .andExpect(jsonPath(SHORT_NAME_PATH, is(updatedApplication.getShortName())))
                 .andExpect(jsonPath(VERSION_PATH, is(newVersion)));
->>>>>>> cb3ecc95
 
         resultUpdate.andExpect(status().isOk());
     }
@@ -683,17 +448,10 @@
 
         ArgumentCaptor<MicoApplication> appCaptor = ArgumentCaptor.forClass(MicoApplication.class);
 
-<<<<<<< HEAD
-        mvc.perform(delete("/applications/" + SHORT_NAME + "/" + VERSION).accept(MediaTypes.HAL_JSON_VALUE))
-            .andDo(print())
-            .andExpect(status().isNoContent())
-            .andReturn();
-=======
         mvc.perform(delete(BASE_PATH + "/" + SHORT_NAME + "/" + VERSION).accept(MediaTypes.HAL_JSON_VALUE))
                 .andDo(print())
                 .andExpect(status().isNoContent())
                 .andReturn();
->>>>>>> cb3ecc95
 
         verify(applicationRepository).delete(appCaptor.capture());
         assertEquals("Wrong short name.", app.getShortName(), appCaptor.getValue().getShortName());
@@ -884,19 +642,11 @@
 
         ArgumentCaptor<MicoApplication> micoApplicationCaptor = ArgumentCaptor.forClass(MicoApplication.class);
 
-<<<<<<< HEAD
-        mvc.perform(post(BASE_PATH + "/" + SHORT_NAME + "/" + VERSION + "/services")
-            .content(mapper.writeValueAsBytes(providedService))
-            .contentType(MediaTypes.HAL_JSON_UTF8_VALUE))
-            .andDo(print())
-            .andExpect(status().isNoContent());
-=======
         mvc.perform(post(BASE_PATH + "/" + SHORT_NAME + "/" + VERSION + "/" + PATH_SERVICES)
                 .content(mapper.writeValueAsBytes(providedService))
                 .contentType(MediaTypes.HAL_JSON_UTF8_VALUE))
                 .andDo(print())
                 .andExpect(status().isNoContent());
->>>>>>> cb3ecc95
 
         verify(applicationRepository, times(1)).save(micoApplicationCaptor.capture());
         List<MicoService> savedServices = serviceRepository.findAllByApplication(SHORT_NAME, VERSION);
@@ -924,19 +674,11 @@
         given(applicationRepository.findByShortNameAndVersion(SHORT_NAME, VERSION)).willReturn(Optional.of(micoApplication));
         given(serviceRepository.findByShortNameAndVersion(SERVICE_SHORT_NAME, SERVICE_VERSION)).willReturn(Optional.of(existingService));
 
-<<<<<<< HEAD
-        mvc.perform(post(BASE_PATH + "/" + SHORT_NAME + "/" + VERSION + "/services")
-            .content(mapper.writeValueAsBytes(providedService))
-            .contentType(MediaTypes.HAL_JSON_UTF8_VALUE))
-            .andDo(print())
-            .andExpect(status().isConflict());
-=======
         mvc.perform(post(BASE_PATH + "/" + SHORT_NAME + "/" + VERSION + "/" + PATH_SERVICES)
                 .content(mapper.writeValueAsBytes(providedService))
                 .contentType(MediaTypes.HAL_JSON_UTF8_VALUE))
                 .andDo(print())
                 .andExpect(status().isConflict());
->>>>>>> cb3ecc95
     }
 
     @Test
@@ -964,15 +706,9 @@
 
         ArgumentCaptor<MicoApplication> micoApplicationCaptor = ArgumentCaptor.forClass(MicoApplication.class);
 
-<<<<<<< HEAD
-        mvc.perform(delete(BASE_PATH + "/" + SHORT_NAME + "/" + VERSION + "/services/" + SERVICE_SHORT_NAME))
-            .andDo(print())
-            .andExpect(status().isNoContent());
-=======
         mvc.perform(delete(BASE_PATH + "/" + SHORT_NAME + "/" + VERSION + "/" + PATH_SERVICES + "/" + SERVICE_SHORT_NAME))
                 .andDo(print())
                 .andExpect(status().isNoContent());
->>>>>>> cb3ecc95
         verify(applicationRepository, times(1)).save(micoApplicationCaptor.capture());
         List<MicoService> savedServices = serviceRepository.findAllByApplication(SHORT_NAME, VERSION);
         assertTrue("Expected services are empty", savedServices.isEmpty());
@@ -1002,13 +738,8 @@
 
         given(serviceDeploymentInfoRepository.findByApplicationAndService(application.getShortName(), application.getVersion(), service.getShortName()))
                         .willReturn(Optional.of(new MicoServiceDeploymentInfoQueryResult(application, serviceDeploymentInfo, service)));
-<<<<<<< HEAD
-
-        mvc.perform(get(BASE_PATH + "/" + application.getShortName() + "/" + application.getVersion() + "/services/" + service.getShortName()))
-=======
         
         mvc.perform(get(BASE_PATH + "/" + application.getShortName() + "/" + application.getVersion() + "/" + PATH_DEPLOYMENT_INFORMATION + "/" + service.getShortName()))
->>>>>>> cb3ecc95
                 .andDo(print())
                 .andExpect(status().isOk())
                 .andExpect(jsonPath(TestConstants.SDI_REPLICAS_PATH, is(serviceDeploymentInfo.getReplicas())))
@@ -1052,13 +783,8 @@
         given(applicationRepository.findByShortNameAndVersion(application.getShortName(), application.getVersion()))
                         .willReturn(Optional.of(application));
         given(applicationRepository.save(eq(expectedApplication))).willReturn(expectedApplication);
-<<<<<<< HEAD
-
-        mvc.perform(put(BASE_PATH + "/" + application.getShortName() + "/" + application.getVersion() + "/services/" + service.getShortName())
-=======
         
         mvc.perform(put(BASE_PATH + "/" + application.getShortName() + "/" + application.getVersion() + "/" + PATH_DEPLOYMENT_INFORMATION + "/" + service.getShortName())
->>>>>>> cb3ecc95
                     .content(mapper.writeValueAsBytes(updatedServiceDeploymentInfoDTO))
                     .contentType(MediaTypes.HAL_JSON_UTF8_VALUE))
                 .andDo(print())
