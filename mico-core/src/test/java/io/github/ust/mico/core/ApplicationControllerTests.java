/*
 * Licensed to the Apache Software Foundation (ASF) under one
 * or more contributor license agreements.  See the NOTICE file
 * distributed with this work for additional information
 * regarding copyright ownership.  The ASF licenses this file
 * to you under the Apache License, Version 2.0 (the
 * "License"); you may not use this file except in compliance
 * with the License.  You may obtain a copy of the License at
 *
 *   http://www.apache.org/licenses/LICENSE-2.0
 *
 * Unless required by applicable law or agreed to in writing,
 * software distributed under the License is distributed on an
 * "AS IS" BASIS, WITHOUT WARRANTIES OR CONDITIONS OF ANY
 * KIND, either express or implied.  See the License for the
 * specific language governing permissions and limitations
 * under the License.
 */

package io.github.ust.mico.core;

<<<<<<< HEAD
import com.fasterxml.jackson.databind.ObjectMapper;
import io.github.ust.mico.core.configuration.CorsConfig;
import io.github.ust.mico.core.dto.*;
import io.github.ust.mico.core.model.*;
import io.github.ust.mico.core.model.MicoServiceDeploymentInfo.ImagePullPolicy;
=======
import java.util.Arrays;
import java.util.Date;
import java.util.List;
import java.util.Optional;
import java.util.stream.Collectors;

import com.fasterxml.jackson.core.JsonProcessingException;
import com.fasterxml.jackson.databind.ObjectMapper;
import com.fasterxml.jackson.databind.SerializationFeature;
import com.google.common.collect.ImmutableMap;
import io.github.ust.mico.core.configuration.CorsConfig;
import io.github.ust.mico.core.dto.KubernetesPodInformationDTO;
import io.github.ust.mico.core.dto.KubernetesPodMetricsDTO;
import io.github.ust.mico.core.dto.MicoApplicationDTO;
import io.github.ust.mico.core.dto.MicoApplicationStatusDTO;
import io.github.ust.mico.core.dto.MicoApplicationWithServicesDTO;
import io.github.ust.mico.core.dto.MicoServiceDeploymentInfoDTO;
import io.github.ust.mico.core.dto.MicoServiceInterfaceStatusDTO;
import io.github.ust.mico.core.dto.MicoServiceStatusDTO;
import io.github.ust.mico.core.model.MicoApplication;
import io.github.ust.mico.core.model.MicoLabel;
import io.github.ust.mico.core.model.MicoService;
import io.github.ust.mico.core.model.MicoServiceDeploymentInfo;
import io.github.ust.mico.core.model.MicoServiceDeploymentInfo.ImagePullPolicy;
import io.github.ust.mico.core.model.MicoServiceDeploymentInfoQueryResult;
import io.github.ust.mico.core.model.MicoServiceInterface;
>>>>>>> b4704622
import io.github.ust.mico.core.persistence.MicoApplicationRepository;
import io.github.ust.mico.core.persistence.MicoServiceDeploymentInfoRepository;
import io.github.ust.mico.core.persistence.MicoServiceRepository;
import io.github.ust.mico.core.service.MicoKubernetesClient;
import io.github.ust.mico.core.service.MicoStatusService;
import io.github.ust.mico.core.util.CollectionUtils;
import io.github.ust.mico.core.web.ApplicationController;
<<<<<<< HEAD
import org.junit.Ignore;
=======
>>>>>>> b4704622
import org.junit.Test;
import org.junit.runner.RunWith;
import org.mockito.ArgumentCaptor;
import org.mockito.Captor;
import org.springframework.beans.factory.annotation.Autowired;
import org.springframework.boot.autoconfigure.EnableAutoConfiguration;
import org.springframework.boot.context.properties.EnableConfigurationProperties;
import org.springframework.boot.test.autoconfigure.OverrideAutoConfiguration;
import org.springframework.boot.test.autoconfigure.web.servlet.WebMvcTest;
import org.springframework.boot.test.mock.mockito.MockBean;
import org.springframework.hateoas.MediaTypes;
import org.springframework.http.HttpHeaders;
import org.springframework.test.context.junit4.SpringRunner;
import org.springframework.test.web.servlet.MockMvc;
import org.springframework.test.web.servlet.MvcResult;
import org.springframework.test.web.servlet.ResultActions;
<<<<<<< HEAD

import java.util.*;
import java.util.stream.Collectors;

import static io.github.ust.mico.core.JsonPathBuilder.*;
import static io.github.ust.mico.core.TestConstants.SHORT_NAME;
import static io.github.ust.mico.core.TestConstants.VERSION;
import static io.github.ust.mico.core.TestConstants.*;
import static org.hamcrest.CoreMatchers.is;
import static org.hamcrest.Matchers.hasSize;
import static org.junit.Assert.assertEquals;
import static org.junit.Assert.assertNotNull;
import static org.mockito.ArgumentMatchers.any;
import static org.mockito.ArgumentMatchers.eq;
import static org.mockito.BDDMockito.given;
import static org.mockito.Mockito.*;
import static org.springframework.test.web.servlet.request.MockMvcRequestBuilders.*;
import static org.springframework.test.web.servlet.result.MockMvcResultHandlers.print;
import static org.springframework.test.web.servlet.result.MockMvcResultMatchers.*;
=======
import org.springframework.web.client.RestTemplate;

import static io.github.ust.mico.core.JsonPathBuilder.EMBEDDED;
import static io.github.ust.mico.core.JsonPathBuilder.ROOT;
import static io.github.ust.mico.core.JsonPathBuilder.SELF_HREF;
import static io.github.ust.mico.core.JsonPathBuilder.buildPath;
import static io.github.ust.mico.core.TestConstants.APPLICATION_NAME;
import static io.github.ust.mico.core.TestConstants.APPLICATION_NAME_OTHER;
import static io.github.ust.mico.core.TestConstants.AVAILABLE_REPLICAS;
import static io.github.ust.mico.core.TestConstants.AVERAGE_CPU_LOAD_PER_NODE_PATH;
import static io.github.ust.mico.core.TestConstants.AVERAGE_MEMORY_USAGE_PER_NODE_PATH;
import static io.github.ust.mico.core.TestConstants.DESCRIPTION;
import static io.github.ust.mico.core.TestConstants.ERROR_MESSAGES;
import static io.github.ust.mico.core.TestConstants.GIT_TEST_REPO_URL;
import static io.github.ust.mico.core.TestConstants.ID;
import static io.github.ust.mico.core.TestConstants.ID_1;
import static io.github.ust.mico.core.TestConstants.INTERFACES_INFORMATION;
import static io.github.ust.mico.core.TestConstants.INTERFACES_INFORMATION_NAME;
import static io.github.ust.mico.core.TestConstants.OWNER;
import static io.github.ust.mico.core.TestConstants.POD_INFO;
import static io.github.ust.mico.core.TestConstants.POD_INFO_METRICS_AVAILABLE_1;
import static io.github.ust.mico.core.TestConstants.POD_INFO_METRICS_AVAILABLE_2;
import static io.github.ust.mico.core.TestConstants.POD_INFO_METRICS_CPU_LOAD_1;
import static io.github.ust.mico.core.TestConstants.POD_INFO_METRICS_CPU_LOAD_2;
import static io.github.ust.mico.core.TestConstants.POD_INFO_METRICS_MEMORY_USAGE_1;
import static io.github.ust.mico.core.TestConstants.POD_INFO_METRICS_MEMORY_USAGE_2;
import static io.github.ust.mico.core.TestConstants.POD_INFO_NODE_NAME_1;
import static io.github.ust.mico.core.TestConstants.POD_INFO_NODE_NAME_2;
import static io.github.ust.mico.core.TestConstants.POD_INFO_PHASE_1;
import static io.github.ust.mico.core.TestConstants.POD_INFO_PHASE_2;
import static io.github.ust.mico.core.TestConstants.POD_INFO_POD_NAME_1;
import static io.github.ust.mico.core.TestConstants.POD_INFO_POD_NAME_2;
import static io.github.ust.mico.core.TestConstants.REQUESTED_REPLICAS;
import static io.github.ust.mico.core.TestConstants.SERVICE_INFORMATION_NAME;
import static io.github.ust.mico.core.TestConstants.SERVICE_INTERFACE_NAME;
import static io.github.ust.mico.core.TestConstants.SERVICE_NAME;
import static io.github.ust.mico.core.TestConstants.SERVICE_SHORT_NAME;
import static io.github.ust.mico.core.TestConstants.SERVICE_VERSION;
import static io.github.ust.mico.core.TestConstants.SHORT_NAME;
import static io.github.ust.mico.core.TestConstants.SHORT_NAME_1;
import static io.github.ust.mico.core.TestConstants.SHORT_NAME_2;
import static io.github.ust.mico.core.TestConstants.SHORT_NAME_OTHER;
import static io.github.ust.mico.core.TestConstants.TOTAL_NUMBER_OF_AVAILABLE_REPLICAS;
import static io.github.ust.mico.core.TestConstants.TOTAL_NUMBER_OF_MICO_SERVICES;
import static io.github.ust.mico.core.TestConstants.TOTAL_NUMBER_OF_PODS;
import static io.github.ust.mico.core.TestConstants.TOTAL_NUMBER_OF_REQUESTED_REPLICAS;
import static io.github.ust.mico.core.TestConstants.VERSION;
import static io.github.ust.mico.core.TestConstants.VERSION_1_0_1;
import static io.github.ust.mico.core.TestConstants.VERSION_1_0_2;
import static org.hamcrest.CoreMatchers.is;
import static org.hamcrest.Matchers.hasSize;
import static org.junit.Assert.assertEquals;
import static org.junit.Assert.assertTrue;
import static org.mockito.ArgumentMatchers.any;
import static org.mockito.ArgumentMatchers.eq;
import static org.mockito.BDDMockito.given;
import static org.mockito.Mockito.never;
import static org.mockito.Mockito.times;
import static org.mockito.Mockito.verify;
import static org.springframework.test.web.servlet.request.MockMvcRequestBuilders.delete;
import static org.springframework.test.web.servlet.request.MockMvcRequestBuilders.get;
import static org.springframework.test.web.servlet.request.MockMvcRequestBuilders.post;
import static org.springframework.test.web.servlet.request.MockMvcRequestBuilders.put;
import static org.springframework.test.web.servlet.result.MockMvcResultHandlers.print;
import static org.springframework.test.web.servlet.result.MockMvcResultMatchers.header;
import static org.springframework.test.web.servlet.result.MockMvcResultMatchers.jsonPath;
import static org.springframework.test.web.servlet.result.MockMvcResultMatchers.status;
>>>>>>> b4704622

@RunWith(SpringRunner.class)
@WebMvcTest(ApplicationController.class)
@OverrideAutoConfiguration(enabled = true) //Needed to override our neo4j config
@EnableAutoConfiguration
@EnableConfigurationProperties(value = {CorsConfig.class})
public class ApplicationControllerTests {

    private static final String JSON_PATH_LINKS_SECTION = "$._links.";

    public static final String APPLICATION_DTO_LIST_PATH = buildPath(EMBEDDED, "micoApplicationDTOList");
    public static final String APPLICATION_WITH_SERVICES_DTO_LIST_PATH = buildPath(EMBEDDED, "micoApplicationWithServicesDTOList");
    public static final String APPLICATION_PATH = buildPath(ROOT, "application");
    public static final String SHORT_NAME_PATH = buildPath(ROOT, "shortName");
    public static final String VERSION_PATH = buildPath(ROOT, "version");
    public static final String NAME_PATH = buildPath(ROOT, "name");
    public static final String DESCRIPTION_PATH = buildPath(ROOT, "description");
    public static final String OWNER_PATH = buildPath(ROOT, "owner");
    public static final String SERVICE_LIST_PATH = buildPath(ROOT, "services");
    public static final String INTERFACES_LIST_PATH = buildPath(ROOT, "serviceInterfaces");
    public static final String ID_PATH = buildPath(ROOT, "id");
    private static final String BASE_PATH = "/applications";
    private static final String PATH_SERVICES = "services";
    private static final String PATH_DEPLOYMENT_INFORMATION = "deploymentInformation";
    private static final String PATH_PROMOTE = "promote";
    private static final String PATH_STATUS = "status";

    @MockBean
    private MicoApplicationRepository applicationRepository;

    @MockBean
    private MicoServiceRepository serviceRepository;

    @MockBean
    private MicoServiceDeploymentInfoRepository serviceDeploymentInfoRepository;

    @MockBean
    private MicoKubernetesClient micoKubernetesClient;

    @MockBean
    private MicoStatusService micoStatusService;

    @Autowired
    private MockMvc mvc;

    @Autowired
    private ObjectMapper mapper;

    @Captor
    private ArgumentCaptor<List<MicoApplication>> micoApplicationListCaptor;

    @Test
    public void getAllApplications() throws Exception {
        given(applicationRepository.findAll(3)).willReturn(
            CollectionUtils.listOf(
                new MicoApplication().setId(ID_1).setShortName(SHORT_NAME).setVersion(VERSION_1_0_1),
                new MicoApplication().setId(ID_2).setShortName(SHORT_NAME).setVersion(VERSION),
                new MicoApplication().setId(ID_3).setShortName(SHORT_NAME_1).setVersion(VERSION)));
        mvc.perform(get(BASE_PATH).accept(MediaTypes.HAL_JSON_UTF8_VALUE))
            .andDo(print())
            .andExpect(status().isOk())
            .andExpect(header().string(HttpHeaders.CONTENT_TYPE, MediaTypes.HAL_JSON_UTF8_VALUE))
            .andExpect(jsonPath(APPLICATION_WITH_SERVICES_DTO_LIST_PATH + "[*]", hasSize(3)))
            .andExpect(jsonPath(APPLICATION_WITH_SERVICES_DTO_LIST_PATH + "[0].shortName", is(SHORT_NAME)))
            .andExpect(jsonPath(APPLICATION_WITH_SERVICES_DTO_LIST_PATH + "[0].version", is(VERSION_1_0_1)))
            .andExpect(jsonPath(APPLICATION_WITH_SERVICES_DTO_LIST_PATH + "[1].shortName", is(SHORT_NAME)))
            .andExpect(jsonPath(APPLICATION_WITH_SERVICES_DTO_LIST_PATH + "[1].version", is(VERSION)))
            .andExpect(jsonPath(APPLICATION_WITH_SERVICES_DTO_LIST_PATH + "[2].shortName", is(SHORT_NAME_1)))
            .andExpect(jsonPath(APPLICATION_WITH_SERVICES_DTO_LIST_PATH + "[2].version", is(VERSION)))
            .andExpect(jsonPath(JSON_PATH_LINKS_SECTION + "self.href", is("http://localhost/applications")))
            .andReturn();
    }

    @Test
    public void getApplicationByShortName() throws Exception {
        given(applicationRepository.findByShortName(SHORT_NAME)).willReturn(
            CollectionUtils.listOf(new MicoApplication().setId(ID).setShortName(SHORT_NAME).setVersion(VERSION)));

        mvc.perform(get(BASE_PATH + "/" + SHORT_NAME + "/").accept(MediaTypes.HAL_JSON_VALUE))
            .andDo(print())
            .andExpect(status().isOk())
            .andExpect(header().string(HttpHeaders.CONTENT_TYPE, MediaTypes.HAL_JSON_UTF8_VALUE))
            .andExpect(jsonPath(APPLICATION_WITH_SERVICES_DTO_LIST_PATH + "[0].shortName", is(SHORT_NAME)))
            .andExpect(jsonPath(APPLICATION_WITH_SERVICES_DTO_LIST_PATH + "[0].version", is(VERSION)))
            .andExpect(jsonPath(JSON_PATH_LINKS_SECTION + SELF_HREF, is("http://localhost/applications/" + SHORT_NAME)))
            .andReturn();
    }

    @Test
    public void getApplicationByShortNameAndVersion() throws Exception {
        given(applicationRepository.findByShortNameAndVersion(SHORT_NAME, VERSION)).willReturn(
<<<<<<< HEAD
            Optional.of(new MicoApplication().setId(ID).setShortName(SHORT_NAME).setVersion(VERSION)));
=======
            Optional.of(new MicoApplication().setShortName(SHORT_NAME).setVersion(VERSION)));
>>>>>>> b4704622

        mvc.perform(get(BASE_PATH + "/" + SHORT_NAME + "/" + VERSION).accept(MediaTypes.HAL_JSON_VALUE))
            .andDo(print())
            .andExpect(status().isOk())
            .andExpect(header().string(HttpHeaders.CONTENT_TYPE, MediaTypes.HAL_JSON_UTF8_VALUE))
            .andExpect(jsonPath(SHORT_NAME_PATH, is(SHORT_NAME)))
            .andExpect(jsonPath(VERSION_PATH, is(VERSION)))
            .andExpect(jsonPath(JSON_PATH_LINKS_SECTION + SELF_HREF, is("http://localhost/applications/" + SHORT_NAME + "/" + VERSION)))
            .andExpect(jsonPath(JSON_PATH_LINKS_SECTION + "applications.href", is("http://localhost/applications")))
            .andReturn();
    }

    @Test
    public void getApplicationByShortNameAndVersionWithServices() throws Exception {
        MicoService existingService = new MicoService()
            .setId(ID_1)
            .setShortName(SERVICE_SHORT_NAME)
            .setVersion(VERSION)
            .setName(NAME)
            .setDescription(DESCRIPTION);
        MicoApplication existingApplication = new MicoApplication()
            .setId(ID)
            .setShortName(SHORT_NAME)
            .setVersion(VERSION)
            .setName(NAME)
            .setDescription(DESCRIPTION)
            .setOwner(OWNER);
        MicoServiceDeploymentInfo serviceDeploymentInfo = new MicoServiceDeploymentInfo()
            .setApplication(existingApplication)
            .setService(existingService);
        existingApplication.getServiceDeploymentInfos().add(serviceDeploymentInfo);

        given(applicationRepository.findByShortNameAndVersion(SHORT_NAME, VERSION)).willReturn(
            Optional.of(existingApplication));

        MvcResult mvcResult = mvc.perform(get(BASE_PATH + "/" + SHORT_NAME + "/" + VERSION).accept(MediaTypes.HAL_JSON_VALUE))
            .andDo(print())
            .andExpect(status().isOk())
            .andExpect(header().string(HttpHeaders.CONTENT_TYPE, MediaTypes.HAL_JSON_UTF8_VALUE))
            .andExpect(jsonPath(SHORT_NAME_PATH, is(SHORT_NAME)))
            .andExpect(jsonPath(VERSION_PATH, is(VERSION)))
            .andExpect(jsonPath(OWNER_PATH, is(OWNER)))
            .andExpect(jsonPath(SERVICE_LIST_PATH, hasSize(1)))
            .andExpect(jsonPath(SERVICE_LIST_PATH + "[0].shortName", is(SERVICE_SHORT_NAME)))
            .andExpect(jsonPath(SERVICE_LIST_PATH + "[0].version", is(VERSION)))
            .andExpect(jsonPath(SERVICE_LIST_PATH + "[0].name", is(NAME)))
            .andExpect(jsonPath(JSON_PATH_LINKS_SECTION + SELF_HREF, is("http://localhost/applications/" + SHORT_NAME + "/" + VERSION)))
            .andExpect(jsonPath(JSON_PATH_LINKS_SECTION + "applications.href", is("http://localhost/applications")))
            .andReturn();

        String contentAsString = mvcResult.getResponse().getContentAsString();
        MicoApplicationWithServicesDTO micoApplicationWithServicesDTO = mapper.readValue(contentAsString, MicoApplicationWithServicesDTO.class);
        System.out.println("Deserialized application with services DTO:\n" + micoApplicationWithServicesDTO);
    }

    @Test
    public void getApplicationByShortNameWithTrailingSlash() throws Exception {
        given(applicationRepository.findByShortName(SHORT_NAME)).willReturn(
            CollectionUtils.listOf(new MicoApplication().setId(ID).setShortName(SHORT_NAME).setVersion(VERSION)));

        mvc.perform(get(BASE_PATH + "/" + SHORT_NAME + "/").accept(MediaTypes.HAL_JSON_VALUE))
            .andDo(print())
            .andExpect(status().isOk())
            .andReturn();
    }

    @Test
    public void createApplicationWithoutServices() throws Exception {
        MicoApplication application = new MicoApplication()
            .setId(ID)
            .setShortName(SHORT_NAME)
            .setVersion(VERSION)
            .setName(NAME)
            .setDescription(DESCRIPTION);

        given(applicationRepository.save(any(MicoApplication.class))).willReturn(application);

        final ResultActions result = mvc.perform(post(BASE_PATH)
            .content(mapper.writeValueAsBytes(MicoApplicationDTO.valueOf(application)))
            .contentType(MediaTypes.HAL_JSON_UTF8_VALUE))
            .andDo(print())
            .andExpect(jsonPath(SHORT_NAME_PATH, is(application.getShortName())))
            .andExpect(jsonPath(VERSION_PATH, is(application.getVersion())));

        result.andExpect(status().isCreated());
    }

    @Test
    public void createApplicationWithExistingServices() throws Exception {
        MicoService existingService1 = new MicoService().setShortName(SHORT_NAME).setVersion(VERSION);
        MicoService existingService2 = new MicoService().setShortName(SHORT_NAME_1).setVersion(VERSION);

        MicoApplication existingApplication = new MicoApplication()
            .setId(ID)
            .setShortName(SHORT_NAME)
            .setVersion(VERSION)
            .setName(NAME)
            .setDescription(DESCRIPTION);

        existingApplication.getServiceDeploymentInfos().add(new MicoServiceDeploymentInfo()
            .setApplication(existingApplication)
            .setService(existingService1));
        existingApplication.getServiceDeploymentInfos().add(new MicoServiceDeploymentInfo()
            .setApplication(existingApplication)
            .setService(existingService2));

        given(applicationRepository.save(any(MicoApplication.class))).willReturn(existingApplication);
        given(serviceRepository.findByShortNameAndVersion(
            eq(existingService1.getShortName()), eq(existingService1.getVersion())))
            .willReturn(Optional.of(existingService1));
        given(serviceRepository.findByShortNameAndVersion(
            eq(existingService2.getShortName()), eq(existingService2.getVersion())))
            .willReturn(Optional.of(existingService2));

        MicoApplicationDTO newApplication = new MicoApplicationDTO()
            .setShortName(SHORT_NAME)
            .setVersion(VERSION)
            .setName(NAME)
            .setDescription(DESCRIPTION);

        mvc.perform(post(BASE_PATH)
            .content(mapper.writeValueAsBytes(newApplication))
            .contentType(MediaTypes.HAL_JSON_UTF8_VALUE))
            .andDo(print())
            .andExpect(jsonPath(SHORT_NAME_PATH, is(existingApplication.getShortName())))
            .andExpect(jsonPath(VERSION_PATH, is(existingApplication.getVersion())))
            .andExpect(status().isCreated())
            .andReturn();
    }

    @Test
    public void createApplicationWithInconsistentServiceData() throws Exception {
        MicoService invalidMicoService = new MicoService()
<<<<<<< HEAD
            .setShortName(SERVICE_SHORT_NAME)
            .setVersion(SERVICE_VERSION)
=======
            .setShortName(SHORT_NAME)
            .setVersion(VERSION)
>>>>>>> b4704622
            .setGitCloneUrl("http://example.com/INVALID");

        MicoApplication application = new MicoApplication()
            .setId(ID)
            .setShortName(SHORT_NAME)
            .setVersion(VERSION)
            .setName(NAME)
            .setDescription(DESCRIPTION);

        application.getServiceDeploymentInfos().add(new MicoServiceDeploymentInfo()
            .setApplication(application)
            .setService(invalidMicoService));

        // MicoService exist with different data
        given(applicationRepository.findByShortNameAndVersion(eq(application.getShortName()),
            eq(application.getVersion()))).willReturn(Optional.of(application));
<<<<<<< HEAD
=======

        prettyPrint(application);
>>>>>>> b4704622

        final ResultActions result = mvc.perform(post(BASE_PATH)
            .content(mapper.writeValueAsBytes(MicoApplicationDTO.valueOf(application)))
            .contentType(MediaTypes.HAL_JSON_UTF8_VALUE))
            .andDo(print());

        result.andExpect(status().isConflict());
    }

    @Ignore // Ignored because validation is missing. Will covered by mico#512
    @Test
    public void createApplicationWithoutRequiredName() throws Exception {
        MicoApplication application = new MicoApplication()
            .setId(ID)
            .setShortName(SHORT_NAME)
            .setVersion(VERSION)
            .setName(null)
            .setDescription(DESCRIPTION);

        final ResultActions result = mvc.perform(post(BASE_PATH)
            .content(mapper.writeValueAsBytes(application))
            .contentType(MediaTypes.HAL_JSON_UTF8_VALUE))
            .andDo(print());

        result.andExpect(status().isUnprocessableEntity());
    }

    @Test
    public void createApplicationWithDescriptionSetToNull() throws Exception {
        MicoApplication newApplication = new MicoApplication()
            .setShortName(SHORT_NAME)
            .setVersion(VERSION)
            .setName(NAME)
            .setDescription(null);

        MicoApplication expectedApplication = new MicoApplication()
            .setShortName(SHORT_NAME)
            .setVersion(VERSION)
            .setName(NAME)
            .setDescription("")
            .setServiceDeploymentInfos(new ArrayList<>());

        ArgumentCaptor<MicoApplication> applicationArgumentCaptor = ArgumentCaptor.forClass(MicoApplication.class);

        given(applicationRepository.save(any(MicoApplication.class))).willReturn(expectedApplication);

        mvc.perform(post(BASE_PATH)
            .content(mapper.writeValueAsBytes(newApplication))
            .contentType(MediaTypes.HAL_JSON_UTF8_VALUE))
            .andDo(print())
            .andExpect(status().isCreated());

        verify(applicationRepository, times(1)).save(applicationArgumentCaptor.capture());
        MicoApplication savedMicoApplication = applicationArgumentCaptor.getValue();
        assertNotNull(savedMicoApplication);
        assertEquals("Actual application does not match expected", expectedApplication, savedMicoApplication);
    }

    @Test
    public void createApplicationWithEmptyDescription() throws Exception {
        MicoApplication newApplication = new MicoApplication()
            .setShortName(SHORT_NAME)
            .setVersion(VERSION)
            .setName(NAME)
            .setDescription("");

        MicoApplication expectedApplication = new MicoApplication()
            .setShortName(SHORT_NAME)
            .setVersion(VERSION)
            .setName(NAME)
            .setDescription("")
            .setServiceDeploymentInfos(new ArrayList<>());

        ArgumentCaptor<MicoApplication> applicationArgumentCaptor = ArgumentCaptor.forClass(MicoApplication.class);

        given(applicationRepository.save(any(MicoApplication.class))).willReturn(expectedApplication);

        mvc.perform(post(BASE_PATH)
            .content(mapper.writeValueAsBytes(newApplication))
            .contentType(MediaTypes.HAL_JSON_UTF8_VALUE))
            .andDo(print())
            .andExpect(status().isCreated());

        verify(applicationRepository, times(1)).save(applicationArgumentCaptor.capture());
        MicoApplication savedMicoApplication = applicationArgumentCaptor.getValue();
        assertNotNull(savedMicoApplication);
        assertEquals("Actual application does not match expected", expectedApplication, savedMicoApplication);
    }

    @Test
    public void updateApplication() throws Exception {
        MicoApplication existingApplication = new MicoApplication()
            .setId(ID)
            .setShortName(SHORT_NAME)
            .setVersion(VERSION)
<<<<<<< HEAD
            .setName(NAME)
            .setDescription(DESCRIPTION);
        MicoApplication updatedApplication = new MicoApplication()
            .setShortName(SHORT_NAME)
            .setVersion(VERSION)
            .setName(NAME)
            .setDescription("newDesc");
=======
            .setDescription(DESCRIPTION);

        MicoApplication updatedApplication = new MicoApplication()
            .setShortName(SHORT_NAME)
            .setVersion(VERSION)
            .setDescription("newDesc");

>>>>>>> b4704622
        MicoApplication expectedApplication = new MicoApplication()
            .setId(existingApplication.getId())
            .setShortName(updatedApplication.getShortName())
            .setVersion(updatedApplication.getVersion())
            .setName(updatedApplication.getName())
            .setDescription(updatedApplication.getDescription());

        given(applicationRepository.findByShortNameAndVersion(SHORT_NAME, VERSION)).willReturn(Optional.of(existingApplication));
        given(applicationRepository.save(eq(expectedApplication))).willReturn(expectedApplication);

        ResultActions resultUpdate = mvc.perform(put(BASE_PATH + "/" + SHORT_NAME + "/" + VERSION)
            .content(mapper.writeValueAsBytes(MicoApplicationDTO.valueOf(updatedApplication)))
            .contentType(MediaTypes.HAL_JSON_UTF8_VALUE))
            .andDo(print())
            .andExpect(jsonPath(DESCRIPTION_PATH, is(updatedApplication.getDescription())))
            .andExpect(jsonPath(SHORT_NAME_PATH, is(updatedApplication.getShortName())))
            .andExpect(jsonPath(VERSION_PATH, is(updatedApplication.getVersion())));

        resultUpdate.andExpect(status().isOk());
    }

    @Test
    public void updateApplicationUsesExistingServices() throws Exception {
        MicoService existingService = new MicoService()
<<<<<<< HEAD
            .setShortName(SERVICE_SHORT_NAME)
            .setVersion(SERVICE_VERSION)
=======
            .setShortName(SHORT_NAME)
            .setVersion(VERSION)
>>>>>>> b4704622
            .setGitCloneUrl(GIT_TEST_REPO_URL);

        MicoApplication existingApplication = new MicoApplication()
            .setId(ID)
            .setShortName(SHORT_NAME)
            .setVersion(VERSION)
<<<<<<< HEAD
            .setName(NAME)
=======
>>>>>>> b4704622
            .setDescription(DESCRIPTION);

        MicoApplication updatedApplication = new MicoApplication()
            .setShortName(SHORT_NAME)
            .setVersion(VERSION)
<<<<<<< HEAD
            .setName(NAME)
=======
>>>>>>> b4704622
            .setDescription("newDesc");

        MicoApplication expectedApplication = new MicoApplication()
            .setId(existingApplication.getId())
            .setShortName(updatedApplication.getShortName())
            .setVersion(updatedApplication.getVersion())
<<<<<<< HEAD
            .setName(updatedApplication.getName())
=======
>>>>>>> b4704622
            .setDescription(updatedApplication.getDescription());

        expectedApplication.getServiceDeploymentInfos().add(new MicoServiceDeploymentInfo()
            .setApplication(expectedApplication)
            .setService(existingService));

        given(applicationRepository.findByShortNameAndVersion(SHORT_NAME, VERSION)).willReturn(Optional.of(existingApplication));
        given(applicationRepository.save(eq(updatedApplication.setId(ID)))).willReturn(expectedApplication);

        ResultActions resultUpdate = mvc
            .perform(put(BASE_PATH + "/" + SHORT_NAME + "/" + VERSION)
                .content(mapper.writeValueAsBytes(MicoApplicationDTO.valueOf(updatedApplication)))
                .contentType(MediaTypes.HAL_JSON_UTF8_VALUE))
            .andDo(print())
            .andExpect(jsonPath(DESCRIPTION_PATH, is(updatedApplication.getDescription())))
            .andExpect(jsonPath(SHORT_NAME_PATH, is(updatedApplication.getShortName())))
            .andExpect(jsonPath(VERSION_PATH, is(updatedApplication.getVersion())))
            .andExpect(jsonPath(NAME_PATH, is(updatedApplication.getName())));

        resultUpdate.andExpect(status().isOk());
    }

    @Test
    public void promoteApplication() throws Exception {
        MicoService service = new MicoService()
            .setShortName(SERVICE_SHORT_NAME)
            .setVersion(SERVICE_VERSION);

        MicoApplication existingApplication = new MicoApplication()
            .setId(ID)
            .setShortName(SHORT_NAME)
            .setVersion(VERSION)
            .setDescription(DESCRIPTION);

        existingApplication.getServiceDeploymentInfos().add(new MicoServiceDeploymentInfo()
            .setApplication(existingApplication)
            .setService(service));

        String newVersion = VERSION_1_0_1;
        Long newId = ID + 1;

        MicoApplication updatedApplication = existingApplication.setId(null).setVersion(newVersion);
        MicoApplication expectedApplication = updatedApplication.setId(newId);

        given(applicationRepository.findByShortNameAndVersion(SHORT_NAME, VERSION)).willReturn(Optional.of(existingApplication));
        given(applicationRepository.save(eq(updatedApplication))).willReturn(expectedApplication);

        ResultActions resultUpdate = mvc
            .perform(post(BASE_PATH + "/" + SHORT_NAME + "/" + VERSION + "/" + PATH_PROMOTE)
                .content(newVersion)
                .contentType(MediaTypes.HAL_JSON_UTF8_VALUE))
            .andDo(print())
            .andExpect(jsonPath(DESCRIPTION_PATH, is(updatedApplication.getDescription())))
            .andExpect(jsonPath(SHORT_NAME_PATH, is(updatedApplication.getShortName())))
            .andExpect(jsonPath(VERSION_PATH, is(newVersion)));

        resultUpdate.andExpect(status().isOk());
    }

    @Ignore // Ignored because validation is missing. Will covered by mico#512
    @Test
    public void updateApplicationWithoutRequiredName() throws Exception {
        MicoApplication existingApplication = new MicoApplication()
            .setId(ID)
            .setShortName(SHORT_NAME)
            .setVersion(VERSION)
            .setName(NAME)
            .setDescription(DESCRIPTION);

        MicoApplication updatedApplication = new MicoApplication()
            .setShortName(SHORT_NAME)
            .setVersion(VERSION)
            .setName(null)
            .setDescription(DESCRIPTION);

        given(applicationRepository.findByShortNameAndVersion(SHORT_NAME, VERSION)).willReturn(Optional.of(existingApplication));

        ResultActions resultUpdate = mvc.perform(put(BASE_PATH + "/" + SHORT_NAME + "/" + VERSION)
            .content(mapper.writeValueAsBytes(updatedApplication))
            .contentType(MediaTypes.HAL_JSON_UTF8_VALUE))
            .andDo(print());

        resultUpdate.andExpect(status().isUnprocessableEntity());
    }

    @Test
    public void updateApplicationWithDescriptionSetToNull() throws Exception {
        MicoApplication existingApplication = new MicoApplication()
            .setId(ID)
            .setShortName(SHORT_NAME)
            .setVersion(VERSION)
            .setName(NAME)
            .setDescription(DESCRIPTION);

        MicoApplication updatedApplication = new MicoApplication()
            .setShortName(SHORT_NAME)
            .setVersion(VERSION)
            .setName(NAME)
            .setDescription(null);

        MicoApplication expectedApplication = new MicoApplication()
            .setId(existingApplication.getId())
            .setShortName(existingApplication.getShortName())
            .setVersion(existingApplication.getVersion())
            .setName(updatedApplication.getName())
            .setDescription("")
            .setServiceDeploymentInfos(existingApplication.getServiceDeploymentInfos());

        ArgumentCaptor<MicoApplication> applicationArgumentCaptor = ArgumentCaptor.forClass(MicoApplication.class);

        given(applicationRepository.findByShortNameAndVersion(SHORT_NAME, VERSION)).willReturn(Optional.of(existingApplication));
        given(applicationRepository.save(any(MicoApplication.class))).willReturn(expectedApplication);

        mvc.perform(put(BASE_PATH + "/" + SHORT_NAME + "/" + VERSION)
            .content(mapper.writeValueAsBytes(updatedApplication))
            .contentType(MediaTypes.HAL_JSON_UTF8_VALUE))
            .andDo(print())
            .andExpect(status().isOk());

        verify(applicationRepository, times(1)).save(applicationArgumentCaptor.capture());
        MicoApplication savedMicoApplication = applicationArgumentCaptor.getValue();
        assertNotNull(savedMicoApplication);
        assertEquals("Actual application does not match expected", expectedApplication, savedMicoApplication);
    }

    @Test
    public void deleteApplication() throws Exception {
        MicoApplication existingApplication = new MicoApplication()
            .setId(ID)
            .setShortName(SHORT_NAME)
            .setVersion(VERSION)
            .setName(NAME)
            .setDescription(DESCRIPTION);
        given(applicationRepository.findByShortNameAndVersion(SHORT_NAME, VERSION)).willReturn(Optional.of(existingApplication));

        ArgumentCaptor<MicoApplication> appCaptor = ArgumentCaptor.forClass(MicoApplication.class);

        mvc.perform(delete(BASE_PATH + "/" + SHORT_NAME + "/" + VERSION).accept(MediaTypes.HAL_JSON_VALUE))
            .andDo(print())
            .andExpect(status().isNoContent())
            .andReturn();

        verify(applicationRepository).delete(appCaptor.capture());
        assertEquals("Wrong short name.", existingApplication.getShortName(), appCaptor.getValue().getShortName());
        assertEquals("Wrong version.", existingApplication.getVersion(), appCaptor.getValue().getVersion());
    }

    @Test
    public void getStatusOfApplication() throws Exception {
        // Create a new application with one service
        MicoApplication application = new MicoApplication()
            .setId(ID)
<<<<<<< HEAD
            .setName(NAME)
            .setShortName(SHORT_NAME)
            .setVersion(VERSION);

=======
            .setName(APPLICATION_NAME)
            .setShortName(SHORT_NAME)
            .setVersion(VERSION);

        MicoApplication otherMicoApplication = new MicoApplication()
            .setId(ID_1)
            .setName(APPLICATION_NAME_OTHER)
            .setShortName(SHORT_NAME_OTHER)
            .setVersion(VERSION);

>>>>>>> b4704622
        MicoServiceInterface serviceInterface = new MicoServiceInterface()
            .setServiceInterfaceName(SERVICE_INTERFACE_NAME);

        MicoService service = new MicoService()
            .setShortName(SERVICE_SHORT_NAME)
            .setVersion(SERVICE_VERSION)
            .setServiceInterfaces(CollectionUtils.listOf(serviceInterface));

<<<<<<< HEAD
        // Test properties for pods of the service
=======
>>>>>>> b4704622
        String nodeName = "testNode";
        String podPhase = "Running";
        String hostIp = "192.168.0.0";
        int availableReplicas = 1;
        int replicas = 2;

        // Properties for pod 1
        String podName1 = "pod1";
        String startTimePod1 = new Date().toString();
        int restartsPod1 = 0;
        int memoryUsage1 = 50;
        int cpuLoad1 = 10;

        // Properties for pod 2
        String podName2 = "pod2";
        String startTimePod2 = new Date().toString();
        int restartsPod2 = 0;
        int memoryUsage2 = 70;
        int cpuLoad2 = 40;

        MicoApplicationStatusDTO micoApplicationStatus = new MicoApplicationStatusDTO()
            .setTotalNumberOfMicoServices(1)
            .setTotalNumberOfAvailableReplicas(availableReplicas)
            .setTotalNumberOfRequestedReplicas(replicas)
            .setTotalNumberOfPods(2);
        MicoServiceStatusDTO micoServiceStatus = new MicoServiceStatusDTO();

        // Set information for first pod of a MicoService
        KubernetesPodInformationDTO kubernetesPodInfo1 = new KubernetesPodInformationDTO();
        kubernetesPodInfo1
            .setHostIp(hostIp)
            .setNodeName(nodeName)
            .setPhase(podPhase)
            .setPodName(podName1)
<<<<<<< HEAD
            .setMetrics(new KuberenetesPodMetricsDTO()
=======
            .setStartTime(startTimePod1)
            .setRestarts(restartsPod1)
            .setMetrics(new KubernetesPodMetricsDTO()
>>>>>>> b4704622
                .setAvailable(false)
                .setCpuLoad(cpuLoad1)
                .setMemoryUsage(memoryUsage1));

        // Set information for second pod of a MicoService
        KubernetesPodInformationDTO kubernetesPodInfo2 = new KubernetesPodInformationDTO();
        kubernetesPodInfo2
            .setHostIp(hostIp)
            .setNodeName(nodeName)
            .setPhase(podPhase)
            .setPodName(podName2)
<<<<<<< HEAD
            .setMetrics(new KuberenetesPodMetricsDTO()
=======
            .setStartTime(startTimePod2)
            .setRestarts(restartsPod2)
            .setMetrics(new KubernetesPodMetricsDTO()
>>>>>>> b4704622
                .setAvailable(true)
                .setCpuLoad(cpuLoad2)
                .setMemoryUsage(memoryUsage2));

        // Set deployment information for MicoService
        micoServiceStatus
<<<<<<< HEAD
            .setName(NAME)
            .setShortName(SERVICE_SHORT_NAME)
            .setVersion(SERVICE_VERSION)
            .setAvailableReplicas(availableReplicas)
            .setRequestedReplicas(replicas)
            .setInterfacesInformation(Collections.singletonList(new MicoServiceInterfaceDTO().setName(SERVICE_INTERFACE_NAME)))
            .setPodInfo(Arrays.asList(kubernetesPodInfo1, kubernetesPodInfo2));

        micoApplicationStatus.getServiceStatus().add(micoServiceStatus);
=======
            .setName(SERVICE_NAME)
            .setShortName(SHORT_NAME)
            .setVersion(VERSION)
            .setAvailableReplicas(availableReplicas)
            .setRequestedReplicas(replicas)
            .setApplicationsUsingThisService(CollectionUtils.listOf(new MicoApplicationDTO()
                .setName(otherMicoApplication.getName())
                .setShortName(otherMicoApplication.getShortName())
                .setVersion(otherMicoApplication.getVersion())
                .setDescription(otherMicoApplication.getDescription())))
            .setInterfacesInformation(CollectionUtils.listOf(new MicoServiceInterfaceStatusDTO().setName(SERVICE_INTERFACE_NAME)))
            .setPodsInformation(Arrays.asList(kubernetesPodInfo1, kubernetesPodInfo2))
            .setAverageCpuLoadPerNode(ImmutableMap.of(nodeName, 25))
            .setAverageMemoryUsagePerNode(ImmutableMap.of(nodeName, 60));
        micoApplicationStatus.getServiceStatuses().add(micoServiceStatus);
>>>>>>> b4704622

        given(applicationRepository.findByShortNameAndVersion(SHORT_NAME, VERSION)).willReturn(Optional.of(application));
        given(applicationRepository.findAllByUsedService(any(), any())).willReturn(CollectionUtils.listOf(otherMicoApplication));
        given(serviceRepository.findAllByApplication(SHORT_NAME, VERSION)).willReturn(CollectionUtils.listOf(service));

        // Mock MicoStatusService
        given(micoStatusService.getApplicationStatus(any(MicoApplication.class))).willReturn(micoApplicationStatus);

        mvc.perform(get(BASE_PATH + "/" + SHORT_NAME + "/" + VERSION + "/" + PATH_STATUS))
            .andDo(print())
            .andExpect(status().isOk())
<<<<<<< HEAD
            .andExpect(jsonPath(SERVICE_INFORMATION_NAME, is(NAME)))
=======
            .andExpect(jsonPath(SERVICE_INFORMATION_NAME, is(SERVICE_NAME)))
            .andExpect(jsonPath(TOTAL_NUMBER_OF_AVAILABLE_REPLICAS, is(availableReplicas)))
            .andExpect(jsonPath(TOTAL_NUMBER_OF_REQUESTED_REPLICAS, is(replicas)))
            .andExpect(jsonPath(TOTAL_NUMBER_OF_PODS, is(2)))
            .andExpect(jsonPath(TOTAL_NUMBER_OF_MICO_SERVICES, is(1)))
            .andExpect(jsonPath(AVERAGE_CPU_LOAD_PER_NODE_PATH, is(ImmutableMap.of(nodeName, 25))))
            .andExpect(jsonPath(AVERAGE_MEMORY_USAGE_PER_NODE_PATH, is(ImmutableMap.of(nodeName, 60))))
>>>>>>> b4704622
            .andExpect(jsonPath(REQUESTED_REPLICAS, is(replicas)))
            .andExpect(jsonPath(AVAILABLE_REPLICAS, is(availableReplicas)))
            .andExpect(jsonPath(INTERFACES_INFORMATION, hasSize(1)))
            .andExpect(jsonPath(INTERFACES_INFORMATION_NAME, is(SERVICE_INTERFACE_NAME)))
            .andExpect(jsonPath(POD_INFO, hasSize(2)))
            .andExpect(jsonPath(POD_INFO_POD_NAME_1, is(podName1)))
            .andExpect(jsonPath(POD_INFO_PHASE_1, is(podPhase)))
            .andExpect(jsonPath(POD_INFO_NODE_NAME_1, is(nodeName)))
            .andExpect(jsonPath(POD_INFO_METRICS_MEMORY_USAGE_1, is(memoryUsage1)))
            .andExpect(jsonPath(POD_INFO_METRICS_CPU_LOAD_1, is(cpuLoad1)))
            .andExpect(jsonPath(POD_INFO_METRICS_AVAILABLE_1, is(false)))
            .andExpect(jsonPath(POD_INFO_POD_NAME_2, is(podName2)))
            .andExpect(jsonPath(POD_INFO_PHASE_2, is(podPhase)))
            .andExpect(jsonPath(POD_INFO_NODE_NAME_2, is(nodeName)))
            .andExpect(jsonPath(POD_INFO_METRICS_MEMORY_USAGE_2, is(memoryUsage2)))
            .andExpect(jsonPath(POD_INFO_METRICS_CPU_LOAD_2, is(cpuLoad2)))
<<<<<<< HEAD
            .andExpect(jsonPath(POD_INFO_METRICS_AVAILABLE_2, is(true)));
=======
            .andExpect(jsonPath(POD_INFO_METRICS_AVAILABLE_2, is(true)))
            .andExpect(jsonPath(ERROR_MESSAGES, is(CollectionUtils.listOf())));
>>>>>>> b4704622
    }

    @Test
    public void addServiceToApplication() throws Exception {
        MicoApplication application = new MicoApplication()
            .setId(ID)
            .setShortName(SHORT_NAME)
            .setVersion(VERSION);

        MicoService service = new MicoService()
            .setShortName(SERVICE_SHORT_NAME)
            .setVersion(SERVICE_VERSION);

        given(applicationRepository.findByShortNameAndVersion(SHORT_NAME, VERSION))
            .willReturn(Optional.of(application));
        given(serviceRepository.findByShortNameAndVersion(SERVICE_SHORT_NAME, SERVICE_VERSION)).willReturn(Optional.of(service));
        given(serviceRepository.findAllByApplication(SHORT_NAME, VERSION)).willReturn(CollectionUtils.listOf(service));
        ArgumentCaptor<MicoApplication> micoApplicationCaptor = ArgumentCaptor.forClass(MicoApplication.class);

        mvc.perform(post(BASE_PATH + "/" + SHORT_NAME + "/" + VERSION + "/" + PATH_SERVICES)
            .content(mapper.writeValueAsBytes(service))
            .contentType(MediaTypes.HAL_JSON_UTF8_VALUE))
            .andDo(print())
            .andExpect(status().isNoContent());

        verify(applicationRepository, times(1)).save(micoApplicationCaptor.capture());
        MicoApplication savedMicoApplication = micoApplicationCaptor.getValue();
        assertEquals("Expected one service deployment information", 1, savedMicoApplication.getServiceDeploymentInfos().size());
        assertEquals(service, savedMicoApplication.getServiceDeploymentInfos().get(0).getService());
    }

    @Test
    public void addServiceOnlyWithShortNameAndVersionToApplication() throws Exception {
        MicoApplication application = new MicoApplication()
            .setId(ID)
            .setShortName(SHORT_NAME)
            .setName(NAME)
            .setVersion(VERSION);

        MicoService existingService = new MicoService()
            .setId(ID_1)
            .setShortName(SERVICE_SHORT_NAME)
            .setVersion(SERVICE_VERSION)
<<<<<<< HEAD
            .setName(NAME)
            .setDescription(DESCRIPTION);
=======
            .setDescription(DESCRIPTION)
            .setGitCloneUrl(GIT_TEST_REPO_URL);
>>>>>>> b4704622

        MicoService providedService = new MicoService()
            .setShortName(SERVICE_SHORT_NAME)
            .setVersion(SERVICE_VERSION);

        given(applicationRepository.findByShortNameAndVersion(SHORT_NAME, VERSION))
            .willReturn(Optional.of(application));
        given(serviceRepository.findByShortNameAndVersion(SERVICE_SHORT_NAME, SERVICE_VERSION))
            .willReturn(Optional.of(existingService));
        given(serviceRepository.findAllByApplication(SHORT_NAME, VERSION))
            .willReturn(CollectionUtils.listOf(existingService));

        ArgumentCaptor<MicoApplication> micoApplicationCaptor = ArgumentCaptor.forClass(MicoApplication.class);

        mvc.perform(post(BASE_PATH + "/" + SHORT_NAME + "/" + VERSION + "/" + PATH_SERVICES)
            .content(mapper.writeValueAsBytes(providedService))
            .contentType(MediaTypes.HAL_JSON_UTF8_VALUE))
            .andDo(print())
            .andExpect(status().isNoContent());

        verify(applicationRepository, times(1)).save(micoApplicationCaptor.capture());
        MicoApplication savedMicoApplication = micoApplicationCaptor.getValue();
        assertEquals("Expected one service deployment information", 1, savedMicoApplication.getServiceDeploymentInfos().size());
        assertEquals(existingService, savedMicoApplication.getServiceDeploymentInfos().get(0).getService());
    }

    @Test
    public void addServiceWithInconsistentDataToApplication() throws Exception {
        MicoApplication micoApplication = new MicoApplication()
            .setId(ID)
            .setShortName(SHORT_NAME)
            .setVersion(VERSION);

        MicoService existingService = new MicoService()
            .setShortName(SERVICE_SHORT_NAME)
            .setVersion(SERVICE_VERSION)
            .setDescription(DESCRIPTION);

        MicoService providedService = new MicoService()
            .setShortName(SERVICE_SHORT_NAME)
            .setVersion(SERVICE_VERSION)
            .setDescription("NewDesc");

        given(applicationRepository.findByShortNameAndVersion(SHORT_NAME, VERSION)).willReturn(Optional.of(micoApplication));
        given(serviceRepository.findByShortNameAndVersion(SERVICE_SHORT_NAME, SERVICE_VERSION)).willReturn(Optional.of(existingService));

        mvc.perform(post(BASE_PATH + "/" + SHORT_NAME + "/" + VERSION + "/" + PATH_SERVICES)
            .content(mapper.writeValueAsBytes(providedService))
            .contentType(MediaTypes.HAL_JSON_UTF8_VALUE))
            .andDo(print())
            .andExpect(status().isConflict());
    }

    @Test
    public void deleteServiceFromApplication() throws Exception {
        MicoApplication application = new MicoApplication()
            .setId(ID)
            .setShortName(SHORT_NAME)
            .setVersion(VERSION);

        MicoService service = new MicoService()
            .setShortName(SERVICE_SHORT_NAME)
            .setVersion(SERVICE_VERSION);

        application.getServiceDeploymentInfos().add(new MicoServiceDeploymentInfo()
            .setApplication(application)
            .setService(service));

        given(applicationRepository.findByShortNameAndVersion(SHORT_NAME, VERSION)).willReturn(Optional.of(application));
        given(serviceRepository.findByShortNameAndVersion(SERVICE_SHORT_NAME, SERVICE_VERSION)).willReturn(Optional.of(service));
        given(serviceDeploymentInfoRepository.findByApplicationAndService(SHORT_NAME, VERSION, SERVICE_SHORT_NAME))
            .willReturn(Optional.of(new MicoServiceDeploymentInfoQueryResult()
                .setApplication(application)
                .setServiceDeploymentInfo(application.getServiceDeploymentInfos().get(0))
                .setService(service)));

        ArgumentCaptor<MicoApplication> micoApplicationCaptor = ArgumentCaptor.forClass(MicoApplication.class);

        mvc.perform(delete(BASE_PATH + "/" + SHORT_NAME + "/" + VERSION + "/services/" + SERVICE_SHORT_NAME))
            .andDo(print())
            .andExpect(status().isNoContent());

        verify(applicationRepository, times(1)).save(micoApplicationCaptor.capture());
        MicoApplication savedMicoApplication = micoApplicationCaptor.getValue();
        assertEquals("Expected no service deployment information", 0, savedMicoApplication.getServiceDeploymentInfos().size());
    }

    @Test
    public void getServiceDeploymentInformation() throws Exception {
        MicoApplication application = new MicoApplication()
<<<<<<< HEAD
            .setId(ID)
            .setShortName(SHORT_NAME)
            .setVersion(VERSION);

        MicoService service = new MicoService()
            .setShortName(SERVICE_SHORT_NAME)
            .setVersion(SERVICE_VERSION);

        List<MicoLabel> labels = CollectionUtils.listOf(new MicoLabel("key", "value"));
        ImagePullPolicy imagePullPolicy = ImagePullPolicy.IF_NOT_PRESENT;
        MicoServiceDeploymentInfo serviceDeploymentInfo = new MicoServiceDeploymentInfo()
            .setApplication(application)
            .setService(service)
            .setReplicas(3)
            .setLabels(labels)
            .setImagePullPolicy(imagePullPolicy);
=======
                .setId(ID)
                .setShortName(SHORT_NAME)
                .setVersion(VERSION);

        MicoService service = new MicoService()
                .setShortName(SERVICE_SHORT_NAME)
                .setVersion(SERVICE_VERSION);

        List<MicoLabel<String, String>> labels = CollectionUtils.listOf(new MicoLabel<String, String>("key", "value"));
        ImagePullPolicy imagePullPolicy = ImagePullPolicy.IF_NOT_PRESENT;
        MicoServiceDeploymentInfo serviceDeploymentInfo = new MicoServiceDeploymentInfo()
                .setApplication(application)
                .setService(service)
                .setReplicas(3)
                .setLabels(labels)
                .setImagePullPolicy(imagePullPolicy);
>>>>>>> b4704622

        application.getServiceDeploymentInfos().add(serviceDeploymentInfo);

        given(serviceDeploymentInfoRepository.findByApplicationAndService(application.getShortName(), application.getVersion(), service.getShortName()))
            .willReturn(Optional.of(new MicoServiceDeploymentInfoQueryResult(application, serviceDeploymentInfo, service)));

        mvc.perform(get(BASE_PATH + "/" + application.getShortName() + "/" + application.getVersion() + "/" + PATH_DEPLOYMENT_INFORMATION + "/" + service.getShortName()))
            .andDo(print())
            .andExpect(status().isOk())
            .andExpect(jsonPath(SDI_REPLICAS_PATH, is(serviceDeploymentInfo.getReplicas())))
            .andExpect(jsonPath(SDI_LABELS_PATH + "[0].key", is(labels.get(0).getKey())))
            .andExpect(jsonPath(SDI_LABELS_PATH + "[0].value", is(labels.get(0).getValue())))
            .andExpect(jsonPath(SDI_IMAGE_PULLPOLICY_PATH, is(imagePullPolicy.toString())))
            .andReturn();
    }

    @Test
    public void updateServiceDeploymentInformation() throws Exception {
        MicoApplication application = new MicoApplication()
<<<<<<< HEAD
            .setId(ID)
            .setShortName(SHORT_NAME)
            .setVersion(VERSION);

        MicoApplication expectedApplication = new MicoApplication()
            .setId(ID)
            .setShortName(SHORT_NAME)
            .setVersion(VERSION);

        MicoService service = new MicoService()
            .setShortName(SERVICE_SHORT_NAME)
            .setVersion(SERVICE_VERSION);

        MicoServiceDeploymentInfo serviceDeploymentInfo = new MicoServiceDeploymentInfo()
            .setApplication(application)
            .setService(service)
            .setReplicas(3)
            .setLabels(CollectionUtils.listOf(new MicoLabel("key", "value")))
            .setImagePullPolicy(ImagePullPolicy.IF_NOT_PRESENT);

        MicoServiceDeploymentInfoDTO updatedServiceDeploymentInfoDTO = new MicoServiceDeploymentInfoDTO()
            .setReplicas(5)
            .setLabels(CollectionUtils.listOf(new MicoLabel("key-updated", "value-updated")))
            .setImagePullPolicy(ImagePullPolicy.NEVER);
=======
                .setId(ID)
                .setShortName(SHORT_NAME)
                .setVersion(VERSION);

        MicoApplication expectedApplication = new MicoApplication()
                .setId(ID)
                .setShortName(SHORT_NAME)
                .setVersion(VERSION);

        MicoService service = new MicoService()
                .setShortName(SERVICE_SHORT_NAME)
                .setVersion(SERVICE_VERSION);

        MicoServiceDeploymentInfo serviceDeploymentInfo = new MicoServiceDeploymentInfo()
                .setApplication(application)
                .setService(service)
                .setReplicas(3)
                .setLabels(CollectionUtils.listOf(new MicoLabel<String, String>("key", "value")))
                .setImagePullPolicy(ImagePullPolicy.IF_NOT_PRESENT);

        MicoServiceDeploymentInfoDTO updatedServiceDeploymentInfoDTO = new MicoServiceDeploymentInfoDTO()
                .setReplicas(5)
                .setLabels(CollectionUtils.listOf(new MicoLabel<String, String>("key-updated", "value-updated")))
                .setImagePullPolicy(ImagePullPolicy.NEVER);
>>>>>>> b4704622

        application.getServiceDeploymentInfos().add(serviceDeploymentInfo);
        expectedApplication.getServiceDeploymentInfos().add(serviceDeploymentInfo.applyValuesFrom(updatedServiceDeploymentInfoDTO));

        given(applicationRepository.findByShortNameAndVersion(application.getShortName(), application.getVersion()))
            .willReturn(Optional.of(application));
        given(applicationRepository.save(eq(expectedApplication))).willReturn(expectedApplication);

        mvc.perform(put(BASE_PATH + "/" + application.getShortName() + "/" + application.getVersion() + "/" + PATH_DEPLOYMENT_INFORMATION + "/" + service.getShortName())
            .content(mapper.writeValueAsBytes(updatedServiceDeploymentInfoDTO))
            .contentType(MediaTypes.HAL_JSON_UTF8_VALUE))
            .andDo(print())
            .andExpect(status().isOk())
            .andExpect(jsonPath(SDI_REPLICAS_PATH, is(serviceDeploymentInfo.getReplicas())))
            .andExpect(jsonPath(SDI_LABELS_PATH + "[0].key", is(updatedServiceDeploymentInfoDTO.getLabels().get(0).getKey())))
            .andExpect(jsonPath(SDI_LABELS_PATH + "[0].value", is(updatedServiceDeploymentInfoDTO.getLabels().get(0).getValue())))
            .andExpect(jsonPath(SDI_IMAGE_PULLPOLICY_PATH, is(updatedServiceDeploymentInfoDTO.getImagePullPolicy().toString())))
            .andReturn();
    }

    @Test
    public void deleteAllVersionsOfAnApplication() throws Exception {
        MicoApplication micoApplicationV1 = new MicoApplication()
            .setShortName(SHORT_NAME)
            .setVersion(VERSION);
        MicoApplication micoApplicationV2 = new MicoApplication()
            .setShortName(SHORT_NAME)
            .setVersion(VERSION_1_0_1);
        MicoApplication micoApplicationV3 = new MicoApplication()
            .setShortName(SHORT_NAME)
            .setVersion(VERSION_1_0_2);
        MicoApplication otherApplication = new MicoApplication()
            .setShortName(SHORT_NAME_2)
            .setVersion(VERSION);

        given(applicationRepository.findByShortName(SHORT_NAME)).willReturn(CollectionUtils.listOf(micoApplicationV1, micoApplicationV2, micoApplicationV3));
        given(applicationRepository.findByShortName(SHORT_NAME_2)).willReturn(CollectionUtils.listOf(otherApplication));
        given(micoKubernetesClient.isApplicationDeployed(any(MicoApplication.class))).willReturn(false);

        mvc.perform(delete(BASE_PATH + "/" + SHORT_NAME))
            .andDo(print())
            .andExpect(status().isNoContent())
            .andReturn();

        verify(applicationRepository, times(1)).deleteAll(micoApplicationListCaptor.capture());
        List<MicoApplication> actualDeletedApplications = micoApplicationListCaptor.getValue();
        assertEquals("Expected 3 applications were deleted", 3, actualDeletedApplications.size());
        List<MicoApplication> otherApplications = actualDeletedApplications.stream()
            .filter(app -> !app.getShortName().equals(SHORT_NAME)).collect(Collectors.toList());
        assertEquals("Excepted no other application was deleted", 0, otherApplications.size());
    }

    @Test
    public void deleteOnlyIfNoVersionOfTheApplicationIsDeployed() throws Exception {
        MicoApplication micoApplicationV1 = new MicoApplication()
            .setShortName(SHORT_NAME)
            .setVersion(VERSION);
        MicoApplication micoApplicationV2 = new MicoApplication()
            .setShortName(SHORT_NAME)
            .setVersion(VERSION_1_0_1);
        MicoApplication micoApplicationV3 = new MicoApplication()
            .setShortName(SHORT_NAME)
            .setVersion(VERSION_1_0_2);

        given(applicationRepository.findByShortName(SHORT_NAME)).willReturn(CollectionUtils.listOf(micoApplicationV1, micoApplicationV2, micoApplicationV3));
        given(micoKubernetesClient.isApplicationDeployed(micoApplicationV1)).willReturn(false);
        given(micoKubernetesClient.isApplicationDeployed(micoApplicationV2)).willReturn(true);
        given(micoKubernetesClient.isApplicationDeployed(micoApplicationV3)).willReturn(false);

        mvc.perform(delete(BASE_PATH + "/" + SHORT_NAME))
            .andDo(print())
            .andExpect(status().isConflict())
            .andExpect(status().reason("Application is currently deployed in version 1.0.1!"))
            .andReturn();

        verify(applicationRepository, never()).deleteAll(micoApplicationListCaptor.capture());
    }

<<<<<<< HEAD

    @Test
    public void invalidLabelsThrowAnException() throws Exception {

        List<MicoLabel> labels = CollectionUtils.listOf(new MicoLabel("invalid-key!", "value"));

        MicoApplication application = new MicoApplication()
            .setId(ID)
            .setShortName(SHORT_NAME)
            .setVersion(VERSION);

        MicoApplication expectedApplication = new MicoApplication()
            .setId(ID)
            .setShortName(SHORT_NAME)
            .setVersion(VERSION);

        MicoService service = new MicoService()
            .setShortName(SERVICE_SHORT_NAME)
            .setVersion(SERVICE_VERSION);

        MicoServiceDeploymentInfo serviceDeploymentInfo = new MicoServiceDeploymentInfo()
            .setApplication(application)
            .setService(service);

        MicoServiceDeploymentInfoDTO updatedServiceDeploymentInfoDTO = new MicoServiceDeploymentInfoDTO()
            .setLabels(labels);

        application.getServiceDeploymentInfos().add(serviceDeploymentInfo);
        expectedApplication.getServiceDeploymentInfos().add(serviceDeploymentInfo.applyValuesFrom(updatedServiceDeploymentInfoDTO));

        given(applicationRepository.findByShortNameAndVersion(application.getShortName(), application.getVersion()))
            .willReturn(Optional.of(application));

        final ResultActions result = mvc.perform(put(BASE_PATH + "/" + application.getShortName() + "/" + application.getVersion() + "/" + PATH_DEPLOYMENT_INFORMATION + "/" + service.getShortName())
            .content(mapper.writeValueAsBytes(updatedServiceDeploymentInfoDTO))
            .contentType(MediaTypes.HAL_JSON_UTF8_VALUE))
            .andDo(print());

        result.andExpect(status().isUnprocessableEntity());
=======
    private void prettyPrint(Object object) {
        ObjectMapper mapper = new ObjectMapper().enable(SerializationFeature.INDENT_OUTPUT);
        try {
            String json = mapper.writeValueAsString(object);
            System.out.println(json);
        } catch (JsonProcessingException e) {
            e.printStackTrace();
        }
>>>>>>> b4704622
    }
}<|MERGE_RESOLUTION|>--- conflicted
+++ resolved
@@ -19,40 +19,12 @@
 
 package io.github.ust.mico.core;
 
-<<<<<<< HEAD
 import com.fasterxml.jackson.databind.ObjectMapper;
+import com.google.common.collect.ImmutableMap;
 import io.github.ust.mico.core.configuration.CorsConfig;
 import io.github.ust.mico.core.dto.*;
 import io.github.ust.mico.core.model.*;
 import io.github.ust.mico.core.model.MicoServiceDeploymentInfo.ImagePullPolicy;
-=======
-import java.util.Arrays;
-import java.util.Date;
-import java.util.List;
-import java.util.Optional;
-import java.util.stream.Collectors;
-
-import com.fasterxml.jackson.core.JsonProcessingException;
-import com.fasterxml.jackson.databind.ObjectMapper;
-import com.fasterxml.jackson.databind.SerializationFeature;
-import com.google.common.collect.ImmutableMap;
-import io.github.ust.mico.core.configuration.CorsConfig;
-import io.github.ust.mico.core.dto.KubernetesPodInformationDTO;
-import io.github.ust.mico.core.dto.KubernetesPodMetricsDTO;
-import io.github.ust.mico.core.dto.MicoApplicationDTO;
-import io.github.ust.mico.core.dto.MicoApplicationStatusDTO;
-import io.github.ust.mico.core.dto.MicoApplicationWithServicesDTO;
-import io.github.ust.mico.core.dto.MicoServiceDeploymentInfoDTO;
-import io.github.ust.mico.core.dto.MicoServiceInterfaceStatusDTO;
-import io.github.ust.mico.core.dto.MicoServiceStatusDTO;
-import io.github.ust.mico.core.model.MicoApplication;
-import io.github.ust.mico.core.model.MicoLabel;
-import io.github.ust.mico.core.model.MicoService;
-import io.github.ust.mico.core.model.MicoServiceDeploymentInfo;
-import io.github.ust.mico.core.model.MicoServiceDeploymentInfo.ImagePullPolicy;
-import io.github.ust.mico.core.model.MicoServiceDeploymentInfoQueryResult;
-import io.github.ust.mico.core.model.MicoServiceInterface;
->>>>>>> b4704622
 import io.github.ust.mico.core.persistence.MicoApplicationRepository;
 import io.github.ust.mico.core.persistence.MicoServiceDeploymentInfoRepository;
 import io.github.ust.mico.core.persistence.MicoServiceRepository;
@@ -60,10 +32,7 @@
 import io.github.ust.mico.core.service.MicoStatusService;
 import io.github.ust.mico.core.util.CollectionUtils;
 import io.github.ust.mico.core.web.ApplicationController;
-<<<<<<< HEAD
 import org.junit.Ignore;
-=======
->>>>>>> b4704622
 import org.junit.Test;
 import org.junit.runner.RunWith;
 import org.mockito.ArgumentCaptor;
@@ -80,7 +49,6 @@
 import org.springframework.test.web.servlet.MockMvc;
 import org.springframework.test.web.servlet.MvcResult;
 import org.springframework.test.web.servlet.ResultActions;
-<<<<<<< HEAD
 
 import java.util.*;
 import java.util.stream.Collectors;
@@ -100,75 +68,6 @@
 import static org.springframework.test.web.servlet.request.MockMvcRequestBuilders.*;
 import static org.springframework.test.web.servlet.result.MockMvcResultHandlers.print;
 import static org.springframework.test.web.servlet.result.MockMvcResultMatchers.*;
-=======
-import org.springframework.web.client.RestTemplate;
-
-import static io.github.ust.mico.core.JsonPathBuilder.EMBEDDED;
-import static io.github.ust.mico.core.JsonPathBuilder.ROOT;
-import static io.github.ust.mico.core.JsonPathBuilder.SELF_HREF;
-import static io.github.ust.mico.core.JsonPathBuilder.buildPath;
-import static io.github.ust.mico.core.TestConstants.APPLICATION_NAME;
-import static io.github.ust.mico.core.TestConstants.APPLICATION_NAME_OTHER;
-import static io.github.ust.mico.core.TestConstants.AVAILABLE_REPLICAS;
-import static io.github.ust.mico.core.TestConstants.AVERAGE_CPU_LOAD_PER_NODE_PATH;
-import static io.github.ust.mico.core.TestConstants.AVERAGE_MEMORY_USAGE_PER_NODE_PATH;
-import static io.github.ust.mico.core.TestConstants.DESCRIPTION;
-import static io.github.ust.mico.core.TestConstants.ERROR_MESSAGES;
-import static io.github.ust.mico.core.TestConstants.GIT_TEST_REPO_URL;
-import static io.github.ust.mico.core.TestConstants.ID;
-import static io.github.ust.mico.core.TestConstants.ID_1;
-import static io.github.ust.mico.core.TestConstants.INTERFACES_INFORMATION;
-import static io.github.ust.mico.core.TestConstants.INTERFACES_INFORMATION_NAME;
-import static io.github.ust.mico.core.TestConstants.OWNER;
-import static io.github.ust.mico.core.TestConstants.POD_INFO;
-import static io.github.ust.mico.core.TestConstants.POD_INFO_METRICS_AVAILABLE_1;
-import static io.github.ust.mico.core.TestConstants.POD_INFO_METRICS_AVAILABLE_2;
-import static io.github.ust.mico.core.TestConstants.POD_INFO_METRICS_CPU_LOAD_1;
-import static io.github.ust.mico.core.TestConstants.POD_INFO_METRICS_CPU_LOAD_2;
-import static io.github.ust.mico.core.TestConstants.POD_INFO_METRICS_MEMORY_USAGE_1;
-import static io.github.ust.mico.core.TestConstants.POD_INFO_METRICS_MEMORY_USAGE_2;
-import static io.github.ust.mico.core.TestConstants.POD_INFO_NODE_NAME_1;
-import static io.github.ust.mico.core.TestConstants.POD_INFO_NODE_NAME_2;
-import static io.github.ust.mico.core.TestConstants.POD_INFO_PHASE_1;
-import static io.github.ust.mico.core.TestConstants.POD_INFO_PHASE_2;
-import static io.github.ust.mico.core.TestConstants.POD_INFO_POD_NAME_1;
-import static io.github.ust.mico.core.TestConstants.POD_INFO_POD_NAME_2;
-import static io.github.ust.mico.core.TestConstants.REQUESTED_REPLICAS;
-import static io.github.ust.mico.core.TestConstants.SERVICE_INFORMATION_NAME;
-import static io.github.ust.mico.core.TestConstants.SERVICE_INTERFACE_NAME;
-import static io.github.ust.mico.core.TestConstants.SERVICE_NAME;
-import static io.github.ust.mico.core.TestConstants.SERVICE_SHORT_NAME;
-import static io.github.ust.mico.core.TestConstants.SERVICE_VERSION;
-import static io.github.ust.mico.core.TestConstants.SHORT_NAME;
-import static io.github.ust.mico.core.TestConstants.SHORT_NAME_1;
-import static io.github.ust.mico.core.TestConstants.SHORT_NAME_2;
-import static io.github.ust.mico.core.TestConstants.SHORT_NAME_OTHER;
-import static io.github.ust.mico.core.TestConstants.TOTAL_NUMBER_OF_AVAILABLE_REPLICAS;
-import static io.github.ust.mico.core.TestConstants.TOTAL_NUMBER_OF_MICO_SERVICES;
-import static io.github.ust.mico.core.TestConstants.TOTAL_NUMBER_OF_PODS;
-import static io.github.ust.mico.core.TestConstants.TOTAL_NUMBER_OF_REQUESTED_REPLICAS;
-import static io.github.ust.mico.core.TestConstants.VERSION;
-import static io.github.ust.mico.core.TestConstants.VERSION_1_0_1;
-import static io.github.ust.mico.core.TestConstants.VERSION_1_0_2;
-import static org.hamcrest.CoreMatchers.is;
-import static org.hamcrest.Matchers.hasSize;
-import static org.junit.Assert.assertEquals;
-import static org.junit.Assert.assertTrue;
-import static org.mockito.ArgumentMatchers.any;
-import static org.mockito.ArgumentMatchers.eq;
-import static org.mockito.BDDMockito.given;
-import static org.mockito.Mockito.never;
-import static org.mockito.Mockito.times;
-import static org.mockito.Mockito.verify;
-import static org.springframework.test.web.servlet.request.MockMvcRequestBuilders.delete;
-import static org.springframework.test.web.servlet.request.MockMvcRequestBuilders.get;
-import static org.springframework.test.web.servlet.request.MockMvcRequestBuilders.post;
-import static org.springframework.test.web.servlet.request.MockMvcRequestBuilders.put;
-import static org.springframework.test.web.servlet.result.MockMvcResultHandlers.print;
-import static org.springframework.test.web.servlet.result.MockMvcResultMatchers.header;
-import static org.springframework.test.web.servlet.result.MockMvcResultMatchers.jsonPath;
-import static org.springframework.test.web.servlet.result.MockMvcResultMatchers.status;
->>>>>>> b4704622
 
 @RunWith(SpringRunner.class)
 @WebMvcTest(ApplicationController.class)
@@ -260,11 +159,7 @@
     @Test
     public void getApplicationByShortNameAndVersion() throws Exception {
         given(applicationRepository.findByShortNameAndVersion(SHORT_NAME, VERSION)).willReturn(
-<<<<<<< HEAD
             Optional.of(new MicoApplication().setId(ID).setShortName(SHORT_NAME).setVersion(VERSION)));
-=======
-            Optional.of(new MicoApplication().setShortName(SHORT_NAME).setVersion(VERSION)));
->>>>>>> b4704622
 
         mvc.perform(get(BASE_PATH + "/" + SHORT_NAME + "/" + VERSION).accept(MediaTypes.HAL_JSON_VALUE))
             .andDo(print())
@@ -398,13 +293,8 @@
     @Test
     public void createApplicationWithInconsistentServiceData() throws Exception {
         MicoService invalidMicoService = new MicoService()
-<<<<<<< HEAD
             .setShortName(SERVICE_SHORT_NAME)
             .setVersion(SERVICE_VERSION)
-=======
-            .setShortName(SHORT_NAME)
-            .setVersion(VERSION)
->>>>>>> b4704622
             .setGitCloneUrl("http://example.com/INVALID");
 
         MicoApplication application = new MicoApplication()
@@ -421,11 +311,6 @@
         // MicoService exist with different data
         given(applicationRepository.findByShortNameAndVersion(eq(application.getShortName()),
             eq(application.getVersion()))).willReturn(Optional.of(application));
-<<<<<<< HEAD
-=======
-
-        prettyPrint(application);
->>>>>>> b4704622
 
         final ResultActions result = mvc.perform(post(BASE_PATH)
             .content(mapper.writeValueAsBytes(MicoApplicationDTO.valueOf(application)))
@@ -521,7 +406,6 @@
             .setId(ID)
             .setShortName(SHORT_NAME)
             .setVersion(VERSION)
-<<<<<<< HEAD
             .setName(NAME)
             .setDescription(DESCRIPTION);
         MicoApplication updatedApplication = new MicoApplication()
@@ -529,15 +413,6 @@
             .setVersion(VERSION)
             .setName(NAME)
             .setDescription("newDesc");
-=======
-            .setDescription(DESCRIPTION);
-
-        MicoApplication updatedApplication = new MicoApplication()
-            .setShortName(SHORT_NAME)
-            .setVersion(VERSION)
-            .setDescription("newDesc");
-
->>>>>>> b4704622
         MicoApplication expectedApplication = new MicoApplication()
             .setId(existingApplication.getId())
             .setShortName(updatedApplication.getShortName())
@@ -562,42 +437,28 @@
     @Test
     public void updateApplicationUsesExistingServices() throws Exception {
         MicoService existingService = new MicoService()
-<<<<<<< HEAD
             .setShortName(SERVICE_SHORT_NAME)
             .setVersion(SERVICE_VERSION)
-=======
-            .setShortName(SHORT_NAME)
-            .setVersion(VERSION)
->>>>>>> b4704622
             .setGitCloneUrl(GIT_TEST_REPO_URL);
 
         MicoApplication existingApplication = new MicoApplication()
             .setId(ID)
             .setShortName(SHORT_NAME)
             .setVersion(VERSION)
-<<<<<<< HEAD
-            .setName(NAME)
-=======
->>>>>>> b4704622
+            .setName(NAME)
             .setDescription(DESCRIPTION);
 
         MicoApplication updatedApplication = new MicoApplication()
             .setShortName(SHORT_NAME)
             .setVersion(VERSION)
-<<<<<<< HEAD
-            .setName(NAME)
-=======
->>>>>>> b4704622
+            .setName(NAME)
             .setDescription("newDesc");
 
         MicoApplication expectedApplication = new MicoApplication()
             .setId(existingApplication.getId())
             .setShortName(updatedApplication.getShortName())
             .setVersion(updatedApplication.getVersion())
-<<<<<<< HEAD
             .setName(updatedApplication.getName())
-=======
->>>>>>> b4704622
             .setDescription(updatedApplication.getDescription());
 
         expectedApplication.getServiceDeploymentInfos().add(new MicoServiceDeploymentInfo()
@@ -750,23 +611,16 @@
         // Create a new application with one service
         MicoApplication application = new MicoApplication()
             .setId(ID)
-<<<<<<< HEAD
-            .setName(NAME)
-            .setShortName(SHORT_NAME)
-            .setVersion(VERSION);
-
-=======
-            .setName(APPLICATION_NAME)
+            .setName(NAME)
             .setShortName(SHORT_NAME)
             .setVersion(VERSION);
 
         MicoApplication otherMicoApplication = new MicoApplication()
             .setId(ID_1)
-            .setName(APPLICATION_NAME_OTHER)
+            .setName(NAME)
             .setShortName(SHORT_NAME_OTHER)
             .setVersion(VERSION);
 
->>>>>>> b4704622
         MicoServiceInterface serviceInterface = new MicoServiceInterface()
             .setServiceInterfaceName(SERVICE_INTERFACE_NAME);
 
@@ -775,10 +629,6 @@
             .setVersion(SERVICE_VERSION)
             .setServiceInterfaces(CollectionUtils.listOf(serviceInterface));
 
-<<<<<<< HEAD
-        // Test properties for pods of the service
-=======
->>>>>>> b4704622
         String nodeName = "testNode";
         String podPhase = "Running";
         String hostIp = "192.168.0.0";
@@ -813,13 +663,9 @@
             .setNodeName(nodeName)
             .setPhase(podPhase)
             .setPodName(podName1)
-<<<<<<< HEAD
-            .setMetrics(new KuberenetesPodMetricsDTO()
-=======
             .setStartTime(startTimePod1)
             .setRestarts(restartsPod1)
             .setMetrics(new KubernetesPodMetricsDTO()
->>>>>>> b4704622
                 .setAvailable(false)
                 .setCpuLoad(cpuLoad1)
                 .setMemoryUsage(memoryUsage1));
@@ -831,33 +677,18 @@
             .setNodeName(nodeName)
             .setPhase(podPhase)
             .setPodName(podName2)
-<<<<<<< HEAD
-            .setMetrics(new KuberenetesPodMetricsDTO()
-=======
             .setStartTime(startTimePod2)
             .setRestarts(restartsPod2)
             .setMetrics(new KubernetesPodMetricsDTO()
->>>>>>> b4704622
                 .setAvailable(true)
                 .setCpuLoad(cpuLoad2)
                 .setMemoryUsage(memoryUsage2));
 
         // Set deployment information for MicoService
         micoServiceStatus
-<<<<<<< HEAD
             .setName(NAME)
             .setShortName(SERVICE_SHORT_NAME)
             .setVersion(SERVICE_VERSION)
-            .setAvailableReplicas(availableReplicas)
-            .setRequestedReplicas(replicas)
-            .setInterfacesInformation(Collections.singletonList(new MicoServiceInterfaceDTO().setName(SERVICE_INTERFACE_NAME)))
-            .setPodInfo(Arrays.asList(kubernetesPodInfo1, kubernetesPodInfo2));
-
-        micoApplicationStatus.getServiceStatus().add(micoServiceStatus);
-=======
-            .setName(SERVICE_NAME)
-            .setShortName(SHORT_NAME)
-            .setVersion(VERSION)
             .setAvailableReplicas(availableReplicas)
             .setRequestedReplicas(replicas)
             .setApplicationsUsingThisService(CollectionUtils.listOf(new MicoApplicationDTO()
@@ -870,7 +701,6 @@
             .setAverageCpuLoadPerNode(ImmutableMap.of(nodeName, 25))
             .setAverageMemoryUsagePerNode(ImmutableMap.of(nodeName, 60));
         micoApplicationStatus.getServiceStatuses().add(micoServiceStatus);
->>>>>>> b4704622
 
         given(applicationRepository.findByShortNameAndVersion(SHORT_NAME, VERSION)).willReturn(Optional.of(application));
         given(applicationRepository.findAllByUsedService(any(), any())).willReturn(CollectionUtils.listOf(otherMicoApplication));
@@ -882,17 +712,13 @@
         mvc.perform(get(BASE_PATH + "/" + SHORT_NAME + "/" + VERSION + "/" + PATH_STATUS))
             .andDo(print())
             .andExpect(status().isOk())
-<<<<<<< HEAD
             .andExpect(jsonPath(SERVICE_INFORMATION_NAME, is(NAME)))
-=======
-            .andExpect(jsonPath(SERVICE_INFORMATION_NAME, is(SERVICE_NAME)))
             .andExpect(jsonPath(TOTAL_NUMBER_OF_AVAILABLE_REPLICAS, is(availableReplicas)))
             .andExpect(jsonPath(TOTAL_NUMBER_OF_REQUESTED_REPLICAS, is(replicas)))
             .andExpect(jsonPath(TOTAL_NUMBER_OF_PODS, is(2)))
             .andExpect(jsonPath(TOTAL_NUMBER_OF_MICO_SERVICES, is(1)))
             .andExpect(jsonPath(AVERAGE_CPU_LOAD_PER_NODE_PATH, is(ImmutableMap.of(nodeName, 25))))
             .andExpect(jsonPath(AVERAGE_MEMORY_USAGE_PER_NODE_PATH, is(ImmutableMap.of(nodeName, 60))))
->>>>>>> b4704622
             .andExpect(jsonPath(REQUESTED_REPLICAS, is(replicas)))
             .andExpect(jsonPath(AVAILABLE_REPLICAS, is(availableReplicas)))
             .andExpect(jsonPath(INTERFACES_INFORMATION, hasSize(1)))
@@ -909,12 +735,8 @@
             .andExpect(jsonPath(POD_INFO_NODE_NAME_2, is(nodeName)))
             .andExpect(jsonPath(POD_INFO_METRICS_MEMORY_USAGE_2, is(memoryUsage2)))
             .andExpect(jsonPath(POD_INFO_METRICS_CPU_LOAD_2, is(cpuLoad2)))
-<<<<<<< HEAD
-            .andExpect(jsonPath(POD_INFO_METRICS_AVAILABLE_2, is(true)));
-=======
             .andExpect(jsonPath(POD_INFO_METRICS_AVAILABLE_2, is(true)))
             .andExpect(jsonPath(ERROR_MESSAGES, is(CollectionUtils.listOf())));
->>>>>>> b4704622
     }
 
     @Test
@@ -958,13 +780,8 @@
             .setId(ID_1)
             .setShortName(SERVICE_SHORT_NAME)
             .setVersion(SERVICE_VERSION)
-<<<<<<< HEAD
-            .setName(NAME)
-            .setDescription(DESCRIPTION);
-=======
-            .setDescription(DESCRIPTION)
-            .setGitCloneUrl(GIT_TEST_REPO_URL);
->>>>>>> b4704622
+            .setName(NAME)
+            .setDescription(DESCRIPTION);
 
         MicoService providedService = new MicoService()
             .setShortName(SERVICE_SHORT_NAME)
@@ -1055,7 +872,6 @@
     @Test
     public void getServiceDeploymentInformation() throws Exception {
         MicoApplication application = new MicoApplication()
-<<<<<<< HEAD
             .setId(ID)
             .setShortName(SHORT_NAME)
             .setVersion(VERSION);
@@ -1072,24 +888,6 @@
             .setReplicas(3)
             .setLabels(labels)
             .setImagePullPolicy(imagePullPolicy);
-=======
-                .setId(ID)
-                .setShortName(SHORT_NAME)
-                .setVersion(VERSION);
-
-        MicoService service = new MicoService()
-                .setShortName(SERVICE_SHORT_NAME)
-                .setVersion(SERVICE_VERSION);
-
-        List<MicoLabel<String, String>> labels = CollectionUtils.listOf(new MicoLabel<String, String>("key", "value"));
-        ImagePullPolicy imagePullPolicy = ImagePullPolicy.IF_NOT_PRESENT;
-        MicoServiceDeploymentInfo serviceDeploymentInfo = new MicoServiceDeploymentInfo()
-                .setApplication(application)
-                .setService(service)
-                .setReplicas(3)
-                .setLabels(labels)
-                .setImagePullPolicy(imagePullPolicy);
->>>>>>> b4704622
 
         application.getServiceDeploymentInfos().add(serviceDeploymentInfo);
 
@@ -1109,7 +907,6 @@
     @Test
     public void updateServiceDeploymentInformation() throws Exception {
         MicoApplication application = new MicoApplication()
-<<<<<<< HEAD
             .setId(ID)
             .setShortName(SHORT_NAME)
             .setVersion(VERSION);
@@ -1134,32 +931,6 @@
             .setReplicas(5)
             .setLabels(CollectionUtils.listOf(new MicoLabel("key-updated", "value-updated")))
             .setImagePullPolicy(ImagePullPolicy.NEVER);
-=======
-                .setId(ID)
-                .setShortName(SHORT_NAME)
-                .setVersion(VERSION);
-
-        MicoApplication expectedApplication = new MicoApplication()
-                .setId(ID)
-                .setShortName(SHORT_NAME)
-                .setVersion(VERSION);
-
-        MicoService service = new MicoService()
-                .setShortName(SERVICE_SHORT_NAME)
-                .setVersion(SERVICE_VERSION);
-
-        MicoServiceDeploymentInfo serviceDeploymentInfo = new MicoServiceDeploymentInfo()
-                .setApplication(application)
-                .setService(service)
-                .setReplicas(3)
-                .setLabels(CollectionUtils.listOf(new MicoLabel<String, String>("key", "value")))
-                .setImagePullPolicy(ImagePullPolicy.IF_NOT_PRESENT);
-
-        MicoServiceDeploymentInfoDTO updatedServiceDeploymentInfoDTO = new MicoServiceDeploymentInfoDTO()
-                .setReplicas(5)
-                .setLabels(CollectionUtils.listOf(new MicoLabel<String, String>("key-updated", "value-updated")))
-                .setImagePullPolicy(ImagePullPolicy.NEVER);
->>>>>>> b4704622
 
         application.getServiceDeploymentInfos().add(serviceDeploymentInfo);
         expectedApplication.getServiceDeploymentInfos().add(serviceDeploymentInfo.applyValuesFrom(updatedServiceDeploymentInfoDTO));
@@ -1238,7 +1009,6 @@
         verify(applicationRepository, never()).deleteAll(micoApplicationListCaptor.capture());
     }
 
-<<<<<<< HEAD
 
     @Test
     public void invalidLabelsThrowAnException() throws Exception {
@@ -1278,15 +1048,5 @@
             .andDo(print());
 
         result.andExpect(status().isUnprocessableEntity());
-=======
-    private void prettyPrint(Object object) {
-        ObjectMapper mapper = new ObjectMapper().enable(SerializationFeature.INDENT_OUTPUT);
-        try {
-            String json = mapper.writeValueAsString(object);
-            System.out.println(json);
-        } catch (JsonProcessingException e) {
-            e.printStackTrace();
-        }
->>>>>>> b4704622
     }
 }