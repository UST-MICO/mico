/*
 * Licensed to the Apache Software Foundation (ASF) under one
 * or more contributor license agreements.  See the NOTICE file
 * distributed with this work for additional information
 * regarding copyright ownership.  The ASF licenses this file
 * to you under the Apache License, Version 2.0 (the
 * "License"); you may not use this file except in compliance
 * with the License.  You may obtain a copy of the License at
 *
 *   http://www.apache.org/licenses/LICENSE-2.0
 *
 * Unless required by applicable law or agreed to in writing,
 * software distributed under the License is distributed on an
 * "AS IS" BASIS, WITHOUT WARRANTIES OR CONDITIONS OF ANY
 * KIND, either express or implied.  See the License for the
 * specific language governing permissions and limitations
 * under the License.
 */

package io.github.ust.mico.core;

import com.fasterxml.jackson.core.JsonProcessingException;
import com.fasterxml.jackson.databind.ObjectMapper;
import com.fasterxml.jackson.databind.SerializationFeature;
import io.fabric8.kubernetes.api.model.PodList;
import io.fabric8.kubernetes.api.model.PodListBuilder;
import io.fabric8.kubernetes.api.model.Service;
import io.fabric8.kubernetes.api.model.ServiceBuilder;
import io.fabric8.kubernetes.api.model.apps.Deployment;
import io.fabric8.kubernetes.api.model.apps.DeploymentBuilder;
import io.github.ust.mico.core.configuration.CorsConfig;
import io.github.ust.mico.core.configuration.MicoKubernetesConfig;
import io.github.ust.mico.core.configuration.PrometheusConfig;
import io.github.ust.mico.core.dto.KuberenetesPodMetricsDTO;
import io.github.ust.mico.core.dto.KubernetesPodInfoDTO;
import io.github.ust.mico.core.dto.MicoApplicationDeploymentInformationDTO;
import io.github.ust.mico.core.dto.MicoServiceDeploymentInformationDTO;
import io.github.ust.mico.core.dto.MicoServiceInterfaceDTO;
import io.github.ust.mico.core.dto.PrometheusResponse;
import io.github.ust.mico.core.model.MicoApplication;
import io.github.ust.mico.core.model.MicoService;
import io.github.ust.mico.core.model.MicoServiceInterface;
import io.github.ust.mico.core.persistence.MicoApplicationRepository;
import io.github.ust.mico.core.persistence.MicoServiceRepository;
import io.github.ust.mico.core.service.MicoKubernetesClient;
import io.github.ust.mico.core.service.MicoStatusService;
import io.github.ust.mico.core.util.CollectionUtils;
import io.github.ust.mico.core.web.ApplicationController;
import org.hamcrest.collection.IsEmptyCollection;
import org.junit.Test;
import org.junit.runner.RunWith;
import org.mockito.ArgumentCaptor;
import org.mockito.Mock;
import org.springframework.beans.factory.annotation.Autowired;
import org.springframework.boot.autoconfigure.EnableAutoConfiguration;
import org.springframework.boot.context.properties.EnableConfigurationProperties;
import org.springframework.boot.test.autoconfigure.OverrideAutoConfiguration;
import org.springframework.boot.test.autoconfigure.web.servlet.WebMvcTest;
import org.springframework.boot.test.mock.mockito.MockBean;
import org.springframework.hateoas.MediaTypes;
import org.springframework.http.HttpHeaders;
import org.springframework.http.HttpStatus;
import org.springframework.http.ResponseEntity;
import org.springframework.test.context.junit4.SpringRunner;
import org.springframework.test.web.servlet.MockMvc;
import org.springframework.test.web.servlet.ResultActions;
import org.springframework.web.client.RestTemplate;

import java.util.Arrays;
<<<<<<< HEAD
import java.util.Collections;
import java.util.Date;
=======
import java.util.List;
>>>>>>> 87033c6e
import java.util.Optional;

import static io.github.ust.mico.core.JsonPathBuilder.*;
import static io.github.ust.mico.core.TestConstants.SHORT_NAME;
import static io.github.ust.mico.core.TestConstants.VERSION;
import static io.github.ust.mico.core.TestConstants.*;
import static org.hamcrest.CoreMatchers.is;
import static org.hamcrest.Matchers.hasSize;
import static org.junit.Assert.assertEquals;
import static org.junit.Assert.assertTrue;
import static org.mockito.ArgumentMatchers.*;
import static org.mockito.BDDMockito.given;
import static org.mockito.Mockito.*;
import static org.springframework.test.web.servlet.request.MockMvcRequestBuilders.*;
import static org.springframework.test.web.servlet.result.MockMvcResultHandlers.print;
import static org.springframework.test.web.servlet.result.MockMvcResultMatchers.*;

@RunWith(SpringRunner.class)
@WebMvcTest(ApplicationController.class)
@OverrideAutoConfiguration(enabled = true) //Needed to override our neo4j config
@EnableAutoConfiguration
@EnableConfigurationProperties(value = {CorsConfig.class})
@SuppressWarnings({"rawtypes"})
public class ApplicationControllerTests {

    private static final String JSON_PATH_LINKS_SECTION = "$._links.";

    public static final String APPLICATION_LIST = buildPath(EMBEDDED, "micoApplicationList");
    public static final String SHORT_NAME_PATH = buildPath(ROOT, "shortName");
    public static final String VERSION_PATH = buildPath(ROOT, "version");
    public static final String DESCRIPTION_PATH = buildPath(ROOT, "description");
    public static final String SERVICES_LIST_PATH = buildPath(ROOT, "services");
    public static final String INTERFACES_LIST_PATH = buildPath(ROOT, "serviceInterfaces");
    public static final String ID_PATH = buildPath(ROOT, "id");

    private static final String BASE_PATH = "/applications";

    @MockBean
    private MicoApplicationRepository applicationRepository;

    @MockBean
    private MicoKubernetesClient micoKubernetesClient;

    @MockBean
<<<<<<< HEAD
    private PrometheusConfig prometheusConfig;
=======
    private MicoServiceRepository serviceRepository;

    @MockBean
    private RestTemplate restTemplate;
>>>>>>> 87033c6e

    @MockBean
    private MicoStatusService micoStatusService;

    @Autowired
    private MockMvc mvc;

    @Autowired
    private ObjectMapper mapper;

    @Autowired
    CorsConfig corsConfig;

    @Test
    public void getAllApplications() throws Exception {
        given(applicationRepository.findAll(3)).willReturn(
            Arrays.asList(new MicoApplication().setShortName(SHORT_NAME).setVersion(VERSION_1_0_1),
                new MicoApplication().setShortName(SHORT_NAME).setVersion(VERSION),
                new MicoApplication().setShortName(SHORT_NAME_1).setVersion(VERSION)));

        mvc.perform(get("/applications").accept(MediaTypes.HAL_JSON_UTF8_VALUE))
            .andDo(print())
            .andExpect(status().isOk())
            .andExpect(header().string(HttpHeaders.CONTENT_TYPE, MediaTypes.HAL_JSON_UTF8_VALUE))
            .andExpect(jsonPath(APPLICATION_LIST + "[*]", hasSize(3)))
            .andExpect(jsonPath(APPLICATION_LIST + "[?(" + SHORT_NAME_MATCHER + "&& @.version=='" + VERSION_1_0_1 + "')]", hasSize(1)))
            .andExpect(jsonPath(APPLICATION_LIST + "[?(" + SHORT_NAME_MATCHER + "&& @.version=='" + VERSION + "')]", hasSize(1)))
            .andExpect(jsonPath(APPLICATION_LIST + "[?(" + SHORT_NAME_1_MATCHER + "&& @.version=='" + VERSION + "')]", hasSize(1)))
            .andExpect(jsonPath(JSON_PATH_LINKS_SECTION + "self.href", is("http://localhost/applications")))
            .andReturn();
    }

    @Test
    public void getApplicationByShortNameAndVersion() throws Exception {
        given(applicationRepository.findByShortNameAndVersion(SHORT_NAME, VERSION)).willReturn(
            Optional.of(new MicoApplication().setShortName(SHORT_NAME).setVersion(VERSION)));

        mvc.perform(get("/applications/" + SHORT_NAME + "/" + VERSION).accept(MediaTypes.HAL_JSON_VALUE))
            .andDo(print())
            .andExpect(status().isOk())
            .andExpect(header().string(HttpHeaders.CONTENT_TYPE, MediaTypes.HAL_JSON_UTF8_VALUE))
            .andExpect(jsonPath(SHORT_NAME_PATH, is(SHORT_NAME)))
            .andExpect(jsonPath(VERSION_PATH, is(VERSION)))
            .andExpect(jsonPath(JSON_PATH_LINKS_SECTION + SELF_HREF, is("http://localhost/applications/" + SHORT_NAME + "/" + VERSION)))
            .andExpect(jsonPath(JSON_PATH_LINKS_SECTION + "applications.href", is("http://localhost/applications")))
            .andReturn();
    }

    @Test
    public void getApplicationByShortName() throws Exception {
        given(applicationRepository.findByShortName(SHORT_NAME)).willReturn(CollectionUtils.listOf(new MicoApplication().setShortName(SHORT_NAME).setVersion(VERSION)));

        mvc.perform(get("/applications/" + SHORT_NAME + "/").accept(MediaTypes.HAL_JSON_VALUE))
            .andDo(print())
            .andExpect(status().isOk())
            .andExpect(header().string(HttpHeaders.CONTENT_TYPE, MediaTypes.HAL_JSON_UTF8_VALUE))
            .andExpect(jsonPath(APPLICATION_LIST + "[?(" + SHORT_NAME_MATCHER + "&& @.version=='" + VERSION + "')]", hasSize(1)))
            .andExpect(jsonPath(JSON_PATH_LINKS_SECTION + SELF_HREF, is("http://localhost/applications/" + SHORT_NAME)))
            .andReturn();
    }

    @Test
    public void getApplicationByShortNameWithTrailingSlash() throws Exception {
        given(applicationRepository.findByShortName(SHORT_NAME)).willReturn(CollectionUtils.listOf(new MicoApplication().setShortName(SHORT_NAME).setVersion(VERSION)));

        mvc.perform(get("/applications/" + SHORT_NAME + "/").accept(MediaTypes.HAL_JSON_VALUE))
            .andDo(print())
            .andExpect(status().isOk())
            .andReturn();
    }

    @Test
    public void createApplicationWithoutServices() throws Exception {
        MicoApplication application = new MicoApplication()
            .setShortName(SHORT_NAME)
            .setVersion(VERSION)
            .setDescription(DESCRIPTION);

        given(applicationRepository.save(any(MicoApplication.class))).willReturn(application);
        given(serviceRepository.findByShortNameAndVersion(
            anyString(), anyString()))
            .willReturn(Optional.empty());

        prettyPrint(application);

        final ResultActions result = mvc.perform(post(BASE_PATH)
            .content(mapper.writeValueAsBytes(application))
            .contentType(MediaTypes.HAL_JSON_UTF8_VALUE))
            .andDo(print())
            .andExpect(jsonPath(SHORT_NAME_PATH, is(application.getShortName())))
            .andExpect(jsonPath(VERSION_PATH, is(application.getVersion())))
            .andExpect(jsonPath(SERVICES_LIST_PATH, IsEmptyCollection.empty()));

        result.andExpect(status().isCreated());
    }

    @Test
    public void createApplicationWithExistingServices() throws Exception {
        List<MicoService> micoServices = CollectionUtils.listOf(
            new MicoService()
                .setShortName(SHORT_NAME)
                .setVersion(VERSION),
            new MicoService()
                .setShortName(SHORT_NAME_1)
                .setVersion(VERSION)
        );

        MicoApplication application = new MicoApplication()
            .setShortName(SHORT_NAME)
            .setVersion(VERSION)
            .setDescription(DESCRIPTION)
            .setServices(micoServices);

        given(applicationRepository.save(any(MicoApplication.class))).willReturn(application);
        given(serviceRepository.findByShortNameAndVersion(
            eq(micoServices.get(0).getShortName()), eq(micoServices.get(0).getVersion())))
            .willReturn(Optional.of(micoServices.get(0)));
        given(serviceRepository.findByShortNameAndVersion(
            eq(micoServices.get(1).getShortName()), eq(micoServices.get(1).getVersion())))
            .willReturn(Optional.of(micoServices.get(1)));

        prettyPrint(application);

        final ResultActions result = mvc.perform(post(BASE_PATH)
            .content(mapper.writeValueAsBytes(application))
            .contentType(MediaTypes.HAL_JSON_UTF8_VALUE))
            .andDo(print())
            .andExpect(jsonPath(SHORT_NAME_PATH, is(application.getShortName())))
            .andExpect(jsonPath(VERSION_PATH, is(application.getVersion())))
            .andExpect(jsonPath(SERVICES_LIST_PATH + "[*]", hasSize(2)));

        result.andExpect(status().isCreated());
    }

    @Test
    public void createApplicationWithNotExistingServices() throws Exception {
        List<MicoService> micoServices = CollectionUtils.listOf(
            new MicoService()
                .setShortName(SHORT_NAME)
                .setVersion(VERSION),
            new MicoService()
                .setShortName(SHORT_NAME_1)
                .setVersion(VERSION)
        );

        MicoApplication application = new MicoApplication()
            .setShortName(SHORT_NAME)
            .setVersion(VERSION)
            .setDescription(DESCRIPTION)
            .setServices(micoServices);

        // Only one of the two MicoService exists -> exception
        given(serviceRepository.findByShortNameAndVersion(
            eq(micoServices.get(0).getShortName()), eq(micoServices.get(0).getVersion())))
            .willReturn(Optional.of(micoServices.get(0)));

        prettyPrint(application);

        final ResultActions result = mvc.perform(post(BASE_PATH)
            .content(mapper.writeValueAsBytes(application))
            .contentType(MediaTypes.HAL_JSON_UTF8_VALUE))
            .andDo(print());

        result.andExpect(status().isUnprocessableEntity());
    }

    @Test
    public void createApplicationWithInconsistentServiceData() throws Exception {
        MicoService existingMicoService = new MicoService()
            .setShortName(SHORT_NAME)
            .setVersion(VERSION)
            .setGitCloneUrl(GIT_TEST_REPO_URL);
        MicoService invalidMicoService = new MicoService()
            .setShortName(SHORT_NAME)
            .setVersion(VERSION)
            .setGitCloneUrl("http://example.com/INVALID");

        MicoApplication application = new MicoApplication()
            .setShortName(SHORT_NAME)
            .setVersion(VERSION)
            .setDescription(DESCRIPTION)
            .setServices(CollectionUtils.listOf(
                invalidMicoService
            ));

        // MicoService exist with different data
        given(serviceRepository.findByShortNameAndVersion(
            eq(invalidMicoService.getShortName()), eq(invalidMicoService.getVersion())))
            .willReturn(Optional.of(existingMicoService));

        prettyPrint(application);

        final ResultActions result = mvc.perform(post(BASE_PATH)
            .content(mapper.writeValueAsBytes(application))
            .contentType(MediaTypes.HAL_JSON_UTF8_VALUE))
            .andDo(print());

        result.andExpect(status().isConflict());
    }

    @Test
    public void updateApplication() throws Exception {
        MicoApplication existingApplication = new MicoApplication()
            .setId(ID)
            .setShortName(SHORT_NAME)
            .setVersion(VERSION)
            .setDescription(DESCRIPTION);

        MicoApplication updatedApplication = new MicoApplication()
            .setShortName(SHORT_NAME)
            .setVersion(VERSION)
            .setDescription("newDesc");

        MicoApplication expectedApplication = new MicoApplication()
            .setId(existingApplication.getId())
            .setShortName(updatedApplication.getShortName())
            .setVersion(updatedApplication.getVersion())
            .setDescription(updatedApplication.getDescription())
            .setServices(existingApplication.getServices());

        given(applicationRepository.findByShortNameAndVersion(SHORT_NAME, VERSION)).willReturn(Optional.of(existingApplication));
        given(applicationRepository.save(eq(expectedApplication))).willReturn(expectedApplication);
        //given(applicationRepository.save(any(MicoApplication.class))).willThrow(new RuntimeException("Unexpected MicoApplication"));

        ResultActions resultUpdate = mvc.perform(put(BASE_PATH + "/" + SHORT_NAME + "/" + VERSION)
            .content(mapper.writeValueAsBytes(updatedApplication))
            .contentType(MediaTypes.HAL_JSON_UTF8_VALUE))
            .andDo(print())
            .andExpect(jsonPath(ID_PATH, is(existingApplication.getId().intValue())))
            .andExpect(jsonPath(DESCRIPTION_PATH, is(updatedApplication.getDescription())))
            .andExpect(jsonPath(SHORT_NAME_PATH, is(updatedApplication.getShortName())))
            .andExpect(jsonPath(VERSION_PATH, is(updatedApplication.getVersion())))
            .andExpect(jsonPath(SERVICES_LIST_PATH + "[*]", IsEmptyCollection.empty()));

        resultUpdate.andExpect(status().isOk());
    }

    @Test
    public void updateApplicationUsesExistingServices() throws Exception {
        MicoService existingMicoService = new MicoService()
            .setShortName(SHORT_NAME)
            .setVersion(VERSION)
            .setGitCloneUrl(GIT_TEST_REPO_URL);

        MicoApplication existingApplication = new MicoApplication()
            .setId(ID)
            .setShortName(SHORT_NAME)
            .setVersion(VERSION)
            .setDescription(DESCRIPTION)
            .setServices(CollectionUtils.listOf(existingMicoService));

        MicoApplication updatedApplication = new MicoApplication()
            .setShortName(SHORT_NAME)
            .setVersion(VERSION)
            .setDescription("newDesc");

        MicoApplication expectedApplication = new MicoApplication()
            .setId(existingApplication.getId())
            .setShortName(updatedApplication.getShortName())
            .setVersion(updatedApplication.getVersion())
            .setDescription(updatedApplication.getDescription())
            .setServices(existingApplication.getServices());

        given(applicationRepository.findByShortNameAndVersion(SHORT_NAME, VERSION)).willReturn(Optional.of(existingApplication));
        given(applicationRepository.save(eq(expectedApplication))).willReturn(expectedApplication);

        ResultActions resultUpdate = mvc.perform(put(BASE_PATH + "/" + SHORT_NAME + "/" + VERSION)
            .content(mapper.writeValueAsBytes(updatedApplication))
            .contentType(MediaTypes.HAL_JSON_UTF8_VALUE))
            .andDo(print())
            .andExpect(jsonPath(ID_PATH, is(existingApplication.getId().intValue())))
            .andExpect(jsonPath(DESCRIPTION_PATH, is(updatedApplication.getDescription())))
            .andExpect(jsonPath(SHORT_NAME_PATH, is(updatedApplication.getShortName())))
            .andExpect(jsonPath(VERSION_PATH, is(updatedApplication.getVersion())))
            .andExpect(jsonPath(SERVICES_LIST_PATH + "[*]", hasSize(1)));

        resultUpdate.andExpect(status().isOk());
    }

    @Test
    public void updateApplicationIsOnlyAllowedWithoutServices() throws Exception {
        MicoService micoService = new MicoService()
            .setShortName(SHORT_NAME)
            .setVersion(VERSION)
            .setGitCloneUrl(GIT_TEST_REPO_URL);

        MicoApplication application = new MicoApplication()
            .setShortName(SHORT_NAME)
            .setVersion(VERSION)
            .setDescription(DESCRIPTION)
            .setServices(CollectionUtils.listOf(micoService));

        MicoApplication updatedApplication = new MicoApplication()
            .setShortName(SHORT_NAME)
            .setVersion(VERSION)
            .setDescription("newDesc")
            .setServices(CollectionUtils.listOf(micoService));

        given(applicationRepository.findByShortNameAndVersion(SHORT_NAME, VERSION)).willReturn(Optional.of(application));

        ResultActions resultUpdate = mvc.perform(put(BASE_PATH + "/" + SHORT_NAME + "/" + VERSION)
            .content(mapper.writeValueAsBytes(updatedApplication))
            .contentType(MediaTypes.HAL_JSON_UTF8_VALUE))
            .andDo(print());

        resultUpdate.andExpect(status().isUnprocessableEntity());
    }

    @Test
    public void deleteApplication() throws Exception {
        MicoApplication app = new MicoApplication().setShortName(SHORT_NAME).setVersion(VERSION);
        given(applicationRepository.findByShortNameAndVersion(SHORT_NAME, VERSION)).willReturn(Optional.of(app));

        ArgumentCaptor<MicoApplication> appCaptor = ArgumentCaptor.forClass(MicoApplication.class);

        mvc.perform(delete("/applications/" + SHORT_NAME + "/" + VERSION).accept(MediaTypes.HAL_JSON_VALUE))
            .andDo(print())
            .andExpect(status().isNoContent())
            .andReturn();

        verify(applicationRepository).delete(appCaptor.capture());
        assertEquals("Wrong short name.", app.getShortName(), appCaptor.getValue().getShortName());
        assertEquals("Wrong version.", app.getVersion(), appCaptor.getValue().getVersion());
    }

    @Test
    public void getStatusOfApplication() throws Exception {
        // Create a new application with one service
        MicoApplication application = new MicoApplication()
            .setName(APPLICATION_NAME)
            .setShortName(SHORT_NAME)
            .setVersion(VERSION)
            .setServices(CollectionUtils.listOf(
                new MicoService()
                    .setName(SERVICE_NAME)
                    .setShortName(SHORT_NAME)
                    .setVersion(VERSION)
                    .setServiceInterfaces(CollectionUtils.listOf(
                        new MicoServiceInterface()
                            .setServiceInterfaceName(SERVICE_INTERFACE_NAME)
                    ))
            ));

        // Test properties for pods of the service
        String nodeName = "testNode";
        String podPhase = "Running";
        String hostIp = "192.168.0.0";
        String podName1 = "pod1";
        String podName2 = "pod2";
        int availableReplicas = 1;
        int replicas = 2;
        int memoryUsage1 = 50;
        int cpuLoad1 = 10;
        int memoryUsage2 = 70;
        int cpuLoad2 = 40;

        MicoApplicationDeploymentInformationDTO micoApplicationDeploymentInformation = new MicoApplicationDeploymentInformationDTO();
        MicoServiceDeploymentInformationDTO micoServiceDeploymentInformation = new MicoServiceDeploymentInformationDTO();

        // Set information for first pod of a MicoService
        KubernetesPodInfoDTO kubernetesPodInfo1 = new KubernetesPodInfoDTO();
        kubernetesPodInfo1
            .setHostIp(hostIp)
            .setNodeName(nodeName)
            .setPhase(podPhase)
            .setPodName(podName1)
            .setMetrics(new KuberenetesPodMetricsDTO()
                .setAvailable(false)
                .setCpuLoad(cpuLoad1)
                .setMemoryUsage(memoryUsage1));

        // Set information for second pod of a MicoService
        KubernetesPodInfoDTO kubernetesPodInfo2 = new KubernetesPodInfoDTO();
        kubernetesPodInfo2
            .setHostIp(hostIp)
            .setNodeName(nodeName)
            .setPhase(podPhase)
            .setPodName(podName2)
            .setMetrics(new KuberenetesPodMetricsDTO()
                .setAvailable(true)
                .setCpuLoad(cpuLoad2)
                .setMemoryUsage(memoryUsage2));

        // Set deployment information for MicoService
        micoServiceDeploymentInformation
            .setName(SERVICE_NAME)
            .setShortName(SHORT_NAME)
            .setVersion(VERSION)
            .setAvailableReplicas(availableReplicas)
            .setRequestedReplicas(replicas)
            .setInterfacesInformation(Collections.singletonList(new MicoServiceInterfaceDTO().setName(SERVICE_INTERFACE_NAME)))
            .setPodInfo(Arrays.asList(kubernetesPodInfo1, kubernetesPodInfo2));

        micoApplicationDeploymentInformation.getServiceDeploymentInformation().add(micoServiceDeploymentInformation);

        given(applicationRepository.findByShortNameAndVersion(SHORT_NAME, VERSION)).willReturn(Optional.of(application));

        // Mock MicoStatusService
        given(micoStatusService.getApplicationStatus(any(MicoApplication.class))).willReturn(micoApplicationDeploymentInformation);

        mvc.perform(get(BASE_PATH + "/" + SHORT_NAME + "/" + VERSION + "/status"))
            .andDo(print())
            .andExpect(status().isOk())
            .andExpect(jsonPath(SERVICE_INFORMATION_NAME, is(SERVICE_NAME)))
            .andExpect(jsonPath(TestConstants.REQUESTED_REPLICAS, is(replicas)))
            .andExpect(jsonPath(TestConstants.AVAILABLE_REPLICAS, is(availableReplicas)))
            .andExpect(jsonPath(TestConstants.INTERFACES_INFORMATION, hasSize(1)))
            .andExpect(jsonPath(TestConstants.INTERFACES_INFORMATION_NAME, is(SERVICE_INTERFACE_NAME)))
            .andExpect(jsonPath(TestConstants.POD_INFO, hasSize(2)))
            .andExpect(jsonPath(TestConstants.POD_INFO_POD_NAME_1, is(podName1)))
            .andExpect(jsonPath(TestConstants.POD_INFO_PHASE_1, is(podPhase)))
            .andExpect(jsonPath(TestConstants.POD_INFO_NODE_NAME_1, is(nodeName)))
            .andExpect(jsonPath(TestConstants.POD_INFO_METRICS_MEMORY_USAGE_1, is(memoryUsage1)))
            .andExpect(jsonPath(TestConstants.POD_INFO_METRICS_CPU_LOAD_1, is(cpuLoad1)))
            .andExpect(jsonPath(TestConstants.POD_INFO_METRICS_AVAILABLE_1, is(false)))
            .andExpect(jsonPath(TestConstants.POD_INFO_POD_NAME_2, is(podName2)))
            .andExpect(jsonPath(TestConstants.POD_INFO_PHASE_2, is(podPhase)))
            .andExpect(jsonPath(TestConstants.POD_INFO_NODE_NAME_2, is(nodeName)))
            .andExpect(jsonPath(TestConstants.POD_INFO_METRICS_MEMORY_USAGE_2, is(memoryUsage2)))
            .andExpect(jsonPath(TestConstants.POD_INFO_METRICS_CPU_LOAD_2, is(cpuLoad2)))
            .andExpect(jsonPath(TestConstants.POD_INFO_METRICS_AVAILABLE_2, is(true)));
    }

    @Test
    public void addServiceToApplication() throws Exception {
        MicoApplication micoApplication = new MicoApplication()
            .setShortName(SHORT_NAME)
            .setVersion(VERSION);
        MicoService micoService = new MicoService()
            .setShortName(SERVICE_SHORT_NAME)
            .setVersion(SERVICE_VERSION);

        given(applicationRepository.findByShortNameAndVersion(SHORT_NAME, VERSION)).willReturn(Optional.of(micoApplication));
        given(serviceRepository.findByShortNameAndVersion(SERVICE_SHORT_NAME, SERVICE_VERSION)).willReturn(Optional.of(micoService));
        ArgumentCaptor<MicoApplication> micoApplicationCaptor = ArgumentCaptor.forClass(MicoApplication.class);

        mvc.perform(post(BASE_PATH + "/" + SHORT_NAME + "/" + VERSION + "/services")
            .content(mapper.writeValueAsBytes(micoService))
            .contentType(MediaTypes.HAL_JSON_UTF8_VALUE))
            .andDo(print())
            .andExpect(status().isNoContent());

        verify(applicationRepository, times(1)).save(micoApplicationCaptor.capture());
        MicoApplication savedMicoApplication = micoApplicationCaptor.getValue();
        assertEquals("Expected one service", savedMicoApplication.getServices().size(), 1);
        assertEquals(savedMicoApplication.getServices().get(0), micoService);
    }

    @Test
    public void addServiceOnlyWithNameAndVersionToApplication() throws Exception {
        MicoApplication micoApplication = new MicoApplication()
            .setShortName(SHORT_NAME)
            .setVersion(VERSION);
        MicoService existingService = new MicoService()
            .setShortName(SERVICE_SHORT_NAME)
            .setVersion(SERVICE_VERSION)
            .setDescription(DESCRIPTION)
            .setGitCloneUrl(GIT_TEST_REPO_URL);
        MicoService providedService = new MicoService()
            .setShortName(SERVICE_SHORT_NAME)
            .setVersion(SERVICE_VERSION);

        given(applicationRepository.findByShortNameAndVersion(SHORT_NAME, VERSION)).willReturn(Optional.of(micoApplication));
        given(serviceRepository.findByShortNameAndVersion(SERVICE_SHORT_NAME, SERVICE_VERSION)).willReturn(Optional.of(existingService));
        ArgumentCaptor<MicoApplication> micoApplicationCaptor = ArgumentCaptor.forClass(MicoApplication.class);

        mvc.perform(post(BASE_PATH + "/" + SHORT_NAME + "/" + VERSION + "/services")
            .content(mapper.writeValueAsBytes(providedService))
            .contentType(MediaTypes.HAL_JSON_UTF8_VALUE))
            .andDo(print())
            .andExpect(status().isNoContent());

        verify(applicationRepository, times(1)).save(micoApplicationCaptor.capture());
        MicoApplication savedMicoApplication = micoApplicationCaptor.getValue();
        assertEquals("Expected one service", savedMicoApplication.getServices().size(), 1);
        assertEquals(savedMicoApplication.getServices().get(0), existingService);
    }

    @Test
    public void addServiceWithInconsistentDataToApplication() throws Exception {
        MicoApplication micoApplication = new MicoApplication()
            .setShortName(SHORT_NAME)
            .setVersion(VERSION);
        MicoService existingService = new MicoService()
            .setShortName(SERVICE_SHORT_NAME)
            .setVersion(SERVICE_VERSION)
            .setDescription(DESCRIPTION);
        MicoService providedService = new MicoService()
            .setShortName(SERVICE_SHORT_NAME)
            .setVersion(SERVICE_VERSION)
            .setDescription("NewDesc");

        given(applicationRepository.findByShortNameAndVersion(SHORT_NAME, VERSION)).willReturn(Optional.of(micoApplication));
        given(serviceRepository.findByShortNameAndVersion(SERVICE_SHORT_NAME, SERVICE_VERSION)).willReturn(Optional.of(existingService));

        mvc.perform(post(BASE_PATH + "/" + SHORT_NAME + "/" + VERSION + "/services")
            .content(mapper.writeValueAsBytes(providedService))
            .contentType(MediaTypes.HAL_JSON_UTF8_VALUE))
            .andDo(print())
            .andExpect(status().isConflict());
    }

    @Test
    public void deleteServiceFromApplication() throws Exception {
        MicoApplication micoApplication = new MicoApplication()
            .setShortName(SHORT_NAME)
            .setVersion(VERSION);
        MicoService micoService = new MicoService().setShortName(SERVICE_SHORT_NAME).setVersion(SERVICE_VERSION);
        micoApplication.getServices().add(micoService);
        given(applicationRepository.findByShortNameAndVersion(SHORT_NAME, VERSION)).willReturn(Optional.of(micoApplication));
        ArgumentCaptor<MicoApplication> micoApplicationCaptor = ArgumentCaptor.forClass(MicoApplication.class);

        mvc.perform(delete(BASE_PATH + "/" + SHORT_NAME + "/" + VERSION + "/services/" + SERVICE_SHORT_NAME))
            .andDo(print())
            .andExpect(status().isNoContent());
        verify(applicationRepository, times(1)).save(micoApplicationCaptor.capture());
        MicoApplication savedMicoApplication = micoApplicationCaptor.getValue();
        assertTrue("Expected services are empty", savedMicoApplication.getServices().isEmpty());
    }

<<<<<<< HEAD
=======
    private ResponseEntity getPrometheusResponseEntity(int value) {
        PrometheusResponse prometheusResponse = new PrometheusResponse();
        prometheusResponse.setStatus(PrometheusResponse.PROMETHEUS_SUCCESSFUL_RESPONSE);
        prometheusResponse.setValue(value);
        ResponseEntity responseEntity = mock(ResponseEntity.class);
        given(responseEntity.getStatusCode()).willReturn(HttpStatus.OK);
        given(responseEntity.getBody()).willReturn(prometheusResponse);
        return responseEntity;
    }

>>>>>>> 87033c6e
    private void prettyPrint(Object object) {
        ObjectMapper mapper = new ObjectMapper().enable(SerializationFeature.INDENT_OUTPUT);
        try {
            String json = mapper.writeValueAsString(object);
            System.out.println(json);
        } catch (JsonProcessingException e) {
            e.printStackTrace();
        }
    }

}<|MERGE_RESOLUTION|>--- conflicted
+++ resolved
@@ -67,12 +67,9 @@
 import org.springframework.web.client.RestTemplate;
 
 import java.util.Arrays;
-<<<<<<< HEAD
 import java.util.Collections;
 import java.util.Date;
-=======
 import java.util.List;
->>>>>>> 87033c6e
 import java.util.Optional;
 
 import static io.github.ust.mico.core.JsonPathBuilder.*;
@@ -117,14 +114,10 @@
     private MicoKubernetesClient micoKubernetesClient;
 
     @MockBean
-<<<<<<< HEAD
     private PrometheusConfig prometheusConfig;
-=======
+
+    @MockBean
     private MicoServiceRepository serviceRepository;
-
-    @MockBean
-    private RestTemplate restTemplate;
->>>>>>> 87033c6e
 
     @MockBean
     private MicoStatusService micoStatusService;
@@ -644,20 +637,6 @@
         MicoApplication savedMicoApplication = micoApplicationCaptor.getValue();
         assertTrue("Expected services are empty", savedMicoApplication.getServices().isEmpty());
     }
-
-<<<<<<< HEAD
-=======
-    private ResponseEntity getPrometheusResponseEntity(int value) {
-        PrometheusResponse prometheusResponse = new PrometheusResponse();
-        prometheusResponse.setStatus(PrometheusResponse.PROMETHEUS_SUCCESSFUL_RESPONSE);
-        prometheusResponse.setValue(value);
-        ResponseEntity responseEntity = mock(ResponseEntity.class);
-        given(responseEntity.getStatusCode()).willReturn(HttpStatus.OK);
-        given(responseEntity.getBody()).willReturn(prometheusResponse);
-        return responseEntity;
-    }
-
->>>>>>> 87033c6e
     private void prettyPrint(Object object) {
         ObjectMapper mapper = new ObjectMapper().enable(SerializationFeature.INDENT_OUTPUT);
         try {
