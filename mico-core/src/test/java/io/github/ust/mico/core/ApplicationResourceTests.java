--- conflicted
+++ resolved
@@ -38,10 +38,7 @@
 import java.util.*;
 import java.util.stream.Collectors;
 
-<<<<<<< HEAD
 import io.github.ust.mico.core.persistence.MicoLabelRepository;
-=======
->>>>>>> b5b69612
 import org.junit.Test;
 import org.junit.runner.RunWith;
 import org.mockito.ArgumentCaptor;
@@ -62,18 +59,15 @@
 
 import io.github.ust.mico.core.configuration.CorsConfig;
 import io.github.ust.mico.core.dto.request.MicoApplicationRequestDTO;
-<<<<<<< HEAD
 import io.github.ust.mico.core.dto.request.MicoLabelRequestDTO;
 import io.github.ust.mico.core.dto.request.MicoServiceDeploymentInfoRequestDTO;
 import io.github.ust.mico.core.dto.request.MicoVersionRequestDTO;
 import io.github.ust.mico.core.dto.response.MicoApplicationResponseDTO;
 import io.github.ust.mico.core.dto.response.MicoLabelResponseDTO;
 import io.github.ust.mico.core.dto.response.MicoServiceDeploymentInfoResponseDTO;
-=======
 import io.github.ust.mico.core.dto.request.MicoServiceDeploymentInfoRequestDTO;
 import io.github.ust.mico.core.dto.request.MicoVersionRequestDTO;
 import io.github.ust.mico.core.dto.response.*;
->>>>>>> b5b69612
 import io.github.ust.mico.core.dto.response.status.*;
 import io.github.ust.mico.core.model.*;
 import io.github.ust.mico.core.model.MicoServiceDeploymentInfo.ImagePullPolicy;
@@ -223,13 +217,6 @@
             .andExpect(jsonPath(JSON_PATH_LINKS_SECTION + SELF_HREF, is("http://localhost/applications/" + SHORT_NAME + "/" + VERSION)))
             .andExpect(jsonPath(JSON_PATH_LINKS_SECTION + "applications.href", is("http://localhost/applications")))
             .andReturn();
-<<<<<<< HEAD
-=======
-
-        String contentAsString = mvcResult.getResponse().getContentAsString();
-        MicoApplicationWithServicesResponseDTO micoApplicationWithServicesDTO = mapper.readValue(contentAsString, MicoApplicationWithServicesResponseDTO.class);
-        System.out.println("Deserialized application with services DTO:\n" + micoApplicationWithServicesDTO);
->>>>>>> b5b69612
     }
 
     @Test
@@ -252,11 +239,7 @@
 
         given(applicationRepository.save(any(MicoApplication.class))).willReturn(application);
 
-<<<<<<< HEAD
         mvc.perform(post(BASE_PATH)
-=======
-        final ResultActions result = mvc.perform(post(BASE_PATH)
->>>>>>> b5b69612
             .content(mapper.writeValueAsBytes(new MicoApplicationRequestDTO(application)))
             .contentType(MediaTypes.HAL_JSON_UTF8_VALUE))
             .andDo(print())
@@ -280,7 +263,6 @@
         application.getServiceDeploymentInfos().add(new MicoServiceDeploymentInfo().setService(service1));
         application.getServiceDeploymentInfos().add(new MicoServiceDeploymentInfo().setService(service2));
 
-<<<<<<< HEAD
         given(applicationRepository.save(any(MicoApplication.class))).willReturn(application);
         given(serviceRepository.findByShortNameAndVersion(eq(service1.getShortName()), eq(service1.getVersion())))
             .willReturn(Optional.of(service1));
@@ -290,47 +272,13 @@
         MicoApplicationResponseDTO newApplicationDto = (MicoApplicationResponseDTO) new MicoApplicationResponseDTO()
             .setShortName(SHORT_NAME).setVersion(VERSION)
             .setName(NAME).setDescription(DESCRIPTION);
-=======
-        MicoApplication existingApplication = new MicoApplication()
-            .setId(ID)
-            .setShortName(SHORT_NAME)
-            .setVersion(VERSION)
-            .setName(NAME)
-            .setDescription(DESCRIPTION);
-
-        existingApplication.getServiceDeploymentInfos().add(new MicoServiceDeploymentInfo()
-            .setApplication(existingApplication)
-            .setService(existingService1));
-        existingApplication.getServiceDeploymentInfos().add(new MicoServiceDeploymentInfo()
-            .setApplication(existingApplication)
-            .setService(existingService2));
-
-        given(applicationRepository.save(any(MicoApplication.class))).willReturn(existingApplication);
-        given(serviceRepository.findByShortNameAndVersion(
-            eq(existingService1.getShortName()), eq(existingService1.getVersion())))
-            .willReturn(Optional.of(existingService1));
-        given(serviceRepository.findByShortNameAndVersion(
-            eq(existingService2.getShortName()), eq(existingService2.getVersion())))
-            .willReturn(Optional.of(existingService2));
-
-        MicoApplicationResponseDTO newApplicationDto = (MicoApplicationResponseDTO) new MicoApplicationResponseDTO()
-            .setShortName(SHORT_NAME)
-            .setVersion(VERSION)
-            .setName(NAME)
-            .setDescription(DESCRIPTION);
->>>>>>> b5b69612
 
         mvc.perform(post(BASE_PATH)
             .content(mapper.writeValueAsBytes(newApplicationDto))
             .contentType(MediaTypes.HAL_JSON_UTF8_VALUE))
             .andDo(print())
-<<<<<<< HEAD
             .andExpect(jsonPath(SHORT_NAME_PATH, is(application.getShortName())))
             .andExpect(jsonPath(VERSION_PATH, is(application.getVersion())))
-=======
-            .andExpect(jsonPath(SHORT_NAME_PATH, is(existingApplication.getShortName())))
-            .andExpect(jsonPath(VERSION_PATH, is(existingApplication.getVersion())))
->>>>>>> b5b69612
             .andExpect(jsonPath(SERVICE_LIST_PATH, hasSize(2)))
             .andExpect(status().isCreated())
             .andReturn();
@@ -354,11 +302,7 @@
         given(applicationRepository.findByShortNameAndVersion(eq(application.getShortName()),
             eq(application.getVersion()))).willReturn(Optional.of(application));
 
-<<<<<<< HEAD
         mvc.perform(post(BASE_PATH)
-=======
-        final ResultActions result = mvc.perform(post(BASE_PATH)
->>>>>>> b5b69612
             .content(mapper.writeValueAsBytes(new MicoApplicationRequestDTO(application)))
             .contentType(MediaTypes.HAL_JSON_UTF8_VALUE))
             .andDo(print())
@@ -372,11 +316,7 @@
             .setShortName(SHORT_NAME).setVersion(VERSION)
             .setName(null).setDescription(DESCRIPTION);
 
-<<<<<<< HEAD
         mvc.perform(post(BASE_PATH)
-=======
-        final ResultActions result = mvc.perform(post(BASE_PATH)
->>>>>>> b5b69612
             .content(mapper.writeValueAsBytes(new MicoApplicationRequestDTO(application)))
             .contentType(MediaTypes.HAL_JSON_UTF8_VALUE))
             .andDo(print())
@@ -455,11 +395,7 @@
         given(applicationRepository.findByShortNameAndVersion(SHORT_NAME, VERSION)).willReturn(Optional.of(existingApplication));
         given(applicationRepository.save(eq(expectedApplication))).willReturn(expectedApplication);
 
-<<<<<<< HEAD
         mvc.perform(put(BASE_PATH + "/" + SHORT_NAME + "/" + VERSION)
-=======
-        ResultActions resultUpdate = mvc.perform(put(BASE_PATH + "/" + SHORT_NAME + "/" + VERSION)
->>>>>>> b5b69612
             .content(mapper.writeValueAsBytes(new MicoApplicationRequestDTO(updatedApplication)))
             .contentType(MediaTypes.HAL_JSON_UTF8_VALUE))
             .andDo(print())
@@ -468,11 +404,6 @@
             .andExpect(jsonPath(SHORT_NAME_PATH, is(updatedApplication.getShortName())))
             .andExpect(jsonPath(VERSION_PATH, is(updatedApplication.getVersion())))
             .andExpect(jsonPath(SERVICE_LIST_PATH, hasSize(0)));
-<<<<<<< HEAD
-=======
-
-        resultUpdate.andExpect(status().isOk());
->>>>>>> b5b69612
     }
 
     @Test
@@ -501,7 +432,6 @@
         given(applicationRepository.findByShortNameAndVersion(SHORT_NAME, VERSION)).willReturn(Optional.of(existingApplication));
         given(applicationRepository.save(eq(updatedApplication.setId(ID)))).willReturn(expectedApplication);
 
-<<<<<<< HEAD
 		mvc.perform(put(BASE_PATH + "/" + SHORT_NAME + "/" + VERSION)
 		    .content(mapper.writeValueAsBytes(new MicoApplicationRequestDTO(updatedApplication)))
 		    .contentType(MediaTypes.HAL_JSON_UTF8_VALUE))
@@ -510,26 +440,11 @@
 		    .andExpect(jsonPath(DESCRIPTION_PATH, is(updatedApplication.getDescription())))
 		    .andExpect(jsonPath(SHORT_NAME_PATH, is(updatedApplication.getShortName())))
 		    .andExpect(jsonPath(VERSION_PATH, is(updatedApplication.getVersion())))
-=======
-        ResultActions resultUpdate = mvc
-            .perform(put(BASE_PATH + "/" + SHORT_NAME + "/" + VERSION)
-                .content(mapper.writeValueAsBytes(new MicoApplicationRequestDTO(updatedApplication)))
-                .contentType(MediaTypes.HAL_JSON_UTF8_VALUE))
-            .andDo(print())
-            .andExpect(jsonPath(DESCRIPTION_PATH, is(updatedApplication.getDescription())))
-            .andExpect(jsonPath(SHORT_NAME_PATH, is(updatedApplication.getShortName())))
-            .andExpect(jsonPath(VERSION_PATH, is(updatedApplication.getVersion())))
->>>>>>> b5b69612
             .andExpect(jsonPath(NAME_PATH, is(updatedApplication.getName())))
             .andExpect(jsonPath(SERVICE_LIST_PATH, hasSize(1)))
             .andExpect(jsonPath(SERVICE_LIST_PATH + "[0].shortName", is(SERVICE_SHORT_NAME)))
             .andExpect(jsonPath(SERVICE_LIST_PATH + "[0].version", is(SERVICE_VERSION)))
             .andExpect(jsonPath(SERVICE_LIST_PATH + "[0].name", is(NAME)));
-<<<<<<< HEAD
-=======
-
-        resultUpdate.andExpect(status().isOk());
->>>>>>> b5b69612
     }
 
     @Test
@@ -538,10 +453,7 @@
             .setShortName(SERVICE_SHORT_NAME)
             .setVersion(SERVICE_VERSION)
             .setName(NAME);
-<<<<<<< HEAD
         MicoServiceDeploymentInfo deploymentInfo = new MicoServiceDeploymentInfo().setId(ID_1).setService(service);
-=======
->>>>>>> b5b69612
 
         MicoApplication application = new MicoApplication()
             .setId(ID)
@@ -575,16 +487,9 @@
         given(applicationRepository.findByShortNameAndVersion(SHORT_NAME, VERSION)).willReturn(Optional.of(application));
         given(applicationRepository.save(eq(updatedApplication))).willReturn(expectedApplication);
 
-<<<<<<< HEAD
         mvc.perform(post(BASE_PATH + "/" + SHORT_NAME + "/" + VERSION + "/" + PATH_PROMOTE)
             .content(mapper.writeValueAsBytes(new MicoVersionRequestDTO(newVersion)))
             .contentType(MediaTypes.HAL_JSON_UTF8_VALUE))
-=======
-        ResultActions resultUpdate = mvc
-            .perform(post(BASE_PATH + "/" + SHORT_NAME + "/" + VERSION + "/" + PATH_PROMOTE)
-                .content(mapper.writeValueAsBytes(new MicoVersionRequestDTO(newVersion)))
-                .contentType(MediaTypes.HAL_JSON_UTF8_VALUE))
->>>>>>> b5b69612
             .andDo(print())
             .andExpect(status().isOk())
             .andExpect(jsonPath(NAME_PATH, is(updatedApplication.getName())))
@@ -594,11 +499,6 @@
             .andExpect(jsonPath(SERVICE_LIST_PATH + "[0].shortName", is(SERVICE_SHORT_NAME)))
             .andExpect(jsonPath(SERVICE_LIST_PATH + "[0].version", is(SERVICE_VERSION)))
             .andExpect(jsonPath(SERVICE_LIST_PATH + "[0].name", is(NAME)));
-<<<<<<< HEAD
-=======
-
-        resultUpdate.andExpect(status().isOk());
->>>>>>> b5b69612
     }
 
     @Test
@@ -614,11 +514,7 @@
 
         given(applicationRepository.findByShortNameAndVersion(SHORT_NAME, VERSION)).willReturn(Optional.of(application));
 
-<<<<<<< HEAD
         mvc.perform(put(BASE_PATH + "/" + SHORT_NAME + "/" + VERSION)
-=======
-        ResultActions resultUpdate = mvc.perform(put(BASE_PATH + "/" + SHORT_NAME + "/" + VERSION)
->>>>>>> b5b69612
             .content(mapper.writeValueAsBytes(new MicoApplicationRequestDTO(updatedApplication)))
             .contentType(MediaTypes.HAL_JSON_UTF8_VALUE))
             .andDo(print())
@@ -637,17 +533,9 @@
             .setName(NAME).setDescription(null);
 
         MicoApplication expectedApplication = new MicoApplication()
-<<<<<<< HEAD
             .setId(application.getId())
             .setShortName(application.getShortName()).setVersion(application.getVersion())
             .setName(updatedApplication.getName()).setDescription("");
-=======
-            .setId(existingApplication.getId())
-            .setShortName(existingApplication.getShortName())
-            .setVersion(existingApplication.getVersion())
-            .setName(updatedApplication.getName())
-            .setDescription("");
->>>>>>> b5b69612
 
         ArgumentCaptor<MicoApplication> applicationArgumentCaptor = ArgumentCaptor.forClass(MicoApplication.class);
 
@@ -991,11 +879,7 @@
 
     @Test
     public void invalidLabelsThrowAnException() throws Exception {
-<<<<<<< HEAD
         List<MicoLabel> labels = CollectionUtils.listOf(new MicoLabel().setKey("invalid-key!").setValue("value"));
-=======
-        List<MicoLabel> labels = CollectionUtils.listOf(new MicoLabel("invalid-key!", "value"));
->>>>>>> b5b69612
 
         MicoApplication application = new MicoApplication()
             .setId(ID)
@@ -1012,11 +896,7 @@
 
         MicoServiceDeploymentInfoResponseDTO updatedServiceDeploymentInfoDTO = 
         	(MicoServiceDeploymentInfoResponseDTO) new MicoServiceDeploymentInfoResponseDTO()
-<<<<<<< HEAD
             .setLabels(labels.stream().map(MicoLabelResponseDTO::new).collect(Collectors.toList()));
-=======
-            .setLabels(labels);
->>>>>>> b5b69612
 
         application.getServices().add(service);
         application.getServiceDeploymentInfos().add(serviceDeploymentInfo);
