--- conflicted
+++ resolved
@@ -270,14 +270,9 @@
             .content(mapper.writeValueAsBytes(newApplicationDto))
             .contentType(MediaTypes.HAL_JSON_UTF8_VALUE))
             .andDo(print())
-<<<<<<< HEAD
             .andExpect(jsonPath(SHORT_NAME_PATH, is(application.getShortName())))
             .andExpect(jsonPath(VERSION_PATH, is(application.getVersion())))
-=======
-            .andExpect(jsonPath(SHORT_NAME_PATH, is(existingApplication.getShortName())))
-            .andExpect(jsonPath(VERSION_PATH, is(existingApplication.getVersion())))
             .andExpect(jsonPath(SERVICE_LIST_PATH, hasSize(2)))
->>>>>>> bba99e31
             .andExpect(status().isCreated())
             .andReturn();
     }
@@ -400,14 +395,8 @@
             .andExpect(status().isOk())
             .andExpect(jsonPath(DESCRIPTION_PATH, is(updatedApplication.getDescription())))
             .andExpect(jsonPath(SHORT_NAME_PATH, is(updatedApplication.getShortName())))
-<<<<<<< HEAD
-            .andExpect(jsonPath(VERSION_PATH, is(updatedApplication.getVersion())));
-=======
             .andExpect(jsonPath(VERSION_PATH, is(updatedApplication.getVersion())))
             .andExpect(jsonPath(SERVICE_LIST_PATH, hasSize(0)));
-
-        resultUpdate.andExpect(status().isOk());
->>>>>>> bba99e31
     }
 
     @Test
@@ -436,7 +425,6 @@
         given(applicationRepository.findByShortNameAndVersion(SHORT_NAME, VERSION)).willReturn(Optional.of(existingApplication));
         given(applicationRepository.save(eq(updatedApplication.setId(ID)))).willReturn(expectedApplication);
 
-<<<<<<< HEAD
 		mvc.perform(put(BASE_PATH + "/" + SHORT_NAME + "/" + VERSION)
 		    .content(mapper.writeValueAsBytes(new MicoApplicationRequestDTO(updatedApplication)))
 		    .contentType(MediaTypes.HAL_JSON_UTF8_VALUE))
@@ -445,36 +433,19 @@
 		    .andExpect(jsonPath(DESCRIPTION_PATH, is(updatedApplication.getDescription())))
 		    .andExpect(jsonPath(SHORT_NAME_PATH, is(updatedApplication.getShortName())))
 		    .andExpect(jsonPath(VERSION_PATH, is(updatedApplication.getVersion())))
-		    .andExpect(jsonPath(NAME_PATH, is(updatedApplication.getName())));
-=======
-        ResultActions resultUpdate = mvc
-            .perform(put(BASE_PATH + "/" + SHORT_NAME + "/" + VERSION)
-                .content(mapper.writeValueAsBytes(new MicoApplicationRequestDTO(updatedApplication)))
-                .contentType(MediaTypes.HAL_JSON_UTF8_VALUE))
-            .andDo(print())
-            .andExpect(jsonPath(DESCRIPTION_PATH, is(updatedApplication.getDescription())))
-            .andExpect(jsonPath(SHORT_NAME_PATH, is(updatedApplication.getShortName())))
-            .andExpect(jsonPath(VERSION_PATH, is(updatedApplication.getVersion())))
             .andExpect(jsonPath(NAME_PATH, is(updatedApplication.getName())))
             .andExpect(jsonPath(SERVICE_LIST_PATH, hasSize(1)))
             .andExpect(jsonPath(SERVICE_LIST_PATH + "[0].shortName", is(SERVICE_SHORT_NAME)))
             .andExpect(jsonPath(SERVICE_LIST_PATH + "[0].version", is(SERVICE_VERSION)))
             .andExpect(jsonPath(SERVICE_LIST_PATH + "[0].name", is(NAME)));
-
-        resultUpdate.andExpect(status().isOk());
->>>>>>> bba99e31
     }
 
     @Test
     public void promoteApplication() throws Exception {
-<<<<<<< HEAD
-        MicoService service = new MicoService().setShortName(SERVICE_SHORT_NAME).setVersion(SERVICE_VERSION);
-=======
         MicoService service = new MicoService()
             .setShortName(SERVICE_SHORT_NAME)
             .setVersion(SERVICE_VERSION)
             .setName(NAME);
->>>>>>> bba99e31
 
         MicoApplication appplication = new MicoApplication()
             .setId(ID)
@@ -500,17 +471,11 @@
             .andExpect(status().isOk())
             .andExpect(jsonPath(DESCRIPTION_PATH, is(updatedApplication.getDescription())))
             .andExpect(jsonPath(SHORT_NAME_PATH, is(updatedApplication.getShortName())))
-<<<<<<< HEAD
-            .andExpect(jsonPath(VERSION_PATH, is(newVersion)));
-=======
             .andExpect(jsonPath(VERSION_PATH, is(newVersion)))
             .andExpect(jsonPath(SERVICE_LIST_PATH, hasSize(1)))
             .andExpect(jsonPath(SERVICE_LIST_PATH + "[0].shortName", is(SERVICE_SHORT_NAME)))
             .andExpect(jsonPath(SERVICE_LIST_PATH + "[0].version", is(SERVICE_VERSION)))
             .andExpect(jsonPath(SERVICE_LIST_PATH + "[0].name", is(NAME)));
-
-        resultUpdate.andExpect(status().isOk());
->>>>>>> bba99e31
     }
 
     @Test
