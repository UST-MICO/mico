/*
 * Licensed to the Apache Software Foundation (ASF) under one
 * or more contributor license agreements.  See the NOTICE file
 * distributed with this work for additional information
 * regarding copyright ownership.  The ASF licenses this file
 * to you under the Apache License, Version 2.0 (the
 * "License"); you may not use this file except in compliance
 * with the License.  You may obtain a copy of the License at
 *
 *   http://www.apache.org/licenses/LICENSE-2.0
 *
 * Unless required by applicable law or agreed to in writing,
 * software distributed under the License is distributed on an
 * "AS IS" BASIS, WITHOUT WARRANTIES OR CONDITIONS OF ANY
 * KIND, either express or implied.  See the License for the
 * specific language governing permissions and limitations
 * under the License.
 */

package io.github.ust.mico.core;

<<<<<<< HEAD
import static io.github.ust.mico.core.JsonPathBuilder.*;
import static io.github.ust.mico.core.TestConstants.*;
import static io.github.ust.mico.core.TestConstants.SHORT_NAME;
import static io.github.ust.mico.core.TestConstants.VERSION;
import static org.hamcrest.CoreMatchers.endsWith;
import static org.hamcrest.CoreMatchers.is;
import static org.hamcrest.Matchers.hasSize;
import static org.junit.Assert.*;
import static org.mockito.ArgumentMatchers.*;
import static org.mockito.BDDMockito.given;
import static org.mockito.Mockito.times;
import static org.mockito.Mockito.verify;
import static org.springframework.test.web.servlet.request.MockMvcRequestBuilders.*;
import static org.springframework.test.web.servlet.result.MockMvcResultHandlers.print;
import static org.springframework.test.web.servlet.result.MockMvcResultMatchers.*;

import java.util.*;

=======
import com.fasterxml.jackson.core.JsonProcessingException;
import com.fasterxml.jackson.databind.ObjectMapper;
import com.fasterxml.jackson.databind.SerializationFeature;
import io.github.ust.mico.core.configuration.CorsConfig;
import io.github.ust.mico.core.dto.request.MicoServiceRequestDTO;
import io.github.ust.mico.core.dto.request.MicoVersionRequestDTO;
import io.github.ust.mico.core.dto.response.status.*;
import io.github.ust.mico.core.model.MicoService;
import io.github.ust.mico.core.model.MicoServiceDependency;
import io.github.ust.mico.core.model.MicoServiceInterface;
import io.github.ust.mico.core.persistence.MicoServiceRepository;
import io.github.ust.mico.core.resource.ServiceResource;
import io.github.ust.mico.core.service.GitHubCrawler;
import io.github.ust.mico.core.service.MicoKubernetesClient;
import io.github.ust.mico.core.service.MicoStatusService;
import io.github.ust.mico.core.util.CollectionUtils;
>>>>>>> 8aa64c9a
import org.junit.Test;
import org.junit.runner.RunWith;
import org.mockito.ArgumentCaptor;
import org.mockito.ArgumentMatchers;
import org.springframework.beans.factory.annotation.Autowired;
import org.springframework.beans.factory.annotation.Value;
import org.springframework.boot.autoconfigure.EnableAutoConfiguration;
import org.springframework.boot.context.properties.EnableConfigurationProperties;
import org.springframework.boot.test.autoconfigure.OverrideAutoConfiguration;
import org.springframework.boot.test.autoconfigure.web.servlet.WebMvcTest;
import org.springframework.boot.test.mock.mockito.MockBean;
import org.springframework.hateoas.MediaTypes;
import org.springframework.http.HttpHeaders;
import org.springframework.test.context.junit4.SpringRunner;
import org.springframework.test.web.servlet.MockMvc;
import org.springframework.test.web.servlet.ResultActions;

import java.util.*;

<<<<<<< HEAD
import io.github.ust.mico.core.configuration.CorsConfig;
import io.github.ust.mico.core.dto.request.MicoServiceRequestDTO;
import io.github.ust.mico.core.dto.request.MicoVersionRequestDTO;
import io.github.ust.mico.core.dto.response.status.*;
import io.github.ust.mico.core.model.*;
import io.github.ust.mico.core.persistence.MicoServiceRepository;
import io.github.ust.mico.core.resource.ServiceResource;
import io.github.ust.mico.core.service.GitHubCrawler;
import io.github.ust.mico.core.service.MicoKubernetesClient;
import io.github.ust.mico.core.service.MicoStatusService;
import io.github.ust.mico.core.util.CollectionUtils;
=======
import static io.github.ust.mico.core.JsonPathBuilder.*;
import static io.github.ust.mico.core.TestConstants.SHORT_NAME;
import static io.github.ust.mico.core.TestConstants.VERSION;
import static io.github.ust.mico.core.TestConstants.*;
import static org.hamcrest.CoreMatchers.endsWith;
import static org.hamcrest.CoreMatchers.is;
import static org.hamcrest.Matchers.hasSize;
import static org.junit.Assert.assertEquals;
import static org.junit.Assert.assertNotNull;
import static org.mockito.ArgumentMatchers.*;
import static org.mockito.BDDMockito.given;
import static org.mockito.Mockito.times;
import static org.mockito.Mockito.verify;
import static org.springframework.test.web.servlet.request.MockMvcRequestBuilders.*;
import static org.springframework.test.web.servlet.result.MockMvcResultHandlers.print;
import static org.springframework.test.web.servlet.result.MockMvcResultMatchers.*;
>>>>>>> 8aa64c9a

@RunWith(SpringRunner.class)
@WebMvcTest(ServiceResource.class)
@OverrideAutoConfiguration(enabled = true) //Needed to override our neo4j config
@EnableAutoConfiguration
@EnableConfigurationProperties(value = {CorsConfig.class})
public class ServiceResourceTests {

    private static final String BASE_PATH = "/services";

    private static final String JSON_PATH_LINKS_SECTION = buildPath(ROOT, LINKS);
    private static final String SELF_HREF = buildPath(JSON_PATH_LINKS_SECTION, SELF, HREF);
    private static final String SERVICES_HREF = buildPath(JSON_PATH_LINKS_SECTION, "services", HREF);
    private static final String SERVICE_LIST = buildPath(ROOT_EMBEDDED, "micoServiceResponseDTOList");
    private static final String SHORT_NAME_PATH = buildPath(ROOT, "shortName");
    private static final String DESCRIPTION_PATH = buildPath(ROOT, "description");
    private static final String VERSION_PATH = buildPath(ROOT, "version");
    private static final String SERVICE_VERSIONS_LIST = buildPath(ROOT_EMBEDDED, "micoVersionRequestDTOList");
    private static final String PATH_PROMOTE = "promote";

    //TODO: Use these variables inside the tests instead of the local variables

    @Value("${cors-policy.allowed-origins}")
    private String[] allowedOrigins;

    @MockBean
    private MicoStatusService micoStatusService;

    @MockBean
    private MicoServiceRepository serviceRepository;

    @MockBean
    private GitHubCrawler crawler;

    @Autowired
    private MockMvc mvc;

    @Autowired
    private ObjectMapper mapper;

    @MockBean
    private MicoKubernetesClient micoKubernetesClient;

    @Test
    public void getStatusOfService() throws Exception {
        MicoService micoService = new MicoService()
            .setName(NAME)
            .setShortName(SHORT_NAME)
            .setVersion(VERSION)
            .setDescription(DESCRIPTION_1);

        String nodeName = "testNode";
        String podPhase = "Running";
        String hostIp = "192.168.0.0";
        String podName1 = "pod1";
        String podName2 = "pod2";
        int availableReplicas = 1;
        int requestedReplicas = 2;
        int memoryUsagePod1 = 50;
        int cpuLoadPod1 = 10;
        int memoryUsagePod2 = 70;
        int cpuLoadPod2 = 40;

        MicoServiceStatusResponseDTO micoServiceStatus = new MicoServiceStatusResponseDTO();

        KubernetesPodInformationResponseDTO kubernetesPodInfo1 = new KubernetesPodInformationResponseDTO();
        kubernetesPodInfo1
            .setHostIp(hostIp)
            .setNodeName(nodeName)
            .setPhase(podPhase)
            .setPodName(podName1)
            .setMetrics(new KubernetesPodMetricsResponseDTO()
                .setAvailable(false)
                .setCpuLoad(cpuLoadPod1)
                .setMemoryUsage(memoryUsagePod1));
        KubernetesPodInformationResponseDTO kubernetesPodInfo2 = new KubernetesPodInformationResponseDTO();
        kubernetesPodInfo2
            .setHostIp(hostIp)
            .setNodeName(nodeName)
            .setPhase(podPhase)
            .setPodName(podName2)
            .setMetrics(new KubernetesPodMetricsResponseDTO()
                .setAvailable(true)
                .setCpuLoad(cpuLoadPod2)
                .setMemoryUsage(memoryUsagePod2));

        micoServiceStatus
            .setVersion(VERSION)
            .setName(NAME)
            .setShortName(SHORT_NAME)
            .setAvailableReplicas(availableReplicas)
            .setRequestedReplicas(requestedReplicas)
            .setNodeMetrics(CollectionUtils.listOf(new KubernetesNodeMetricsResponseDTO()
                .setNodeName(nodeName)
                .setAverageCpuLoad(25)
                .setAverageMemoryUsage(60)
            ))
            .setInterfacesInformation(CollectionUtils.listOf(new MicoServiceInterfaceStatusResponseDTO().setName(SERVICE_INTERFACE_NAME)))
            .setPodsInformation(Arrays.asList(kubernetesPodInfo1, kubernetesPodInfo2));

        given(micoStatusService.getServiceStatus(any(MicoService.class))).willReturn(micoServiceStatus);
        given(serviceRepository.findByShortNameAndVersion(ArgumentMatchers.anyString(), ArgumentMatchers.any())).willReturn(Optional.of(micoService));

        mvc.perform(get(BASE_PATH + "/" + SHORT_NAME + "/" + VERSION + "/status"))
            .andDo(print())
            .andExpect(status().isOk())
            .andExpect(jsonPath(SERVICE_DTO_SERVICE_NAME, is(NAME)))
            .andExpect(jsonPath(SERVICE_DTO_REQUESTED_REPLICAS, is(requestedReplicas)))
            .andExpect(jsonPath(SERVICE_DTO_AVAILABLE_REPLICAS, is(availableReplicas)))
            .andExpect(jsonPath(SERVICE_DTO_NODE_NAME, is(nodeName)))
            .andExpect(jsonPath(SERVICE_DTO_NODE_METRICS_AVERAGE_CPU_LOAD, is(25)))
            .andExpect(jsonPath(SERVICE_DTO_NODE_METRICS_AVERAGE_MEMORY_USAGE, is(60)))
            .andExpect(jsonPath(SERVICE_DTO_INTERFACES_INFORMATION, hasSize(1)))
            .andExpect(jsonPath(SERVICE_DTO_INTERFACES_INFORMATION_NAME, is(SERVICE_INTERFACE_NAME)))
            .andExpect(jsonPath(SERVICE_DTO_POD_INFO, hasSize(2)))
            .andExpect(jsonPath(SERVICE_DTO_POD_INFO_POD_NAME_1, is(podName1)))
            .andExpect(jsonPath(SERVICE_DTO_POD_INFO_PHASE_1, is(podPhase)))
            .andExpect(jsonPath(SERVICE_DTO_POD_INFO_NODE_NAME_1, is(nodeName)))
            .andExpect(jsonPath(SERVICE_DTO_POD_INFO_METRICS_MEMORY_USAGE_1, is(memoryUsagePod1)))
            .andExpect(jsonPath(SERVICE_DTO_POD_INFO_METRICS_CPU_LOAD_1, is(cpuLoadPod1)))
            .andExpect(jsonPath(SERVICE_DTO_POD_INFO_METRICS_AVAILABLE_1, is(false)))
            .andExpect(jsonPath(SERVICE_DTO_POD_INFO_POD_NAME_2, is(podName2)))
            .andExpect(jsonPath(SERVICE_DTO_POD_INFO_PHASE_2, is(podPhase)))
            .andExpect(jsonPath(SERVICE_DTO_POD_INFO_NODE_NAME_2, is(nodeName)))
            .andExpect(jsonPath(SERVICE_DTO_POD_INFO_METRICS_MEMORY_USAGE_2, is(memoryUsagePod2)))
            .andExpect(jsonPath(SERVICE_DTO_POD_INFO_METRICS_CPU_LOAD_2, is(cpuLoadPod2)))
            .andExpect(jsonPath(SERVICE_DTO_POD_INFO_METRICS_AVAILABLE_2, is(true)))
            .andExpect(jsonPath(SERVICE_DTO_ERROR_MESSAGES, is(CollectionUtils.listOf())));
    }

    @Test
    public void getStatusOfNotExistentService() throws Exception {
        mvc.perform(get(BASE_PATH + "/" + SHORT_NAME_2 + "/" + VERSION + "/status"))
            .andDo(print())
            .andExpect(status().isNotFound());
    }

    @Test
    public void getCompleteServiceList() throws Exception {
        given(serviceRepository.findAll(ArgumentMatchers.anyInt())).willReturn(
            CollectionUtils.listOf(
                new MicoService().setShortName(SHORT_NAME_1).setVersion(VERSION_1_0_1).setName(NAME_1).setDescription(DESCRIPTION_1),
                new MicoService().setShortName(SHORT_NAME_2).setVersion(VERSION_1_0_2).setName(NAME_2).setDescription(DESCRIPTION_2),
                new MicoService().setShortName(SHORT_NAME_3).setVersion(VERSION_1_0_3).setName(NAME_3).setDescription(DESCRIPTION_3)));

        mvc.perform(get("/services").accept(MediaTypes.HAL_JSON_VALUE))
            .andDo(print())
            .andExpect(status().isOk())
            .andExpect(header().string(HttpHeaders.CONTENT_TYPE, MediaTypes.HAL_JSON_UTF8_VALUE))
            .andExpect(jsonPath(SERVICE_LIST + "[*]", hasSize(3)))
            .andExpect(jsonPath(SERVICE_LIST + "[?(" + SHORT_NAME_1_MATCHER + " && " + VERSION_1_0_1_MATCHER +
                " && " + NAME_1_MATCHER + " && " + DESCRIPTION_1_MATCHER + ")]", hasSize(1)))
            .andExpect(jsonPath(SERVICE_LIST + "[?(" + SHORT_NAME_2_MATCHER + " && " + VERSION_1_0_2_MATCHER +
                " && " + NAME_2_MATCHER + " && " + DESCRIPTION_2_MATCHER + ")]", hasSize(1)))
            .andExpect(jsonPath(SERVICE_LIST + "[?(" + SHORT_NAME_3_MATCHER + " && " + VERSION_1_0_3_MATCHER +
                " && " + NAME_3_MATCHER + " && " + DESCRIPTION_3_MATCHER + ")]", hasSize(1)))
            .andExpect(jsonPath(SELF_HREF, is(BASE_URL + SERVICES_PATH)))
            .andReturn();
    }

    @Test
    public void getServiceViaShortNameAndVersion() throws Exception {
        given(serviceRepository.findByShortNameAndVersion(SHORT_NAME, VERSION)).willReturn(
            Optional.of(new MicoService().setShortName(SHORT_NAME).setVersion(VERSION).setDescription(DESCRIPTION)));

        String urlPath = SERVICES_PATH + "/" + SHORT_NAME + "/" + VERSION;
        mvc.perform(get(urlPath).accept(MediaTypes.HAL_JSON_VALUE))
            .andDo(print())
            .andExpect(status().isOk())
            .andExpect(header().string(HttpHeaders.CONTENT_TYPE, MediaTypes.HAL_JSON_UTF8_VALUE))
            .andExpect(jsonPath(SHORT_NAME_PATH, is(SHORT_NAME)))
            .andExpect(jsonPath(VERSION_PATH, is(VERSION)))
            .andExpect(jsonPath(DESCRIPTION_PATH, is(DESCRIPTION)))
            .andExpect(jsonPath(SELF_HREF, is(BASE_URL + urlPath)))
            .andExpect(jsonPath(SERVICES_HREF, is(BASE_URL + SERVICES_PATH)))
            .andReturn();
    }

    @Test
    public void createService() throws Exception {
        MicoService service = new MicoService()
            .setShortName(SHORT_NAME)
            .setVersion(VERSION)
            .setName(NAME)
            .setDescription(DESCRIPTION);

        given(serviceRepository.save(any(MicoService.class))).willReturn(service);

        final ResultActions result = mvc.perform(post(SERVICES_PATH)
            .content(mapper.writeValueAsBytes(new MicoServiceRequestDTO(service)))
            .contentType(MediaTypes.HAL_JSON_UTF8_VALUE))
            .andDo(print());

        result.andExpect(status().isCreated());
    }

    @Test
    public void createServiceWithInvalidShortName() throws Exception {
        MicoServiceRequestDTO serviceRequestDto = new MicoServiceRequestDTO()
            .setShortName(SHORT_NAME_INVALID)
            .setVersion(VERSION)
            .setName(NAME)
            .setDescription(DESCRIPTION);

        mvc.perform(post(SERVICES_PATH)
            .content(mapper.writeValueAsBytes(serviceRequestDto)).accept(MediaTypes.HAL_JSON_VALUE).contentType(MediaTypes.HAL_JSON_UTF8_VALUE))
            .andDo(print())
            .andExpect(status().isUnprocessableEntity());
    }

    @Test
    public void createServiceWithoutRequiredName() throws Exception {
        MicoServiceRequestDTO serviceRequestDto = new MicoServiceRequestDTO()
            .setShortName(SHORT_NAME)
            .setVersion(VERSION)
            .setName(null)
            .setDescription(DESCRIPTION);

        mvc.perform(post(SERVICES_PATH)
            .content(mapper.writeValueAsBytes(serviceRequestDto)).accept(MediaTypes.HAL_JSON_VALUE).contentType(MediaTypes.HAL_JSON_UTF8_VALUE))
            .andDo(print())
            .andExpect(status().isUnprocessableEntity());
    }

    @Test
    public void createServiceWithDescriptionSetToNull() throws Exception {
        MicoServiceRequestDTO serviceRequestDto = new MicoServiceRequestDTO()
            .setShortName(SHORT_NAME)
            .setVersion(VERSION)
            .setName(NAME)
            .setDescription(null);

        MicoService expectedService = new MicoService()
            .setShortName(SHORT_NAME)
            .setVersion(VERSION)
            .setName(NAME)
            .setDescription("");

        ArgumentCaptor<MicoService> serviceArgumentCaptor = ArgumentCaptor.forClass(MicoService.class);

        given(serviceRepository.save(any(MicoService.class))).willReturn(expectedService);

        mvc.perform(post(SERVICES_PATH)
            .content(mapper.writeValueAsBytes(serviceRequestDto)).accept(MediaTypes.HAL_JSON_VALUE).contentType(MediaTypes.HAL_JSON_UTF8_VALUE))
            .andDo(print())
            .andExpect(status().isCreated());

        verify(serviceRepository, times(1)).save(serviceArgumentCaptor.capture());
        MicoService savedMicoService = serviceArgumentCaptor.getValue();
        assertNotNull(savedMicoService);
        assertEquals("Actual service does not match expected", expectedService, savedMicoService);
    }

    @Test
    public void createServiceWithEmptyDescription() throws Exception {
        MicoServiceRequestDTO serviceRequestDto = new MicoServiceRequestDTO()
            .setShortName(SHORT_NAME)
            .setVersion(VERSION)
            .setName(NAME)
            .setDescription("");

        MicoService expectedService = new MicoService()
            .setShortName(SHORT_NAME)
            .setVersion(VERSION)
            .setName(NAME)
            .setDescription("");

        ArgumentCaptor<MicoService> serviceArgumentCaptor = ArgumentCaptor.forClass(MicoService.class);

        given(serviceRepository.save(any(MicoService.class))).willReturn(expectedService);

        mvc.perform(post(SERVICES_PATH)
            .content(mapper.writeValueAsBytes(serviceRequestDto)).accept(MediaTypes.HAL_JSON_VALUE).contentType(MediaTypes.HAL_JSON_UTF8_VALUE))
            .andDo(print())
            .andExpect(status().isCreated());

        verify(serviceRepository, times(1)).save(serviceArgumentCaptor.capture());
        MicoService savedMicoService = serviceArgumentCaptor.getValue();
        assertNotNull(savedMicoService);
        assertEquals("Actual service does not match expected", expectedService, savedMicoService);
    }

    @Test
    public void createServiceWithInvalidGitCloneUrl() throws Exception {
        MicoService service = new MicoService()
            .setShortName(SHORT_NAME)
            .setVersion(VERSION)
            .setName(NAME)
            .setDescription(DESCRIPTION)
            .setGitCloneUrl("invalid-url");

        given(serviceRepository.save(any(MicoService.class))).willReturn(service);

        mvc.perform(post(SERVICES_PATH)
            .content(mapper.writeValueAsBytes(new MicoServiceRequestDTO(service))).accept(MediaTypes.HAL_JSON_VALUE).contentType(MediaTypes.HAL_JSON_UTF8_VALUE))
            .andDo(print())
            .andExpect(status().isUnprocessableEntity());
    }

    @Test
    public void deleteAllServiceDependees() throws Exception {
        MicoService service = new MicoService()
            .setShortName(SHORT_NAME)
            .setVersion(VERSION)
            .setName(NAME)
            .setDescription(DESCRIPTION);

        given(serviceRepository.findByShortNameAndVersion(SHORT_NAME, VERSION)).willReturn(Optional.of(service));
        given(serviceRepository.save(any(MicoService.class))).willReturn(service);

        ResultActions resultDelete = mvc.perform(delete(SERVICES_PATH + "/" + SHORT_NAME + "/" + VERSION + DEPENDEES_SUBPATH)
            .contentType(MediaTypes.HAL_JSON_UTF8_VALUE))
            .andDo(print());

        resultDelete.andExpect(status().isNoContent());
    }

    @Test
    public void deleteSpecificServiceDependee() throws Exception {
        String shortName = SHORT_NAME_1;
        String version = VERSION_1_0_1;
        String shortNameToDelete = SHORT_NAME_2;
        String versionToDelete = VERSION_1_0_2;
        MicoService service = new MicoService().setShortName(shortName).setVersion(version).setName(NAME);
        MicoService serviceToDelete = new MicoService().setShortName(shortNameToDelete).setVersion(versionToDelete).setName(NAME);

        given(serviceRepository.findByShortNameAndVersion(shortName, version)).willReturn(Optional.of(service));
        given(serviceRepository.save(any(MicoService.class))).willReturn(service);
        given(serviceRepository.findByShortNameAndVersion(shortNameToDelete, versionToDelete)).willReturn(Optional.of(serviceToDelete));

        ResultActions resultDelete = mvc.perform(delete(SERVICES_PATH + "/" + shortName + "/" + version +
            DEPENDEES_SUBPATH + "/" + shortNameToDelete + "/" + versionToDelete)
            .contentType(MediaTypes.HAL_JSON_UTF8_VALUE))
            .andDo(print());

        resultDelete.andExpect(status().isNoContent());
    }

    @Test
    public void deleteAllServices() throws Exception {
        MicoService micoServiceOne = new MicoService()
            .setShortName(SHORT_NAME)
            .setVersion(VERSION)
            .setName(NAME);
        MicoService micoServiceTwo = new MicoService()
            .setShortName(SHORT_NAME)
            .setVersion(VERSION_1_0_1)
            .setName(NAME);
        MicoService micoServiceThree = new MicoService()
            .setShortName(SHORT_NAME)
            .setVersion(VERSION_1_0_2)
            .setName(NAME);

        given(serviceRepository.findByShortName(SHORT_NAME)).willReturn(CollectionUtils.listOf(micoServiceOne, micoServiceTwo, micoServiceThree));

        mvc.perform(delete(BASE_PATH + "/" + SHORT_NAME))
            .andDo(print())
            .andExpect(status().isNoContent())
            .andReturn();
    }

    @Test
    public void corsPolicy() throws Exception {
        mvc.perform(get(SERVICES_PATH).accept(MediaTypes.HAL_JSON_VALUE)
            .header("Origin", (Object[]) allowedOrigins))
            .andDo(print())
            .andExpect(status().isOk())
            .andExpect(jsonPath(SELF_HREF, endsWith(SERVICES_PATH))).andReturn();
    }

    @Test
    public void corsPolicyNotAllowedOrigin() throws Exception {
        mvc.perform(get(SERVICES_PATH).accept(MediaTypes.HAL_JSON_VALUE)
            .header("Origin", "http://notAllowedOrigin.com"))
            .andDo(print())
            .andExpect(status().isForbidden())
            .andExpect(content().string(is("Invalid CORS request")))
            .andReturn();
    }

    @Test
    public void getServiceDependers() throws Exception {
        MicoService service = new MicoService()
            .setShortName(SHORT_NAME)
            .setVersion(VERSION)
            .setName(NAME)
            .setDescription(DESCRIPTION);

        MicoService service1 = new MicoService()
            .setShortName(SHORT_NAME_1)
            .setVersion(VERSION_1_0_1)
            .setName(NAME)
            .setDescription(DESCRIPTION_1);
        MicoService service2 = new MicoService()
            .setShortName(SHORT_NAME_2)
            .setVersion(VERSION_1_0_2)
            .setDescription(DESCRIPTION_2);
        MicoService service3 = new MicoService()
            .setShortName(SHORT_NAME_3)
            .setVersion(VERSION_1_0_3)
            .setName(NAME)
            .setDescription(DESCRIPTION_3);

        MicoServiceDependency dependency1 = new MicoServiceDependency().setService(service1).setDependedService(service);
        MicoServiceDependency dependency2 = new MicoServiceDependency().setService(service2).setDependedService(service);
        MicoServiceDependency dependency3 = new MicoServiceDependency().setService(service3).setDependedService(service);

        service1.setDependencies(Collections.singletonList(dependency1));
        service2.setDependencies(Collections.singletonList(dependency2));
        service3.setDependencies(Collections.singletonList(dependency3));

        given(serviceRepository.findDependers(service.getShortName(), service.getVersion())).willReturn(CollectionUtils.listOf(service1, service2, service3));
        given(serviceRepository.findByShortNameAndVersion(SHORT_NAME, VERSION)).willReturn(Optional.of(service));

        String urlPath = SERVICES_PATH + "/" + SHORT_NAME + "/" + VERSION + DEPENDERS_SUBPATH;
        ResultActions result = mvc.perform(get(urlPath)
            .contentType(MediaTypes.HAL_JSON_UTF8_VALUE))
            .andDo(print())
            .andExpect(jsonPath(SERVICE_LIST + "[*]", hasSize(3)))
            .andExpect(jsonPath(SERVICE_LIST + "[?(" + SHORT_NAME_1_MATCHER + " && " + VERSION_1_0_1_MATCHER + " && " + DESCRIPTION_1_MATCHER + ")]", hasSize(1)))
            .andExpect(jsonPath(SERVICE_LIST + "[?(" + SHORT_NAME_2_MATCHER + " && " + VERSION_1_0_2_MATCHER + " && " + DESCRIPTION_2_MATCHER + ")]", hasSize(1)))
            .andExpect(jsonPath(SERVICE_LIST + "[?(" + SHORT_NAME_3_MATCHER + " && " + VERSION_1_0_3_MATCHER + " && " + DESCRIPTION_3_MATCHER + ")]", hasSize(1)))
            .andExpect(jsonPath(SELF_HREF, is(BASE_URL + urlPath)));

        result.andExpect(status().isOk());
    }

    @Test
    public void updateService() throws Exception {
        String updatedDescription = "updated description.";
        MicoService existingService = new MicoService()
            .setId(ID)
            .setShortName(SHORT_NAME)
            .setVersion(VERSION)
            .setName(NAME);
        MicoServiceRequestDTO updatedServiceRequestDto = new MicoServiceRequestDTO()
            .setShortName(SHORT_NAME)
            .setVersion(VERSION)
            .setName(NAME)
            .setDescription(updatedDescription);
        MicoService expectedService = new MicoService()
            .setId(existingService.getId())
            .setShortName(updatedServiceRequestDto.getShortName())
            .setVersion(updatedServiceRequestDto.getVersion())
            .setName(updatedServiceRequestDto.getName())
            .setDescription(updatedServiceRequestDto.getDescription());

        given(serviceRepository.findByShortNameAndVersion(SHORT_NAME, VERSION)).willReturn(Optional.of(existingService));
        given(serviceRepository.save(eq(expectedService))).willReturn(expectedService);

        ResultActions resultUpdate = mvc.perform(put(SERVICES_PATH + "/" + SHORT_NAME + "/" + VERSION)
            .content(mapper.writeValueAsBytes(updatedServiceRequestDto))
            .contentType(MediaTypes.HAL_JSON_UTF8_VALUE))
            .andDo(print())
            .andExpect(jsonPath(DESCRIPTION_PATH, is(updatedDescription)))
            .andExpect(jsonPath(SHORT_NAME_PATH, is(SHORT_NAME)))
            .andExpect(jsonPath(VERSION_PATH, is(VERSION)));

        resultUpdate.andExpect(status().isOk());
    }

    @Test
    public void updateServiceWithoutRequiredName() throws Exception {
        MicoService existingService = new MicoService()
            .setId(ID)
            .setShortName(SHORT_NAME)
            .setVersion(VERSION)
            .setName(NAME);
        MicoService updatedService = new MicoService()
            .setId(ID)
            .setShortName(SHORT_NAME)
            .setVersion(VERSION)
            .setName(null);

        given(serviceRepository.findByShortNameAndVersion(SHORT_NAME, VERSION)).willReturn(Optional.of(existingService));

        ResultActions resultUpdate = mvc.perform(put(SERVICES_PATH + "/" + SHORT_NAME + "/" + VERSION)
            .content(mapper.writeValueAsBytes(new MicoServiceRequestDTO(updatedService)))
            .contentType(MediaTypes.HAL_JSON_UTF8_VALUE))
            .andDo(print());

        resultUpdate.andExpect(status().isUnprocessableEntity());
    }

    @Test
    public void updateServiceWithDescriptionSetToNull() throws Exception {
        MicoService existingService = new MicoService()
            .setId(ID)
            .setShortName(SHORT_NAME)
            .setVersion(VERSION)
            .setName(NAME)
            .setDescription(DESCRIPTION);
        MicoServiceRequestDTO updatedServiceRequestDto = new MicoServiceRequestDTO()
            .setShortName(SHORT_NAME)
            .setVersion(VERSION)
            .setName(NAME)
            .setDescription(null);

        MicoService expectedService = new MicoService()
            .setId(existingService.getId())
            .setShortName(existingService.getShortName())
            .setVersion(existingService.getVersion())
            .setName(existingService.getName())
            .setDescription("");

        ArgumentCaptor<MicoService> serviceArgumentCaptor = ArgumentCaptor.forClass(MicoService.class);

        given(serviceRepository.findByShortNameAndVersion(SHORT_NAME, VERSION)).willReturn(Optional.of(existingService));
        given(serviceRepository.save(any(MicoService.class))).willReturn(expectedService);

        mvc.perform(put(SERVICES_PATH + "/" + SHORT_NAME + "/" + VERSION)
            .content(mapper.writeValueAsBytes(updatedServiceRequestDto))
            .contentType(MediaTypes.HAL_JSON_UTF8_VALUE))
            .andDo(print())
            .andExpect(status().isOk());

        verify(serviceRepository, times(1)).save(serviceArgumentCaptor.capture());
        MicoService savedMicoService = serviceArgumentCaptor.getValue();
        assertNotNull(savedMicoService);
        assertEquals("Actual service does not match expected", expectedService, savedMicoService);
    }

    @Test
    public void deleteService() throws Exception {
        MicoService existingService = new MicoService()
            .setId(ID)
            .setShortName(SHORT_NAME)
            .setVersion(VERSION)
            .setName(NAME);

        given(serviceRepository.findByShortNameAndVersion(SHORT_NAME, VERSION)).willReturn(Optional.of(existingService));

        ResultActions resultDelete = mvc.perform(delete(SERVICES_PATH + "/" + SHORT_NAME + "/" + VERSION)
            .contentType(MediaTypes.HAL_JSON_UTF8_VALUE))
            .andDo(print());

        resultDelete.andExpect(status().isNoContent());
    }

    @Test
    public void getVersionsOfService() throws Exception {
        given(serviceRepository.findByShortName(SHORT_NAME)).willReturn(
            CollectionUtils.listOf(
                new MicoService().setShortName(SHORT_NAME).setVersion(VERSION).setName(NAME),
                new MicoService().setShortName(SHORT_NAME).setVersion(VERSION_1_0_1).setName(NAME),
                new MicoService().setShortName(SHORT_NAME).setVersion(VERSION_1_0_2).setName(NAME)));

        mvc.perform(get("/services/" + SHORT_NAME + "/").accept(MediaTypes.HAL_JSON_VALUE))
            .andDo(print())
            .andExpect(status().isOk())
            .andExpect(header().string(HttpHeaders.CONTENT_TYPE, MediaTypes.HAL_JSON_UTF8_VALUE))
            .andExpect(jsonPath(SERVICE_LIST + "[*]", hasSize(3)))
            .andExpect(jsonPath(SERVICE_LIST + "[?(" + SHORT_NAME_MATCHER + " && " + VERSION_MATCHER + ")]", hasSize(1)))
            .andExpect(jsonPath(SERVICE_LIST + "[?(" + SHORT_NAME_MATCHER + " && " + VERSION_1_0_1_MATCHER + ")]", hasSize(1)))
            .andExpect(jsonPath(SERVICE_LIST + "[?(" + SHORT_NAME_MATCHER + " && " + VERSION_1_0_2_MATCHER + ")]", hasSize(1)))
            .andExpect(jsonPath(SELF_HREF, is(BASE_URL + SERVICES_PATH + "/" + SHORT_NAME)))
            .andReturn();
    }

    @Test
    public void createNewDependee() throws Exception {
        MicoService existingService1 = new MicoService()
            .setId(ID_1)
            .setShortName(SHORT_NAME)
            .setVersion(VERSION)
            .setName(NAME);

        MicoService existingService2 = new MicoService()
            .setId(ID_2)
            .setShortName(SHORT_NAME_1)
            .setVersion(VERSION_1_0_1)
            .setName(NAME);

        MicoServiceDependency newDependency = new MicoServiceDependency()
            .setService(new MicoService()
                .setShortName(SHORT_NAME)
                .setVersion(VERSION)
                .setName(NAME))
            .setDependedService(new MicoService()
                .setShortName(SHORT_NAME_1)
                .setVersion(VERSION_1_0_1)
                .setName(NAME));

        MicoService expectedService = new MicoService()
            .setId(ID_1)
            .setShortName(SHORT_NAME)
            .setVersion(VERSION)
            .setName(NAME)
            .setDependencies(Collections.singletonList(newDependency));

        prettyPrint(expectedService);

        given(serviceRepository.findByShortNameAndVersion(SHORT_NAME, VERSION)).willReturn(Optional.of(existingService1));
        given(serviceRepository.findByShortNameAndVersion(SHORT_NAME_1, VERSION_1_0_1)).willReturn(Optional.of(existingService2));
        given(serviceRepository.save(any(MicoService.class))).willReturn(expectedService);

        final ResultActions result = mvc.perform(post(SERVICES_PATH + "/" + SHORT_NAME + "/" + VERSION +
            DEPENDEES_SUBPATH + "/" + newDependency.getDependedService().getShortName() + "/" + newDependency.getDependedService().getVersion())
            .contentType(MediaTypes.HAL_JSON_UTF8_VALUE))
            .andDo(print());

        result.andExpect(status().isNoContent());
    }

    private void prettyPrint(Object object) {
        ObjectMapper mapper = new ObjectMapper().enable(SerializationFeature.INDENT_OUTPUT);
        try {
            String json = mapper.writeValueAsString(object);
            System.out.println(json);
        } catch (JsonProcessingException e) {
            e.printStackTrace();
        }
    }

    @Test
    public void getDependees() throws Exception {
        MicoService service1 = new MicoService()
            .setShortName(SHORT_NAME_1)
            .setVersion(VERSION_1_0_1)
            .setName(NAME_1)
            .setDescription(DESCRIPTION_1);
        MicoService service2 = new MicoService()
            .setShortName(SHORT_NAME_2)
            .setVersion(VERSION_1_0_2)
            .setName(NAME_2)
            .setDescription(DESCRIPTION_2);
        MicoService service = new MicoService()
            .setShortName(SHORT_NAME)
            .setName(NAME)
            .setVersion(VERSION);
        MicoServiceDependency dependency1 = new MicoServiceDependency().setService(service).setDependedService(service1);
        MicoServiceDependency dependency2 = new MicoServiceDependency().setService(service).setDependedService(service2);
        service.setDependencies(CollectionUtils.listOf(dependency1, dependency2));

        given(serviceRepository.findByShortNameAndVersion(SHORT_NAME, VERSION)).willReturn(Optional.of(service));
        given(serviceRepository.findDependees(service.getShortName(), service.getVersion())).willReturn(CollectionUtils.listOf(service1, service2));

        mvc.perform(get("/services/" + SHORT_NAME + "/" + VERSION + DEPENDEES_SUBPATH).accept(MediaTypes.HAL_JSON_VALUE))
            .andDo(print())
            .andExpect(status().isOk())
            .andExpect(header().string(HttpHeaders.CONTENT_TYPE, MediaTypes.HAL_JSON_UTF8_VALUE))
            .andExpect(jsonPath(SERVICE_LIST + "[*]", hasSize(2)))
            .andExpect(jsonPath(SERVICE_LIST + "[?(" + SHORT_NAME_1_MATCHER + " && " + VERSION_1_0_1_MATCHER + ")]", hasSize(1)))
            .andExpect(jsonPath(SERVICE_LIST + "[?(" + SHORT_NAME_2_MATCHER + " && " + VERSION_1_0_2_MATCHER + ")]", hasSize(1)))
            .andExpect(jsonPath(SELF_HREF, is(BASE_URL + SERVICES_PATH + "/" + SHORT_NAME + "/" + VERSION + DEPENDEES_SUBPATH)))
            .andReturn();
    }

    @Test
    public void deleteServiceWithDeployedService() throws Exception {
        MicoService service = new MicoService()
            .setShortName(SHORT_NAME)
            .setVersion(VERSION)
            .setDescription(DESCRIPTION);

        given(serviceRepository.findByShortName(SHORT_NAME)).willReturn(Collections.singletonList(service));
        given(micoKubernetesClient.isMicoServiceDeployed(any())).willReturn(true);

        mvc.perform(delete(SERVICES_PATH + "/" + SHORT_NAME)
            .contentType(MediaTypes.HAL_JSON_UTF8_VALUE))
            .andDo(print())
            .andExpect(status().isConflict());
    }

    @Test
    public void deleteSpecificServiceWithDeployedService() throws Exception {
        MicoService service = new MicoService()
            .setShortName(SHORT_NAME)
            .setVersion(VERSION)
            .setDescription(DESCRIPTION);

        given(serviceRepository.findByShortNameAndVersion(SHORT_NAME, VERSION)).willReturn(Optional.of(service));
        given(micoKubernetesClient.isMicoServiceDeployed(any())).willReturn(true);

        mvc.perform(delete(SERVICES_PATH + "/" + SHORT_NAME + "/" + VERSION)
            .contentType(MediaTypes.HAL_JSON_UTF8_VALUE))
            .andDo(print())
            .andExpect(status().isConflict());
    }

    @Test
    public void createServiceViaGitHubCrawler() {
        //TODO: Implementation
    }

    @Test
    public void promoteService() throws Exception {
    	MicoServicePort port = new MicoServicePort().setPort(1234).setType(MicoPortType.TCP).setTargetPort(5678);
    	
        MicoServiceInterface micoServiceInterface = new MicoServiceInterface()
<<<<<<< HEAD
                .setId(2000L)
                .setServiceInterfaceName(SERVICE_INTERFACE_NAME)
                .setPorts(CollectionUtils.listOf(port));

        MicoServiceInterface micoServiceInterfaceTwo = new MicoServiceInterface()
                .setId(3000L)
                .setServiceInterfaceName(SERVICE_INTERFACE_NAME_1);
=======
            .setServiceInterfaceName(SERVICE_INTERFACE_NAME);

        MicoServiceInterface micoServiceInterfaceTwo = new MicoServiceInterface()
            .setServiceInterfaceName(SERVICE_INTERFACE_NAME_1);
>>>>>>> 8aa64c9a

        List<MicoServiceInterface> micoServiceInterfaces = new ArrayList<>();
        micoServiceInterfaces.add(micoServiceInterface);
        micoServiceInterfaces.add(micoServiceInterfaceTwo);
        
        

        MicoService micoService = new MicoService()
<<<<<<< HEAD
                .setId(ID)
                .setShortName(SHORT_NAME_1)
                .setVersion(VERSION_1_0_1)
                .setDescription(DESCRIPTION_1)
                .setServiceInterfaces(micoServiceInterfaces);
=======
            .setShortName(SHORT_NAME_1)
            .setVersion(VERSION_1_0_1)
            .setDescription(DESCRIPTION_1)
            .setId(ID)
            .setServiceInterfaces(micoServiceInterfaces);
>>>>>>> 8aa64c9a

        String newVersion = VERSION_1_0_1;
        Long newId = ID_1;

        MicoService promotedService = micoService.setId(null).setVersion(newVersion);
        MicoService savedPromotedService = promotedService.setId(newId);

        given(serviceRepository.findByShortNameAndVersion(SHORT_NAME, VERSION)).willReturn(Optional.of(micoService));
        given(serviceRepository.save(eq(promotedService))).willReturn(savedPromotedService);

<<<<<<< HEAD
        ArgumentCaptor<MicoService> serviceArgumentCaptor = ArgumentCaptor.forClass(MicoService.class);

        mvc.perform(post(SERVICES_PATH + "/" + SHORT_NAME + "/" + VERSION + "/" + PATH_PROMOTE)
                .content(mapper.writeValueAsBytes(new MicoVersionRequestDTO(newVersion)))
                .contentType(MediaTypes.HAL_JSON_UTF8_VALUE))
                .andDo(print())
                .andExpect(jsonPath(SHORT_NAME_PATH, is(savedPromotedService.getShortName())))
                .andExpect(jsonPath(VERSION_PATH, is(newVersion)))
                .andExpect(jsonPath(DESCRIPTION_PATH, is(savedPromotedService.getDescription())))
                .andExpect(status().isOk());
=======
        ResultActions resultPromotion = mvc.perform(post(SERVICES_PATH + "/" + SHORT_NAME + "/" + VERSION + "/" + PATH_PROMOTE)
            .content(mapper.writeValueAsBytes(new MicoVersionRequestDTO(newVersion)))
            .contentType(MediaTypes.HAL_JSON_UTF8_VALUE))
            .andDo(print())
            .andExpect(jsonPath(SHORT_NAME_PATH, is(savedPromotedService.getShortName())))
            .andExpect(jsonPath(VERSION_PATH, is(newVersion)))
            .andExpect(jsonPath(DESCRIPTION_PATH, is(savedPromotedService.getDescription())));
>>>>>>> 8aa64c9a

        verify(serviceRepository, times(1)).save(serviceArgumentCaptor.capture());
        MicoService savedMicoService = serviceArgumentCaptor.getValue();
        assertNotNull(savedMicoService);
        assertNull("Expected id of copied service to be null (will be created by Neo4j)", savedMicoService.getId());
        assertEquals("Expected that new service includes 2 MicoServiceInterfaces",2, savedMicoService.getServiceInterfaces().size());
        assertNull("Expected id of copied service interface 1 to be null (will be created by Neo4j)", savedMicoService.getServiceInterfaces().get(0).getId());
        assertNull("Expected id of copied service interface 2 to be null (will be created by Neo4j)", savedMicoService.getServiceInterfaces().get(1).getId());
        assertNull("Expected id of copied port of service interface 1 to be null (will be created by Neo4j)", savedMicoService.getServiceInterfaces().get(0).getPorts().get(0).getId());
    }

    @Test
    public void getVersionsFromGitHub() throws Exception {
        List<String> versions = CollectionUtils.listOf("v1.0.0", "v2.0.0", "v3.0.0");

        given(crawler.getVersionsFromGitHubRepo(anyString())).willReturn(versions);

        ResultActions resultPromotion = mvc.perform(get(SERVICES_PATH + "/import/github")
            .param("url", anyString()))
            .andDo(print())
            .andExpect(jsonPath(SERVICE_VERSIONS_LIST + "[*]", hasSize(3)))
            .andExpect(jsonPath(SERVICE_VERSIONS_LIST + "[0].version", is(versions.get(0))))
            .andExpect(jsonPath(SERVICE_VERSIONS_LIST + "[1].version", is(versions.get(1))))
            .andExpect(jsonPath(SERVICE_VERSIONS_LIST + "[2].version", is(versions.get(2))));

        resultPromotion.andExpect(status().isOk());
    }

}<|MERGE_RESOLUTION|>--- conflicted
+++ resolved
@@ -19,7 +19,6 @@
 
 package io.github.ust.mico.core;
 
-<<<<<<< HEAD
 import static io.github.ust.mico.core.JsonPathBuilder.*;
 import static io.github.ust.mico.core.TestConstants.*;
 import static io.github.ust.mico.core.TestConstants.SHORT_NAME;
@@ -38,24 +37,6 @@
 
 import java.util.*;
 
-=======
-import com.fasterxml.jackson.core.JsonProcessingException;
-import com.fasterxml.jackson.databind.ObjectMapper;
-import com.fasterxml.jackson.databind.SerializationFeature;
-import io.github.ust.mico.core.configuration.CorsConfig;
-import io.github.ust.mico.core.dto.request.MicoServiceRequestDTO;
-import io.github.ust.mico.core.dto.request.MicoVersionRequestDTO;
-import io.github.ust.mico.core.dto.response.status.*;
-import io.github.ust.mico.core.model.MicoService;
-import io.github.ust.mico.core.model.MicoServiceDependency;
-import io.github.ust.mico.core.model.MicoServiceInterface;
-import io.github.ust.mico.core.persistence.MicoServiceRepository;
-import io.github.ust.mico.core.resource.ServiceResource;
-import io.github.ust.mico.core.service.GitHubCrawler;
-import io.github.ust.mico.core.service.MicoKubernetesClient;
-import io.github.ust.mico.core.service.MicoStatusService;
-import io.github.ust.mico.core.util.CollectionUtils;
->>>>>>> 8aa64c9a
 import org.junit.Test;
 import org.junit.runner.RunWith;
 import org.mockito.ArgumentCaptor;
@@ -73,9 +54,10 @@
 import org.springframework.test.web.servlet.MockMvc;
 import org.springframework.test.web.servlet.ResultActions;
 
-import java.util.*;
-
-<<<<<<< HEAD
+import com.fasterxml.jackson.core.JsonProcessingException;
+import com.fasterxml.jackson.databind.ObjectMapper;
+import com.fasterxml.jackson.databind.SerializationFeature;
+
 import io.github.ust.mico.core.configuration.CorsConfig;
 import io.github.ust.mico.core.dto.request.MicoServiceRequestDTO;
 import io.github.ust.mico.core.dto.request.MicoVersionRequestDTO;
@@ -87,24 +69,6 @@
 import io.github.ust.mico.core.service.MicoKubernetesClient;
 import io.github.ust.mico.core.service.MicoStatusService;
 import io.github.ust.mico.core.util.CollectionUtils;
-=======
-import static io.github.ust.mico.core.JsonPathBuilder.*;
-import static io.github.ust.mico.core.TestConstants.SHORT_NAME;
-import static io.github.ust.mico.core.TestConstants.VERSION;
-import static io.github.ust.mico.core.TestConstants.*;
-import static org.hamcrest.CoreMatchers.endsWith;
-import static org.hamcrest.CoreMatchers.is;
-import static org.hamcrest.Matchers.hasSize;
-import static org.junit.Assert.assertEquals;
-import static org.junit.Assert.assertNotNull;
-import static org.mockito.ArgumentMatchers.*;
-import static org.mockito.BDDMockito.given;
-import static org.mockito.Mockito.times;
-import static org.mockito.Mockito.verify;
-import static org.springframework.test.web.servlet.request.MockMvcRequestBuilders.*;
-import static org.springframework.test.web.servlet.result.MockMvcResultHandlers.print;
-import static org.springframework.test.web.servlet.result.MockMvcResultMatchers.*;
->>>>>>> 8aa64c9a
 
 @RunWith(SpringRunner.class)
 @WebMvcTest(ServiceResource.class)
@@ -795,7 +759,6 @@
     	MicoServicePort port = new MicoServicePort().setPort(1234).setType(MicoPortType.TCP).setTargetPort(5678);
     	
         MicoServiceInterface micoServiceInterface = new MicoServiceInterface()
-<<<<<<< HEAD
                 .setId(2000L)
                 .setServiceInterfaceName(SERVICE_INTERFACE_NAME)
                 .setPorts(CollectionUtils.listOf(port));
@@ -803,12 +766,6 @@
         MicoServiceInterface micoServiceInterfaceTwo = new MicoServiceInterface()
                 .setId(3000L)
                 .setServiceInterfaceName(SERVICE_INTERFACE_NAME_1);
-=======
-            .setServiceInterfaceName(SERVICE_INTERFACE_NAME);
-
-        MicoServiceInterface micoServiceInterfaceTwo = new MicoServiceInterface()
-            .setServiceInterfaceName(SERVICE_INTERFACE_NAME_1);
->>>>>>> 8aa64c9a
 
         List<MicoServiceInterface> micoServiceInterfaces = new ArrayList<>();
         micoServiceInterfaces.add(micoServiceInterface);
@@ -817,19 +774,11 @@
         
 
         MicoService micoService = new MicoService()
-<<<<<<< HEAD
                 .setId(ID)
                 .setShortName(SHORT_NAME_1)
                 .setVersion(VERSION_1_0_1)
                 .setDescription(DESCRIPTION_1)
                 .setServiceInterfaces(micoServiceInterfaces);
-=======
-            .setShortName(SHORT_NAME_1)
-            .setVersion(VERSION_1_0_1)
-            .setDescription(DESCRIPTION_1)
-            .setId(ID)
-            .setServiceInterfaces(micoServiceInterfaces);
->>>>>>> 8aa64c9a
 
         String newVersion = VERSION_1_0_1;
         Long newId = ID_1;
@@ -840,7 +789,6 @@
         given(serviceRepository.findByShortNameAndVersion(SHORT_NAME, VERSION)).willReturn(Optional.of(micoService));
         given(serviceRepository.save(eq(promotedService))).willReturn(savedPromotedService);
 
-<<<<<<< HEAD
         ArgumentCaptor<MicoService> serviceArgumentCaptor = ArgumentCaptor.forClass(MicoService.class);
 
         mvc.perform(post(SERVICES_PATH + "/" + SHORT_NAME + "/" + VERSION + "/" + PATH_PROMOTE)
@@ -851,15 +799,6 @@
                 .andExpect(jsonPath(VERSION_PATH, is(newVersion)))
                 .andExpect(jsonPath(DESCRIPTION_PATH, is(savedPromotedService.getDescription())))
                 .andExpect(status().isOk());
-=======
-        ResultActions resultPromotion = mvc.perform(post(SERVICES_PATH + "/" + SHORT_NAME + "/" + VERSION + "/" + PATH_PROMOTE)
-            .content(mapper.writeValueAsBytes(new MicoVersionRequestDTO(newVersion)))
-            .contentType(MediaTypes.HAL_JSON_UTF8_VALUE))
-            .andDo(print())
-            .andExpect(jsonPath(SHORT_NAME_PATH, is(savedPromotedService.getShortName())))
-            .andExpect(jsonPath(VERSION_PATH, is(newVersion)))
-            .andExpect(jsonPath(DESCRIPTION_PATH, is(savedPromotedService.getDescription())));
->>>>>>> 8aa64c9a
 
         verify(serviceRepository, times(1)).save(serviceArgumentCaptor.capture());
         MicoService savedMicoService = serviceArgumentCaptor.getValue();
