--- conflicted
+++ resolved
@@ -4,77 +4,6 @@
 @Library('jenkins-shared-library')_
 
 pipeline {
-<<<<<<< HEAD
-  environment {
-    micoAdminRegistry = "ustmico/mico-admin"
-    micoCoreRegistry = "ustmico/mico-core"
-    registryCredential = 'dockerhub'
-    micoAdminDockerImage = ''
-    micoCoreDockerImage = ''
-  }
-  agent any
-  stages {
-    stage('Docker build') {
-        parallel {
-            stage('mico-core') {
-                steps {
-                    script {
-                        micoCoreDockerImage = docker.build(micoCoreRegistry, "-f Dockerfile.mico-core .")
-                    }
-                }
-            }
-            stage('mico-admin') {
-                steps {
-                    script {
-                        micoAdminDockerImage = docker.build(micoAdminRegistry, "-f Dockerfile.mico-admin .")
-                    }
-                }
-            }
-        }
-    }
-    stage('Push images') {
-        steps {
-            script{
-                docker.withRegistry('', 'dockerhub') {
-                    micoCoreDockerImage.push("kube$BUILD_NUMBER")
-                    micoAdminDockerImage.push("kube$BUILD_NUMBER")
-                    micoCoreDockerImage.push("latest")
-                    micoAdminDockerImage.push("latest")
-                }
-            }
-        }
-    }
-    stage('Deploy on kubernetes') {
-        parallel {
-            stage('mico-core') {
-                steps{
-                    sh '''ACR_IMAGE_NAME="ustmico/mico-core:kube${BUILD_NUMBER}"
-                    kubectl set image deployment/mico-core mico-core=$ACR_IMAGE_NAME --kubeconfig /var/lib/jenkins/config'''
-                }
-            }
-            stage('mico-admin') {
-                steps{
-                    sh '''ACR_IMAGE_NAME="ustmico/mico-admin:kube${BUILD_NUMBER}"
-                    kubectl set image deployment/mico-admin mico-admin=$ACR_IMAGE_NAME --kubeconfig /var/lib/jenkins/config'''
-                }
-            }
-        }
-    }
-    stage('Remove unused docker images') {
-        parallel {
-            stage('mico-core') {
-                steps{
-                    sh "docker rmi $micoCoreRegistry:latest"
-                    sh "docker rmi $micoCoreRegistry:kube${BUILD_NUMBER}"
-                }
-            }
-            stage('mico-admin') {
-                steps{
-                    sh "docker rmi $micoAdminRegistry:latest"
-                    sh "docker rmi $micoAdminRegistry:kube${BUILD_NUMBER}"
-                }
-            }
-=======
     environment {
         micoAdminRegistry = "ustmico/mico-admin"
         micoCoreRegistry = "ustmico/mico-core"
@@ -160,7 +89,6 @@
 
             // Clean workspace
             cleanWs()
->>>>>>> 138e6386
         }
     }
 }
